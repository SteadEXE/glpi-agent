--- conflicted
+++ resolved
@@ -65,7 +65,6 @@
         agent     => FusionInventory::Test::Agent->new(),
         scheduler => $scheduler,
         logger    => $logger,
-<<<<<<< HEAD
         htmldir   => 'share/html',
         trust     => [ '127.0.0.1', '192.168.0.0/24' ]
     );
@@ -113,10 +112,6 @@
         logger    => $logger,
         port      => $port,
         htmldir   => 'share/html',
-=======
-        port      => $port,
-        htmldir   => 'share/html'
->>>>>>> e5978e9d
     );
 } 'instanciation with specific port: ok';
 sleep 1;
