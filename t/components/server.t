#!/usr/bin/perl

use strict;
use warnings;
use lib 't';

use Config;
use English qw(-no_match_vars);
use LWP::UserAgent;
use Socket;
use Test::More;
use Test::Exception;
use UNIVERSAL::require;

use FusionInventory::Test::Agent;
use FusionInventory::Agent::Logger;

# check thread support availability
if ($Config{usethreads} ne 'define') {
    plan skip_all => 'non working test without thread support';
} else {
<<<<<<< HEAD
    plan tests => 11;
=======
    FusionInventory::Agent::HTTP::Server->use();
    plan tests => 7;
>>>>>>> 4801e3dd
}

my $logger = FusionInventory::Agent::Logger->new(
    backends => [ 'Test' ]
);

my $scheduler = FusionInventory::Agent::Scheduler->new(
);

my $server;

lives_ok {
    $server = FusionInventory::Agent::HTTP::Server->new(
        agent     => FusionInventory::Test::Agent->new(),
        scheduler => $scheduler,
        logger    => $logger,
        htmldir   => 'share/html'
    );
} 'instanciation with default values: ok';

my $client = LWP::UserAgent->new(timeout => 2);

ok(
    $client->get('http://localhost:62354')->is_success(),
    'server listening on default port'
);

ok (
    !$server->_is_trusted('127.0.0.1'),
    'server not trusting 127.0.0.1 address'
);

$server->terminate();

lives_ok {
    $server = FusionInventory::Agent::HTTP::Server->new(
        agent     => FusionInventory::Test::Agent->new(),
        scheduler => $scheduler,
        logger    => $logger,
        htmldir   => 'share/html',
        trust     => [ '127.0.0.1', '192.168.0.0/24' ]
    );
} 'instanciation with a list of trusted address: ok';

ok (
    $server->_is_trusted('127.0.0.1'),
    'server trusting 127.0.0.1 address'
);

ok (
    $server->_is_trusted('192.168.0.1'),
    'server trusting 192.168.0.1 address'
);

lives_ok {
    $server = FusionInventory::Agent::HTTP::Server->new(
        agent     => FusionInventory::Test::Agent->new(),
        scheduler => $scheduler,
        logger    => $logger,
        port      => 8080,
        htmldir   => 'share/html',
    );
} 'instanciation with specific port: ok';
sleep 1;

ok(
    !$client->get('http://localhost:62354')->is_success(),
    'server not listening anymore on default port'
);

ok(
    $client->get('http://localhost:8080')->is_success(),
    'server listening on specific port'
);

# fork a child process, as when running in server mode
if (my $pid = fork()) {
    # parent
    waitpid($pid, 0);
} else {
    # child
    exit(0);
}

ok(
    $client->get('http://localhost:8080')->is_success(),
    'server still listening after child process exit'
);

# fork a child process, and raise ALRM from it, as when a timeout is reached
if (my $pid = fork()) {
    # parent
    waitpid($pid, 0);
} else {
    # child
    alarm 1;
    exit(0);
}

ok(
    $client->get('http://localhost:8080')->is_success(),
    'server still listening after child process raised ALRM'
);

$server->terminate();<|MERGE_RESOLUTION|>--- conflicted
+++ resolved
@@ -19,12 +19,8 @@
 if ($Config{usethreads} ne 'define') {
     plan skip_all => 'non working test without thread support';
 } else {
-<<<<<<< HEAD
+    FusionInventory::Agent::HTTP::Server->use();
     plan tests => 11;
-=======
-    FusionInventory::Agent::HTTP::Server->use();
-    plan tests => 7;
->>>>>>> 4801e3dd
 }
 
 my $logger = FusionInventory::Agent::Logger->new(
