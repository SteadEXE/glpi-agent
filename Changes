--- conflicted
+++ resolved
@@ -1,6 +1,5 @@
 Revision history for FusionInventory::Agent
 
-<<<<<<< HEAD
 2.1
        * Windows: Add new values for SOFTWARES key
        * Add Windows service
@@ -14,14 +13,13 @@
        * add test scripts in t/
        * Better error handling if it's not possible to create basevardir
        * Inventory: reduce the number of debug messages
-=======
+
 2.0.4
        * Add debug message on WOL and correction when no mac address comes
          in xml file from server (David DURIEUX)
 
 2.0.3     Sun, 11 Apr 2010 00:38:18 +0200
        * Fix a syntax problem in FusionInventory::Agent::Network
->>>>>>> 8a5e0b85
 
 2.0.2     Sat Apr 10 23:31:48 2010 +0200
        * fusioninventory-agent-config: Fix a typo, thank you Act
