--- conflicted
+++ resolved
@@ -1,5 +1,4 @@
 Revision history for FusionInventory::Agent
-<<<<<<< HEAD
 2.1
        * Add Windows support for 2000/XP/2003/Vista/2008/Seven
        * Windows: Add new values for SOFTWARES key
@@ -42,11 +41,9 @@
        * Exit if no --server or --target is defined
        * Inventory: If two modules with the same name are found, only load
          the first
-=======
 
 2.0.6
        * Fix DRIVES/CREATEDATE for ext* filesystem
->>>>>>> 5d17cbb0
 
 2.0.5   Wed, 12 May 2010 10:50:51 +0200
        * Don't use dmidecode with -t and -s parameter since it's not
