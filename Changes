--- conflicted
+++ resolved
@@ -1,6 +1,5 @@
 Revision history for FusionInventory::Agent
 
-<<<<<<< HEAD
 2.2.0
 	* the --nosoft and --nosoftware options have been removed, as they were
 	  deprecated already
@@ -20,8 +19,6 @@
 	* various internal optimisations
 	* large test suite improvements
 
-2.1.8
-=======
 2.1.8  Fri, 25 Mar 2011 16:09:15 +0100
        * Show a larger part of the string returned by the server in case of
          error
@@ -44,7 +41,6 @@
        * add support for the task called «ESX»
 
 2.1.8_rc1  Sat, 05 Mar 2011 14:56:58 +0100
->>>>>>> caa030f9
        * Linux, correctly read the number of core from /proc/cpuinfo
        * MacOSX: KB unit in missing in Mac OS X Drive.pm
          http://forge.fusioninventory.org/issues/521
