--- conflicted
+++ resolved
@@ -61,12 +61,8 @@
        * HP-UX: HP Management Processor (MP) (Management Interface of HP
          Integrity servers) (Amir PAKDEL)
        * Collect Batteries information
-<<<<<<< HEAD
-
-=======
        * Add --disable-perllib-envvar to be able to ignore PERLLIB and
          PERL5LIB envvar
->>>>>>> 9b0c512d
 
 2.0.6
        * Fix DRIVES/CREATEDATE for ext* filesystem
