--- conflicted
+++ resolved
@@ -1,6 +1,5 @@
 Revision history for FusionInventory::Agent
 
-<<<<<<< HEAD
 2.1
        * Windows: Add new values for SOFTWARES key
        * Add Windows service
@@ -10,18 +9,13 @@
        * VirtualMachine: Check is the status is correct
        * detect Slackware packages (David DURIEUX)
 
-2.0.2
-=======
 2.0.2     Sat Apr 10 23:31:48 2010 +0200
->>>>>>> ea32f53a
        * fusioninventory-agent-config: Fix a typo, thank you Act
        * --delaytime really read the parameter, thanks Walid NOUH
        * fix --no-socket
        * Fix a typo in fusioninventory-agent-config, logtotate (Girish NAVUDA)
-<<<<<<< HEAD
        * Fix: between two server query, really wait during a random period
          still based on server PROLOG_FREQ
-=======
        * Do not load Crypt::SSLeay and IO::Socket::SSL at the same
        * POD doc, explain how to use more than one server
        * Fix: between two server query, really wait during a random period
@@ -29,7 +23,6 @@
        * SNMP.pm: Correct bug when oid result is pack and put mac in right format
          (David DURIEUX)
        * Set 2.0.1 release date in Changes file
->>>>>>> ea32f53a
 
 2.0.1 (Solarium)    Sun Mar 28 22:26:47 2010 +0200
        * tools/build-perl-tree.sh: clean up
