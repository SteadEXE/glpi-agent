--- conflicted
+++ resolved
@@ -1,7 +1,6 @@
 Revision history for Ocsinventory::Agent
 
 2.0beta4
-<<<<<<< HEAD
        * Drop the dependency on Net::SSLGlue::LWP because its own dependencies
          are not avalaible on RHEL5.x, thank you Remi Collet for pointing
          this issue.
@@ -26,6 +25,12 @@
        * HPUX: Software, fix the package name
        * MacOSX, move the MacOSX packing files from the main branch to
          lp:fusioninventory-agent/macosx
+       * SNMPQUERY : Update Dico to known new devices (David DURIEUX)
+       * SNMPQUERY : Corrections of ports, mac address and other things (David DURIEUX)
+       * NETDISCOVERY : Correction of NMAP discovery (David DURIEUX)
+       * NETDISCOVERY : Correction of many bugs (empty devices, data send to server...) (David DURIEUX)
+       * rename FusionInventory::Agent::Task::NetDiscovery::dico in FusionInventory::Agent::Task::NetDiscovery::Dico;
+       * WAKEONLAN : Begin to rewrite good WOL, so send magic packet directly on OSI2 of network card (ONLY FOR LINUX UNDER ROOT) (David DURIEUX)
 
 2.0beta3 Mon, 22 Feb 2010 00:51:36 +0100
        * README: clean up
@@ -54,17 +59,6 @@
        * Changes file clean up
 
 2.0beta1 Wed, 17 Feb 2010 22:08:00 +0100
-=======
-       * SNMPQUERY : Update Dico to known new devices (David DURIEUX)
-       * SNMPQUERY : Corrections of ports, mac address and other things (David DURIEUX)
-       * NETDISCOVERY : Correction of NMAP discovery (David DURIEUX)
-       * NETDISCOVERY : Correction of many bugs (empty devices, data send to server...) (David DURIEUX)
-       * rename FusionInventory::Agent::Task::NetDiscovery::dico in FusionInventory::Agent::Task::NetDiscovery::Dico;
-       * WAKEONLAN : Begin to rewrite good WOL, so send magic packet directly on OSI2 of network card (ONLY FOR LINUX UNDER ROOT) (David DURIEUX)
-
-
-2.0beta1
->>>>>>> f19c5a82
        * Use Sys::Hostname instead of uname for better portability
        * add --daemon-no-fork
        * post-install.pl: Don't ask the user if Download.pm should be
