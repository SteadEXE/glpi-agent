Revision history for FusionInventory::Agent

2.1_rc3
       * MacOSX: fix if diskutils gives size in GB/MB instead of GiB/MiB
       * MacOSX: ignore printer if name start with:
         The printers list is empty. To add printers (fixes: #169)
       * Add resources/cpuinfo/linux-686-samsung-nc10-1
       * Fix, restore --noinventory support, print a warning saying
         --no-inventory should be used instead
       * Fix: Linux, PC: detect CPU configuration of machine with one
         CPU with one core and 2 threads (Samsung NC10)
       * Fix: Linux, PC: support /proc/cpuinfo with no "physical id:"
         thanks Sébastien Prud'homme
       * Fix: Linux, PC: get the number of core from dmidecode if
         avaible
       * Win32 and Linux, PC: get the CPU frequency from the CPU name, if
         possible. That's the most reliable way to get the
         information since 'Max Speed' in dmidecode is most of the
         time on crack and /proc/cpuinfo is not reliable because of
         the frequency scaling
       * Linux, PC: the cpu detection can work if only dmidecode is
         here
       * remove --perl-bin-dir-in-path, turns it on only in the Windows
         service
       * test scripts: fix is_deeply() argument order
       * RPC: print "now" as next contact date instead of 1/1970
       * Inventory, correctly store user list
       * Fix the noDuplicated to avoid duplicated XML sections in inventory
       * Import the new FusionInventory logo
       * Fix, HP-UX errors when listing drives
         http://forge.fusioninventory.org/issues/188 (Amir PAKDEL)
       * Win32, network: Filter interfaces with no IP, IPv6 and MAC
       * Win32, printer: restore the DRIVER field
       * Win32, drive: restore the SIZE field
       * Win32, get the memories from WMI only if dmidecode is missing
       * Dmidecode, drop the unit from the memory speed like the Win32 OCS
         agent do
       * Win32, set the BIOS/TYPE field
       * Win32, storage: clean up. Reduce the number of hdparm call.
       * Win32, set USBDEVICES/NAME
<<<<<<< HEAD
       * RPC: rewrite the thread management to reduce the memory consumption
         on Windows
       * Win32: Users, we need to use Get() to retrieve Win32::OLE::Variant
         object content
=======
       * Add more test scripts: xml-query-inventory.t,
         xml-query-simplemessage.t, t/xml-response.t
       * Fix a typo scanhomedirs → scan-homedirs
       * HP-UX: add HP-UX VM support (Sébastien PRUD'HOMME)

>>>>>>> a63ef6aa

2.1_rc2  Thu, 01 Jul 2010 23:05:10 +0200
       * MANIFEST.SKIP, we need the resources files for the test suite
       * Linux: set back DRIVES/FREE
       * Linux: CONTROLLERS/NAME drop the trailing whitespace
       * addEntry(), do not ignore $noDuplicated parameter
       * remplace --html-dir by --share-dir
       * use pciid to know the pci device name and manufacturer, thanks
         Sébastien Prud'homme
       * load dmidecode from $PATH
       * fix VirtualBox VM detection (David DURIEUX)
       * Makefile.PL, UNIVERSAL::require is a dependency now
       * Document --logger
       * Fix --logger: to not overwrite other loggers if --logfile is on
       * POD, add for PROCESSES inventory
       * tools/ fixes for Solaris shell
       * Add CONTROLLERS/REV
       * Fix: Linux/i386: retrieve the number of CORE correctly
       * Fix: Vmsystem, don't load 'version', we don't use it anymore
       * Fix: Linux/ARM: drop a debug print
       * Fix: Linux Storages, fix fdisk parsing
       * MacOSX: use addCPU to collect cpu information
       * MacOSX: the number of core of the CPU
       * MacOSX: Collect all the net devices and set VIRTUALDEV=1/0
       * MacOSX: collect all the drives (fixes: #119)
       * MacOSX: DRIVES, swap VOLUMN and TYPE fields
       * Makefile.PL, no parameter for install_share, thanks Act from GLPI
         forum (http://www.glpi-project.org/forum/viewtopic.php?pid=107979#p107979)
       * Network.pm: drop the dependency on Net::SSLeay and IO::Socket::SSL,
         we don't need them (!)
         Fix: HTTP proxy with HTTPS
       * Network.pm: drop the dependency on Net::SSLeay and IO::Socket::SSL,
         we don't need them (!)
         Fix: HTTP proxy with HTTPS
       * Makefile.PL, no parameter for install_share, thanks Act from GLPI
         forum (http://www.glpi-project.org/forum/viewtopic.php?pid=107979#p107979)
       * Fix: don't ignore 0 values in the XML
       * MacOSX: don't use Mac::SysProfile to get memory info
       * Linux/i386: Igore empty CPU socket, thanks Sébastien Prud'homme,
         bug: #177
       * MacOSX: USB devices inventory
       * LInux/PC: Fix the core detection on multiCPU system
       * in tools:build-perl-tree.sh  download-perl-dependencies.sh
         merge-fusinv-with-perl-tree.sh and README are now in a new git
         repository 'agent-tools.git'
       * Linux + Lsilogic, avoid a warning if smartctl is installed
       * Linux Storage, parseUdev() use SERIALNUMBER _SHORT if avalaible

2.1_rc1 Sat, 26 Jun 2010 00:49:44 +0200
       * Add Windows support for 2000/XP/2003/Vista/2008/Seven
       * Windows: Add new values for SOFTWARES key
       * Add Windows service
       * disable --color for Windows for now
       * Collect Solaris process informations (Emengao)
       * VirtualMachine: Add Vserver.pm
       * VirtualMachine: Check is the status is correct
       * detect Slackware packages (David DURIEUX)
       * Libvirt.pm switch SUBSYSTEM and VMTYPE values.VMTYPE is "libvirt"
         now
       * Better error handling if it's not possible to create basevardir
       * Inventory: reduce the number of debug messages
       * Add DRIVES/SYSTEMDRIVE to know if it's the system partition
       * Inventory.pm, fix: addStorages is deprecred, not addStorage
       * Inventory.pm, addSection() is now deprecated and a warning is
         printed everytime the function is called
       * Linux/PC/CPU: set CPU name and detect CORE/THREAD
       * Stores environement variables
       * Bios, add ENCLOSURESERIAL BASEBOARDSERIAL and BIOSSERIAL keys
       * Identify USB devices (Windows, Linux)
       * --realm was two time in --help
       * LoggerBackend/Syslog.pm: fix https://bugs.launchpad.net/bugs/571655
         (Guillaume Rousse)
       * LoggerBackend/File.pm: don't reopen file descriptor for every new
         message (Guillaume Rousse)
       * Cups.pm: gets all installed printers and their drivers names
        (Aurelien Bondis)
       * ocsinventory-ng is not more the default server hostname, you've to
         set it yourself in agent.cfg
       * Inputs.pm: adds Inputs support for Linux clients (Aurelien Bondis)
       * Turns off interactive mode of GNU fdisk (Aurelien Bondis)
       * Add a few new PNP monitor IDs (Alex Mauer)
       * Makefile.PL: Define Perl 5.8 as the minimal version.
       * RPC: Add http://hostname:62354/status to get the current status of
         the agent
       * Add --rpc-trust-localhost
       * RPC: serve a basic page to present the agent
       * --html-dir parameter
       * Linux/Domains. Use Sys::Hostname to get the domain
       * Exit if no --server or --target is defined
       * Inventory: If two modules with the same name are found, only load
         the first
       * Linux/Storages: detect floppy and block devices (Amir PAKDEL)
       * Linux/Storages: don't attempt to run df on cdrom devices
         (Guillaume Rousse)
       * Linux/Storages: factorize redudant code for udev devices detection
         (Guillaume Rousse)
       * HP-UX numerous improvement (Amir PAKDEL)
       * Add NETWORKS/SPEED (in MB/s) (Amir PAKDEL)
       * HP-UX/Drives: Swapped "Type" and "File System" (Amir PAKDEL)
       * Inventory: POD doc for NETWORKS part
       * add --no-printer parameter
       * BSD: don't use uname to get the OSName, but $^O aka $SNAME
       * BSD: chomp() the number of CPU
       * HP RAID disk detection is now in Generic directory and so, can be
         used by Windows and probably HP-UX.
       * Linux: use blkid to get the partition serial number
       * Task: Add the Ping.pm module for debugging purpose
       * HTTP::Daemon::get_request is not thread safe and must be called from
         the master thread. The timeout is set at 5 seconds to avoid
         blockage
       * Linux: HP Integrated Lights-Out (iLO) (Management Interface of HP
         ProLiant servers) (Amir PAKDEL)
       * HP-UX: HP Management Processor (MP) (Management Interface of HP
         Integrity servers) (Amir PAKDEL)
       * Add --perl-bin-dir-in-path parameter for the Windows package
       * Collect Batteries information
       * Add --disable-perllib-envvar to be able to ignore PERLLIB and
         PERL5LIB envvar
       * turns off PERL5LIB envvar in win32-service
       * Get CONTROLLERS/PCISUBSYSTEMID
       * Simplify a lot Inventory.pm, add _addEntry() function
       * Do not set CPU Id as MBoard serial number anymore
       * XML: Only set the non empty field to decrease the final file
         size and improve the performance
       * Add a template config file in etc/agent.cfg
       * Add --conf-file=XXX parameter to allow the user to use another
         config file
       * Fix, allow dash in key name in config file
       * Rethink the script in ./tools, see ./tools/README
       * Inventory: use encode('UTF-8', $string) to reencode to UTF-8
         string detected invalide.
       * print help messages on STDERR
       * Linux: factorize redundant modules for non-LSB Linux distribution
         identification (Guillaume Rousse)
       * rewrite lshal and dmidecode parsing code for readability and
         efficiency (Guillaume Rousse)
       * don't test umask() result, it always succeed
       * don't test Sys::Hostname availability, it's a core module
       * RPC: ignore when socket::accept return an undef $socket
       * RPC: display the date of the next inventory planned
       * testing: test modules loading (Guillaume Rousse)
       * testing: test PBP compliance (Guillaume Rousse)
       * testing: test dmidecode and lshal parsing tests (Guillaume Rousse)
       * code cleanup: ensure consistent 4-spaces indentation step everyhwere
        (Guillaume Rousse)
       * code cleanup: use strict and warning pragmas everywhere
        (Guillaume Rousse)
       * code cleanup: use lexical file handles (Guillaume Rousse)
       * code cleanup: use 3-args open statement (Guillaume Rousse)
       * code cleanup: use block-style eval statement (Guillaume Rousse)
       * code cleanup: use english names for magic variables (Guillaume Rousse)
       * code cleanup: use explicit return statement (Guillaume Rousse)
       * code cleanup: ensure all opened file handles are proprely closed
        (Guillaume Rousse)
       * code cleanup: ensure all open failure are signaled to user with a
         meaningful message (Guillaume Rousse)
       * code cleanup: ensure object constructors can handle subclasses
         (Guillaume Rousse)
       * Linux/Storages: Rename addStorages to addStorage finally
       * Add Virtuozzo support (Jan JUNGMANN)
       * merge README file with the fusioninventory-agent POD documentation
       * File::Find is required
       * Add --html parameter
       * Improve --help presentation

2.0.7    Mon, 14 Jun 2010 18:09:27 +0200
       * Avoid a warning if --stdout is used.
       * print help messages on STDERR
       * --wait: no need to wait before the final exit
       * Inventory PROCESSES. Support more different date format and avoid
         warning

2.0.6    Fri, 28 May 2010 15:53:16 +0200
       * Fix DRIVES/CREATEDATE for ext* filesystem
       * Inventory: Always generate a CHECKSUM, OCS is not able to import
         inventory is the key is missing, thanks Eric Feron
       * Ipdiscover: Fix, wrong IP/MAC pair, thanks anto1ne
         https://bugs.launchpad.net/bugs/585753
       * Fix dmidecode version comparaison
         https://bugs.launchpad.net/ocsinventory-unix-agent/+bug/586321
         (Guillaume Rousse)
       * Mismatch between xen dom0 and xen PV host
         https://bugs.launchpad.net/ocsinventory-unix-agent/+bug/586337
         (Guillaume Rousse)

2.0.5    Wed, 12 May 2010 10:50:51 +0200
       * Don't use dmidecode with -t and -s parameter since it's not
         supported on RHEL4
       * Remove wrong code to detect problem with umask. umask(077) will
         returns the previous umask. In daemon mode, the umask is set to
         0 which was seen as an error code
       * Fix a minor typo in Storage.pm
       * daemon mode: don't change current directory to / if --devlib is
         on
       * Add MIME::Base64 as recommended package
       * A Fedora RPC spec file in contrib/fedora (Remi COLLET)
       * RPC: drop the sleep(1) before every new request
       * RPC: avoid threads::running to keep compatiblity with Perl < 5.10
       * SSL: --ca-cert-file correctly detect if the cert is present
       * Don't use ExtUtils::Installed to identify the installed files,
         ExtUtils::Installed looks all the @INC directory for .pack files,
         including '.'. When the agent was launched by a cron task or in
         daemon mode, the current directory is / and so the whole system was
         scanned, thank you Remi COLLET for pointing this issue.
       * BIOS: correctly set SMANUFACTURER and SSN instead of
         SMANUFACTURERSSN

2.0.4    Thu, 06 May 2010 18:43:30 +0200
       * Add debug message on WOL and correction when no mac address comes
         in xml file from server (David DURIEUX)
       * etc/cron.d/fusioninventory-agent, call fusioninventory-agent
         instead of ocsinventory-agent
       * limit the number of RPC connection, and fix the Win32 issue
       * Restore --wait XXX
       * Fix --wait documentation.
       * Avoid an error with --lazy, thanks Remi Collet
       * Bump "Next server contact planned for ..." message severity from
         debug to info

2.0.3     Sun, 11 Apr 2010 00:38:18 +0200
       * Fix a syntax problem in FusionInventory::Agent::Network

2.0.2     Sat Apr 10 23:31:48 2010 +0200
       * fusioninventory-agent-config: Fix a typo, thank you Act
       * --delaytime really read the parameter, thanks Walid NOUH
       * fix --no-socket
       * Fix a typo in fusioninventory-agent-config, logtotate (Girish NAVUDA)
       * Fix: between two server query, really wait during a random period
         still based on server PROLOG_FREQ
       * Do not load Crypt::SSLeay and IO::Socket::SSL at the same
       * POD doc, explain how to use more than one server
       * Fix: between two server query, really wait during a random period
         still based on server PROLOG_FREQ
       * SNMP.pm: Correct bug when oid result is pack and put mac in right format
         (David DURIEUX)
       * Set 2.0.1 release date in Changes file

2.0.1 (Solarium)    Sun Mar 28 22:26:47 2010 +0200
       * tools/build-perl-tree.sh: clean up
       * Only use thread if Perl has got thread support, thank you
         Lei Andy Shi for the bug report (LP: #545477)
       * -D/-d avoid unless loop if --local is used too
       * RPC: correctly initialize $logger in new()
       * Add a warning for the Storage.pm breakage with pre 2.0 tasks
       * SNMP.pm: fixes (David DURIEUX)

2.0 (Zygotene Bouquet)   Tue, 23 Mar 2010 18:53:36 +0100
       * OcsDeploy: avoid a warning when the server don't send DOWNLOAD
         option
       * Drop the Net::Walk dependency
       * README, add File::Copy::Recursive in the list of dependency
       * OcsDeploy: use 'df -Pm' to get a consistent output with GNU tools
       * Task exec: Log the errcode return by the system()
       * Debug: do not drop the FusionInventory-Agent.dump to help debbuging
       * VERSION is not defined in $FusionInventory::Agent::VERSION
       * README: Clean up
       * Storage: Use only hashref to pass arguments
       * SNMPQuery: translate in english some comments
       * FusionInventory::Agent::Task::{OcsDeploy,NetDiscovery,SNMPQuery} are now
         maintained in new sub-projects
         - drop their dependencies in Makefile.PL
       * backport a fix from ocsinventory in fusioninventory-agent-config to fix a typo
         thanks Guillaume PROTET and Jean-Sebastien NORMAND
         ocsinventor-agent → ocsinventory-agent
       * Don't try to parse empty response from server
       * fusioninventory-agent-config: RPM/DEB mode turn off by default
       * Check if the module is installed before the execution
       * fusioninventory-agent-config: add a minimalist POD doc
       * FusionInventory::Agent::RPC add POD documentation
       * Network.pm: Load LWP::UserAgent and HTTP::Status in an eval to get these
         dependencies loaded only when needed
       * Makefile.PL add Net::CUPS is recommended
       * Linux, retrieve the PCI Class

2.0beta4 Thu, 04 Mar 2010 12:19:47 +0100
       * Drop the dependency on Net::SSLGlue::LWP because its own dependencies
         are not avalaible on RHEL5.x, thank you Remi Collet for pointing
         this issue.
       * Makefile.PL: suggest IO::Socket::SSL for SSL
       * Drop the Dependency on LWP::Simple
       * RPC: Do not die if client send random data
       * HP-UX: Use can_run to know if machinfo if avalaible  (François MERMET)
       * HP-UX: code clean up  (François MERMET)
       * Net::IP is now required.
       * OcsDeploy: Fix 2 malformed regex, thank you Mario Gzuk
       * OcsDeploy: avoid a warning if $rc in unset on Perl 5.8
       * OcsDeploy: Archive::Extract is just recommended now
       * Network: load HTTP::Status
       * standalone.sh dropped, was deprecated with the 2.0 changes
       * Do not ignore --server if --local is present
       * Inventory: No need to generate in local mode
       * Inventory: create one last_state file per server
       * Inventory: save last_state if server send a response
       * Storage: use umask 077 for stored files
       * Target and Logger: fix the lock, use a global var now
       * Inventory: Set the VERSIONCLIENT XML key
       * HPUX: Software, fix the package name
       * MacOSX, move the MacOSX packing files from the main branch to
         lp:fusioninventory-agent/macosx
       * SNMPQUERY : Update Dico to known new devices (David DURIEUX)
       * SNMPQUERY : Corrections of ports, mac address and other things (David DURIEUX)
       * NETDISCOVERY : Correction of NMAP discovery (David DURIEUX)
       * NETDISCOVERY : Correction of many bugs (empty devices, data send to server...) (David DURIEUX)
       * rename FusionInventory::Agent::Task::NetDiscovery::dico in FusionInventory::Agent::Task::NetDiscovery::Dico;
       * WAKEONLAN : Begin to rewrite good WOL, so send magic packet directly on OSI2 of network card (ONLY FOR LINUX UNDER ROOT) (David DURIEUX)

2.0beta3 Mon, 22 Feb 2010 00:51:36 +0100
       * README: clean up
       * Do not use IPC::Run, thanks Mario Gzuk
       * Fix --local
       * fix: Invalid type 'W' in pack in RPC.pm, thanks Mario Gzuk
       * HP-UX: fix the module. They'd been broken during the merge
       * Turns Off FusionInventory::Agent::Storage
       * Correctly checks if $basevardir exist (-d instead of -f)
       * --no-ssl-check, show warning just one time
       * Libvirt.pm: ignore stderr
       * HP-UX: Fix CPU/serial detection on HP-UX 11.31 (Marty RIEDLING)
       * POD documentation for FusionInventory::Agent::Network
       * POD documentation clean in FusionInventory::Agent::XML::Query::Inventory
       * POD documentation for FusionInventory::Agent::XML::Query::SimpleMessage
       * Linux: Handle channel bonding interfaces (Stéphane URBANOVSKI) 
       * XML: clean up addNetwork (Stéphane URBANOVSKI) 
       * CPU: Add CORE/THREAD 
       * Inventory: use the standard Inventory object
       * Inventory: correctly save OcsDeploy package ID
       * NetDiscover/SNMP: Various changes (David DURIEUX)

2.0beta2 Wed, 17 Feb 2010 23:21:59 +0100
       * Update dico for detected devices in NETDISCOVERY module
         (David DURIEUX)
       * Changes file clean up

2.0beta1 Wed, 17 Feb 2010 22:08:00 +0100
       * Use Sys::Hostname instead of uname for better portability
       * add --daemon-no-fork
       * post-install.pl: Don't ask the user if Download.pm should be
         enabled
       * Drop the linux_agent modules compatibility layer
       * Rename module hook functions:
          check()    → isInventoryEnabled()
          run()      → doInventory()
          longRun()  → postInventory()
       * Add isPostInventoryEnabled() function
       * Drop AccountConfig. replaced by Storage
       * Move Ocsinventory::Agent::XML::{Inventory,Prolog,SimpleMessage} in
         Ocsinventory::Agent::XML::Query
       * WakeOnLan support (David DURIEUX)
       * Ocsinventory renamed to FusionInventory
       * OcsDeply jull rewrite
       *  P2P mode in daemon mode (-d or -D)
       * add --rpc-ip
       * SNMP support (David DURIEUX)
       * Network discovery (David DURIEUX)
       * WakeOnLan (David DURIEUX)
       * postinst.pl is now and is installed in the $PATH
       * Solaris: use regex to identify CPU class (Jerome LEBAS)
       * Solaris/Network: support Zone (Jerome LEBAS)
       * HP-UX: initial support, tested on RP3440 (François MERMET)
       * Changed arguments to dpkg-query for compatibility (Scott HANNAHS)
       * MacOSX: Distinguish clearly between "OS Name" and "System Version" by
         parsing output carefully for both variables. Clean up language in
         description. (Scott HANNAHS)
       * Add an in contrib example of script to identify specific software
         (Simon CLARA)
       * Upgrade memconf to V2.13
       * Use parameters to simplify the way dmidecode is called (Dmitry ILYIN)
       * Solaris: Bonding support (Stéphane URBANOVSKI)
       * Remove exec flag on
         lib/Ocsinventory/Agent/Backend/OS/MacOS/Hostname.pm (Remi COLLET)
       * spelling in manpage authentification → authentication
       * MacOSX: Correctly identify the CPU frequency on MacOSX 1.6 French,
         thanks Grek
       * Improve the README about non-interactive installation
       * Bump copyright date from 2009 to 2010
       * Linux/PPC: Frequency is an integer, not a float
       * run dosfslabel on the correct device
       * Nmap: Check ip send by server

1.1.2    Sun, 27 Dec 2009 17:24:43 +0100
       * Avoid problem with dmidecode -V output on RHEL3.9 (Remi COLLET)
       * Fix internal --delaytime handling. That's seconds, not hours!
       * Download.pm: improve a error message

1.1.1    Mon, 21 Dec 2009 22:38:12 +0100
       * NETWORKS/VIRTUALDEV should be 1 or 0
       * FreeBSD: Fix CPU detection (David DURIEUX)
       * Virtualization::Qemu, fix kvm detection
       * Don't run brctl if it's not installed
       * Various wording fixes (Vincent KNECHT)
       * Improve README (Barius DRUBECK)
       * Get serial number from ext4 partition if ext4dev driver is used
       * LP: #494908 Agent fails to retrieve info file when a package is
         activated only with the server name (Pascal DANEK)
       * LP: #495398 Fix RedHat version detection (Stéphane URBANOVSKI)
       * Improve README (Barius DRUBECK)
       * LP: #490774 Fix PowerPC CPU detection on Linux, thanks darkpep for
         the bug report

1.1     Fri, 06 Nov 2009 16:07:08 +0100
       * addMemorie() renamed to addMemories(), this had been broken during
         the addMemories() → addMemory() transition
       * Debug mode: msg "check function failed" changed to "ignored" since
         the fails may be wanted by the check() function
       * CompatibilityLayer: $self->{params} changed to $self->{config},
         this restore the debug mode in Download.pm
       * Continue XML::Inventory functions name clean up. Rename:
        - addSlots() calls to addSlot()
        - addMemories() calls to addMemory()
       * Move ocsinventory-agent POD documentation frol Ocsinventory::Agent
         to the ocsinventory-agent shell script. So now the manpage has the
         correct name
       * Fix RPM output parsing (Remi COLLET)
       * VMWareESX: avoid breakage is VM has spaces in its name
         (Christian Michallek)
       * Try to detect kvm --uuid value
       * Makefile.PL, check for Net::SSLeay
       * Move Ocsinventory::Agent in a .pm and add a wrapper script to load
         in order to by able to process --devlib
       * Parallels.pm: doesn't use sudo anymore and check for
         --scan-homedirs
       * Prune 'Mac OS X' from the version on Mac + typo fixes (Scott HANNAHS)
       * POD doc, add a paragraph about the config file
       * LP: #462529, Fix EDID screen detection, thanks Sergio MERINO
       * Use boolean for networks/virtualdev
       * Generic/Screen: chomp uuencode output
       * Generic/Screen: HSD code for "Hanns.G" (Remi COLLET)
       * postinst.pl, put user $PATH in /etc/cron.d/ocsinventory-agent

1.1_beta1    Fri, 18 Sep 2009 11:54:12 +0200
       * Can use Net::CUPS to find the default printer
       * AIX: Hide procfs in Filesystem
       * OS::Linux::Storages, correctly retrieve the serial (Vladimir ELISSEEV)
       * load $http_proxy env settings and --proxy option is available
       * Add OS::Linux::Distro::NonLSB::ArchLinux (Julien SAFAR)
       * New Backend OS::Generic::Processes 
       * Linux/BSD: detect DNS servers config 
       * Solaris: Better output for $OSVErsion (Vladimir ELISSEEV)
       * Solaris: Sun Fire T1000 patches for memory (Vladimir ELISSEEV)
       * Solaris: memory SPARC Enterprise T5220 (Vladimir ELISSEEV)
       * Solaris: CPU SPARC Enterprise T5220 (Vladimir ELISSEEV)
       * Solaris: CPU SPARC Enterprise T5220 (Vladimir ELISSEEV)
       * Linux: split the /proc/cpuinfo parsing depending on the arch
       * Linux: drop Linux::Controllers which is duplicated with
         Generic::Lspci::Controllers (Vladimir ELISSEEV)
       * AIX: Various fixes in Memory.pm (Sebastien DAGNICOURT)
       * AIX: Storages.pm, Virtual disks support and fixes (Sebastien DAGNICOURT)
       * Backend.pm: Bump the default timeout from 30 to 180 secondes
       * Agent/XML/Inventory: Fix when version == 0, bug found by neisen
       * AIX: device type adjustment (Sebastien DAGNICOURT)
       * Solaris: Sun-Fire-V440 support (Sebastien DAGNICOURT)
       * Add a missing space is the name banner in --debug mode
       * Agent/XML/Inventory.pm: Add FROM and INSTALLDATE fields in software
         list and LASTLOGGEDUSER DATELASTLOGGEDUSER
         in HARDWARE (Nicolas EISEN)
       * Initialize etcdir key even if there is no config file
       * CompatibilityLayer: correctly set $debug
       * CompatibilityLayer: better log messages
       * getOptionInfoByName return an array ref now
       * rename getOptionInfoByName to getOptionsInfoByName
       * --debug print the XML on STDERR
       * Rename the params key to config to avoid ambiguity
         with $params
       * set HARDWARE/DEFAULTGATEWAY (Nicolas EISEN)
       * RPM: collect the install date and the size (Nicolas EISEN)
       * Linux: Collect LASTLOGGEDUSER and DATELASTLOGGEDUSER (Nicolas EISEN)
       * DPKG: collect the Installed-Size (Nicolas EISEN)
       * Linux: Collect the ext{2,3,4} and xfs serial number
       * Linux: Collect the ext{2,3,4} creation date
       * Add a warning when no certificat is found
       * Turns off alarm once it's backend run is finish
       * Fix the IPMI module detection
       * Linux: Store the PCISLOT and the driver name
       * NETWORKDS, only store Networks with an address
       * Linux: detect virtual network device
       * Linux: Store CONTROLLERS/DRIVER and CONTROLLERS/PCISLOT
       * Linux: Collects xfs, ext{2,3,4} and vfat label
       * runs the backend module from main() it's possible to
         reuse the Backend object.
       * Linux: filter non standard MAC address returned by ifconfig like
         00-00-00-00-00-00-00-00-00-00-00-00-00-00-00-00 mac
       * Linux: Fix the Uptime check()
       * Preliminary libvirt support
       * Partial rewrite of the Download.pm backend
       * Add a warning if the user is no root, thanks Nicolas EISEN and
         Sylvain LUCE
       * SPARC-Enterprise M4000 and M5000 support (Sylvain LUCE)
       * Libvirt: collect VCPU info (Philippe LIBAT)
       * Add Virtualization::Xen module (Philippe LIBAT)
       * Solaris: add a warning if memconf is not in $PATH
       * Switch the XML content from ISO-8859-1 to UTF-8, BTW we force
         LC_ALL=C...
       * Fix the history flood in Download.pm (Pascal DANEK) 
         https://sourceforge.net/tracker/index.php?func=detail&aid=2806585&group_id=58373&atid=487492
       * Stores PCIID in CONTROLLERS/PCIID
       * Storage the monitor EDID string in BASE64 and UUENCODE
       * Linux: Storages: reorganize the code base and use lshal
       * Linux: Drives, complete inforamtions with lshal (Nicolas EISEN)
       * Linux: fix the PowerPC CPU detection
         https://sourceforge.net/tracker/?func=detail&atid=487492&aid=2043221&group_id=58373
       * Warns the user during the install process if one of
         the recommended module is not installed
       * Update out copy of memconf, thanks WeatherDave who notified the new
         revision and of course Tom Schmidt who do a great job 
       * MacOSX: Avoid a scalar used has hash ref error, thanks Adadov
       * Save VIDEOS/MEMORY and VIDEOS/RESOLUTION
       * MacOSX: Correctilly detect Up/Down network interfaces
         (David OLIVIER)
       * AddNetwork() doesn't ignore network with no IP address
         (David OLIVIER)
       * add --backend-collect-timeout parameter (Nicolas EISEN)
       * MacOSX: convert the IP mask from hex (David OLIVIER)
       * MacOSX: add a workaround to avoid Mac::SysProfile failure on
         MacOSX 10.5.7 (David OLIVIER)
       * Add Virtualization::VirtualBox module (Nicolas EISEN)
       * Add Virtualization::Qemu module (Nicolas EISEN)
       * Add Virtualization::Vmsystem module (Nicolas EISEN)
       * Better smartctl detection (Nicolas EISEN)
       * optimization and vm users detection Virtualization::VirtualBox (Nicolas EISEN)
       * Add Virtualization::VmwareFusion module (Walid NOUH)
       * Don't use hdparm prior 9.2.2 anymore to avoid crap in kernel log, see
         http://forums.ocsinventory-ng.org/viewtopic.php?pid=20768
       * Correctly detect ipmitool
       * Solaris: i86pc Memory support (Jean-François BOUCHER)
       * Solaris Zone support (Maurizio BERTABONI)
       * Always send tag, even if server already has one
       * Add the byHand software collect method (Sébastien DAGNICOURT)
       * add logging to can_read(), can_load() and can_run()
       * use addUser() instead of setHardware() 
       * Add the runcmd() in the Backend modules

1.0.1    Sun, 22 Mar 2009 20:48:49 +0100
       * Fix a typo in Ocsinventory::Agent::Backend::OS::AIX::Memory 

1.0    Sun, 22 Mar 2009 20:14:26 +0100
       * Hide warning messages when tw_cli or hpacucli are not present on CentOS
       * Avoid unnecessary about missing 'http://' in local mode
       * Ipmi.pm: use can_run do detect ipmitool
       * LSB.pm: properly use can_run
       * Avoid a warning in CompatibilityLayer.pm in local mode
       * Improve the README file
       * Avoid a warning at runtime if rpm is not correctly installed
       * BSD: Detect AMD64 arch (David DURIEUX)
       * HP.pm: force detection even if slot 1 is 0 (Remi COLLET)
       * HP.pm minor clean up + indentation
       * HP.pm send the $model as NAME to avoid NAME == 'unknown' (Remi COLLET)
       * New backend module ServeRaid for IBM ServeRAID card (Remi COLLET)
       * Linux::Storages, fix the hdparm call (Remi COLLET)
       * OS::Generic::Dmidecode::Bios, fix for RHEL2 dmidecode (Remi COLLET)
       * launch backend modules with a 30sec timeout
       * post-inst.pl: use prompt() from ExtUtils::MakeMaker to avoid
         unexpected error with cpan
       * avoid the "No LSB modules are available." warning message
       * Backend: --debug print a warning when arun() function is not found
       * Fix the Debian/Ubuntu detection for non lsb system
       * postinst.pl also drop /etc/cron.d/ocsinventory-client is the user
         want to drop the old linux_agent
       * Backend::OS::Solaris::Memory: use the Logger instead of "print"
       * Solaris: Drop unwanted spaces around OSVERSION and STORAGES/DESCRIPTION
       * Solaris: Avoid warning is the user can't use fstyp 
       * MANIFEST.SKIP: ignore .git/ and .gitignore
       * add a workaround for http://rt.cpan.org/Ticket/Display.html?id=38067 
       * build-perl-tree.sh use cpanp and perl 5.10 now
       * Backend.pm: do a eval around require File::Find
       * Add a workaround to find the backend modules for PAR::Packer
       * Backend.pm: internal change, now do eval 'use $pmodule' instead of require
       * fix serialnum detection in Lsilogic.pm and Adaptec.pm (Edouard GAMIN)
       * Makefile.PL: drop wait(), not used
       * Makefile.PL: fix a syntax error
       * add tools/makedist.sh to document the workaround used to avoid
         http://rt.cpan.org/Public/Bug/Display.html?id=43060
       * Fix --logfile=/somewhere.log, see
         http://forums.ocsinventory-ng.org/viewtopic.php?id=3092
       * tools/build-perl-tree.sh, add a new script
       * Don't print ugly error if next_timefile can't be saved
       * OS::Linux::Domains, improve the way it deals with multiple
         domaine entries (Remi COLLET)
       * AIX: Record the last memory Slot (Wilfried BRUNKEN)
         http://sourceforge.net/tracker/?func=detail&atid=487492&aid=2350694&group_id=58373
       * Bump 0.0.10 to 1.0 because it's the first release to be officially part
         of the OCSInventory distribution

0.0.10beta2    Wed, 24 Sep 2008 23:41:21 +0200
       * README: add a not about the $PATH varible on Solaris.
       * Added extra section support for backends (Pascal DANEK)
       * Fix the way submodules are disabled with $runMeIfTheseChecksFailed
       * Linux: Use lsb_release if presents to detect the OS, this will fix
         the Ubuntu detection
       * Hide a Perl warning if the agent is run by the user want the last_state
         file is missing
       * Add Ipmi backend module (Jean PARPAILLON)
       * Drop the control characters from the inventory XML
         https://sourceforge.net/tracker/index.php?func=detail&aid=2100606&group_id=58373&atid=487492
       * Apply a little change in standalone.sh that may fix the ParserDetails.ini problem,
         thanks tharoun

0.0.10beta1    Thu, 04 Sep 2008 18:16:49 +0200
       * Fix a "ocs server name" => URI side effect (Pascal DANEK)
       * Download::Store: used absolute path to "cp" on STORE action (Pascal DANEK)
       * Download::Store: set -dpR flags to "cp" (Pascal DANEK)
       * Solaris: Replaced hostid in serialnumber by real serialnumber (Nicolas DORFSMAN)
                  (SUNWsneep becomes mandatory on sparc)
       * Solaris: Return only one IP address (trying to guess which one corresponds to hostname) (Nicolas DORFSMAN)
       * Solaris: return disks SERIALNUMBER and FIRMWARE as XML fields (Nicolas DORFSMAN)
       * Redirection and stderr issue on Solaris (Nicolas DORFSMAN)
         - Removed close of stderr fd
         - Modified lspci and screen check() to avoid pollution of stdout/stderr
       * fix the previous changelog entry, the 0.0.9.1 fix had been done by Nicolas DORFSMAN
       * postinst.pl checks for MANIFEST present
       * improve the backend module detection by also scanning the symlinked directory
       * add the --devlib flag to load ./lib only if wanted and remove '.' from the directory to scan
         with File::Find.
       * import the can_run, can_load and can_read functions in the Backend modules
       * the backend module can have no check function, in this case OCS assume it's ok
       * apply a patch by Etienne GUILLAUMONT to fix CPU detection on AIX 4 
       * standalone.sh checks PAR::Packer presence now
       * only inventory installed .deb
       * postinst.pl: accept another vardir if the first one was invalide
         https://sourceforge.net/tracker/?func=detail&atid=487492&aid=1961771&group_id=58373
       * postinst.pl Download.pm correctly actived in modules.conf is the user needs it
       * add MacOSX support thanks to Wes YOUNG (Wes YOUNG)
         - Added tools/darwin/ support scripts/code for OS X enterprise deployment
       * add the follow_skip==2 flag to File::Find in Backend.pm so it doesn't detect the same
         file two time
       * import of backend module for RAID controler on Linux (3ware, Adaptec, HP and Lsilogic)
         (Edouard GAMIN)
       * remove a warning in Debug mod, if a backend module has no run() function
       * don't crash in Daemon mode if the server is unreachable (Wes YOUNG)
       * Net::IP is just (strongly) suggested now
       * fix --basevardir so it really accepts a parameter, thanks Gubluts from the forum who
         pointed out the bug
       * postinst.pl use which to find ocsinventory-agent location
       * Makefile.PL, Perl 5.6 doesn't have Config::config_re, I call it from an eval now
       * Added --delaytime option as commandline / .cfg file adjustable (Wes YOUNG)
       * standalone.sh, don't use grep -v since it's not POSIX
       * doesn't die if Storable.pm is missing like with perl 5.6
       * avoid a warning with gzip -h on AIX if Compress::Zlib is missing
       * README: depends on Perl 5.8
       * README: On solaris the Makefile needs gmake
       * README: Add a note about crontab and PATH
       * Linux: redirect hdparm error to /dev/null
       * postinst.pl yes/no questions have a default value now
       * postinst.pl fix a bug in the import of the old ocsinv.adm
         https://sourceforge.net/tracker/index.php?func=detail&aid=1991668&group_id=58373&atid=487492
       * postinst.pl doesn't create two vardir directories anymore
       * do not print a wrning is --nosoftware is used. Thanks Knarfling and Remi who pointed the issue
         out.
         http://forums.ocsinventory-ng.org/viewtopic.php?pid=12569
       * fix the POD documentation, some mistakes were detected by Perl 5.10's perldoc.
       * the agent doesn't crash anymore if ocsinv.adm or ocsinv.conf is corrupted
       * Makefile.pl: install memconf on Solaris
       * Solaris: apply patches to use memconf for CPU, Drives and Memory (Christoph HALMES)

0.0.9.2 04/18/2008 Bug fix
       * Add /ocsinventory in the server path if the user enter just the hostname
         https://sourceforge.net/tracker/?func=detail&atid=487492&aid=1945865&group_id=58373

0.0.9.1 04/03/2008 Bug fix
       * fix a error in the previous release that was forcing the local mode (Nicolas DORFSMAN)
         https://sourceforge.net/tracker/?func=detail&atid=487492&aid=1945863&group_id=58373

0.0.9 04/01/2008 April Fool release!
       * Added fallback for --lazy if no prolog freq was found and server error (Pascal DANEK)
       * Fixed accountinfos handling bugs (Pascal DANEK)
       * Changed --wait behaviour (--wait=number_of_seconds || "server") (Pascal DANEK)
       * PROLOG_FREQ is handled in prolog phase (Pascal DANEK)
       * the random value for file_nexttime is computed only if prolog_freq has changed since last prolog (Pascal DANEK)
       * import the documentation documentation by adding a description of the
         agent and pointer to the official website
       * --nosoft option renamed to --nosoftware, --nosoft still works but with a warning
       * add --basevardir to be able to use a specific place to store the var file
       * add the --lazy parameter: send an inventory only if the a random delay between 0 and PROLOG_FREQ had been run over. Usefull for package maintainer (Remi COLLET)
       * return 1 to the shell is the agent failed to contact the server
       * postinst.pl asks for the basevardir
       * postinst.pl write the modules.conf 
       * OS::Linux::Network::Networks, correctly reset the ipaddress before every loop so
         now a network can't have the address of the previous one
       * rename the key $params->{conffile} to $params->{accountconfig}
       * fix the way accountinfo information are stored
       * improve (a bit) tools/standalone.sh to avoid error if people launch it
         from the tools directory
       * --server is ignore if --local is in use
       * adjust Backend::OS::Generic::Screen to be able to use monitor-edid with DVI link (Remi COLLET)
       * OS::Linux::Storages, add NEC as a know manufacturer add assume the manifacturer is Seagate if
         the model doesn't match the others and begin with ST (rjhill)
       * fix the CPU detection on Linux Sparc64 and ARM (Linksys NSLU2)
       * improve the Solaris version detection by reading the /etc/release file (Nicolas DORFSMAN)
       * Solaris: fix the MAC addresses when the leading zeros is missing (Jean-Jacques MICHEL)
       * Solaris: Add publisher is possible in the software list (Nicolas DORFSMAN)
       * Solaris: improve the hard drive detection (Nicolas DORFSMAN)
       * postinst.pl can remove the previous linux_agent
       * postinst.pl reuse linux_agent old config file to set the default server and tag
       * return the SERIALNUMBER and the FIRMWARE on Linux with hdparm, the feature is not supported
         yet by the server (egamin)

0.0.8.1 02/20/2008
       * postinst.pl, correctly save the realm, do not override the password 
       * Added "CAPTION" field to memory (Pascal DANEK)
       * Fix a bug with "NUMSLOTS" memory field (Pascal DANEK)
       * improve the parsing of the config file to accept quote and spaces in the value
       * postinst.pl save the configfile with 0600 right since the server
         password maybe be stored in it
       * standalone.sh doesn't scan the inc/ directory anymore
       * remove the BUNDLE packages which seem to break the install process
       * change Solaris::CPU to use psrinfo -v to get the CPUs which works fine on x86
       * fix a path error in Ocsinventory::LoggerBackend::File (Remi COLLET)
       * fix: don't send the inventory if the server doesn't need it (Remi COLLET)

0.0.8 02/05/2008
       * fix the deviceid and old_deviceid handling (Pascal DANEK)
       * fix a debug message in Network.pm (Pascal DANEK)
       * different fixes on Compress.pm (Pascal DANEK)
       * fix an event message name in Option/Download.pm (Pascal DANEK)
       * fix the Compatibility Layer with prolog_read hook (Pascal DANEK)
       * merge PowerPC and PC code to detect the CPU and improve/fix the regex
       * looks for config file in /etc/ocsinventory /usr/local/etc/ocsinventory and
         /etc/ocsinventory-agent
       * add a pod documentation about the different config files and directories
       * Compress::Zlib is required but recommended now. In fact, you need it with
         ocs server prior 1.02

0.0.7.2 01/16/2008
       * fix the post installation script to avoid invalid cron time

0.0.7.1 01/14/2008
       * add setup.sh in the MANIFEST.SKIP to keep it out of the tarball

0.0.7 01/13/2008
       * Ocsinventory::Agent::AccountInfo does not warn accountinfofile if runned in debug mode
         without root privilege
       * fix params->{etcdir} to /etc/ocsinventory, /etc/ocsinventory-agent/modules.conf must be moved
         to /etc/ocsinventory/modules.conf
       * Solaris: Improve the CPU detection (Olivier ROUSSY)
       * AIX: Return the directory with the AIX package name (Olivier ROUSSY)
       * Ocsinventory::Agent::XML::Inventory can now write software inventory
         value of FILESIZE, FOLDER and PUBLISHER
       * processChecksum() and feedInventory() are called by Ocsinventory::Agent::XML::Inventory
         directly now
       * the server responses are not parsed in the main script anymore
       * do not create an inventory if the server doesnn't need it
       * new parameters for the backend modules (run and check functions):
         - prologresp, the Ocsinventory::Agent::XML::Response::Prolog object returned by
           the prolog
         - storage: an hashref stored on the harddrive at the end of the execution of the module
       * a backend module without a run function is accepted now 
       * Inventory.pm: add addIpDiscoverEntry() to add host from the same network
       * @runMeIfTheseChecksFailed: new optional setting for Backend module
       * Ipdiscover is now a backend module and nmap can be used instead of ipdiscover
       * --nosoft disable the Ocsinventory::Agent::Backend::OS::Generic::Packaging modules
       * Remove the deprecated modules Ocsinventory::Agent::Option::Ipdiscover and
            Ocsinventory::Agent::Option::Update
       * the check function of the backend accepts the same parameter than the run function
       * Linux::Archs::I386 regex are more robust
       * perldoc documentation for the ocsinventory-agent command
       * minor improvment on the Makefile.PL
       * change the way --server parameter is read. Now we can have a full URL, --remotedir
         is now useless
       * fix: correctly load the last_state
       * improve the Makefile.PL by using inc::Module::Install and adding new check 
       * add a --version parameter and improve the --help
       * come with bundled dependency to simply the build process
       * fix the login/passwd/realm authentification
       * remove Agent/Pid.pm, I've to prepare a better system to keep the pid first
       * try to read the config in /usr/local/etc/ocsinventory/ocsinventory-agent.cfg if the
         standard one is missing

0.0.6.2 07/16/2007 Bug fix release

       * remove a debug "die" in the code

0.0.6.1 06/12/2007 Bug fix release 
       * Fix an undef value in Ocsinventory::Agent::Backend::OS::BSD::Mem
       * AIX: retrieve correctly the MAC address of some FibberChannel card 
       * now standalone.sh will try to find every module before the build to
         avoid unexplicated error

0.0.6  06/07/2007
       * Enable "verbose" is debug is turned on
       * AIX: Ocsinventory::Agent::Backend::OS::AIX::Networks rewrote
       * AIX: Memory.pm, remove the spaces from the end of the DESCRIPTION
       * add standalone.sh, a script designed to prepare a stand-alone binary of the agent
       * AIX: Retrieve all the gateway of every subnet instead of just the default one
       * Config.pm renamed to AccountConfig.pm
       * New flag: --stdout to print the inventory directly on STDOUT
       * If the use want write on the system var directory, the agent create one in
         ~/.ocsinventory/var
       * The agent setting can be preinitialised with /etc/ocsinventory/ocsinventory-agent.cfg or
         ~/ocsinventory/ocsinventory-agent.cfg.
       * remove two debug messages printed during accountinfo rewrite and the
         daemon starting process
       * remove a stupid check in Ocsinventory::Agent::AccountConfig, the
         accountconfig file was not written unless the file was already present
       * add a recMkdir function in ocsinventory-agent to create directory recursivly
       * do not process checksum in local mode 

0.0.5  04/17/2007
       * AIX: use lslpp -c -l to find installed packages
       * AIX: fixes on CPU.pm, Networks.pm and Memory.pm
       * AIX: fetch the serial number with lscfg unless it was found with lsvpd
       * add the .ocs extension to local written files
       * with --local flag: don't not warn if last_state doesn't exit
       * Solaris: retrieve installed package
       * downgrade some message important from info to debug
       * read screen serial number in the EDID (DDC screen)
       * Xorg.pm replaced by Screen.pm
       * Screen.pm all the data are read from EDID now
       * Initial Linux PPC support (tested in Debian Etch).
         thanks Walid Nouh for the hardware
       * Apply patch by Remi Collet to fix an issue with Linux distro detection and Perl 5.6.1
       * Turn of STDERR during the module execution to avoid useless message (e.g: foo: not found)
         use --debug to turn them back
       * If the system side vardir can't be created. The agent try to create one in ~/.ocs-inventory-agent
       * Add a THANKS file

0.0.4 03/20/2007
       * use of gzip when Compress:Zlib is not avalaible. OCS server 1.01 and
         prior are not supported.
       * dmidecode parsing improved
       * lspci stuffs moved to generic
       * Linux: find Wifi connection
       * fix: pass correctly the logger to the modules
       * don't write the last_state is the connexion failed
       * Deals correctly with the accountinfo if it's internaly stored in a
         array ref
       * BSD support by Thierry Lacoste <|MERGE_RESOLUTION|>--- conflicted
+++ resolved
@@ -38,18 +38,14 @@
        * Win32, set the BIOS/TYPE field
        * Win32, storage: clean up. Reduce the number of hdparm call.
        * Win32, set USBDEVICES/NAME
-<<<<<<< HEAD
        * RPC: rewrite the thread management to reduce the memory consumption
          on Windows
        * Win32: Users, we need to use Get() to retrieve Win32::OLE::Variant
          object content
-=======
        * Add more test scripts: xml-query-inventory.t,
          xml-query-simplemessage.t, t/xml-response.t
        * Fix a typo scanhomedirs → scan-homedirs
        * HP-UX: add HP-UX VM support (Sébastien PRUD'HOMME)
-
->>>>>>> a63ef6aa
 
 2.1_rc2  Thu, 01 Jul 2010 23:05:10 +0200
        * MANIFEST.SKIP, we need the resources files for the test suite
