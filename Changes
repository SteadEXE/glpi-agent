--- conflicted
+++ resolved
@@ -1,6 +1,5 @@
 Revision history for FusionInventory agent
 
-<<<<<<< HEAD
 2.3.0
 General:
 * various UTF8 encoding fixes
@@ -11,10 +10,7 @@
 Linux:
 * Megaraid controller support (Egor Morozov)
 
-2.2.3
-=======
 2.2.3  Mon, 25 Jun 2012 21:36:29 +0200
->>>>>>> b58b07e6
 General:
 * Fix battery voltage and capacity retrieval
 * Add --timeout option
