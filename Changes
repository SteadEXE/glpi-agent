Revision history for FusionInventory::Agent

2.1.7
       * replace Cwd::abs_path with File::Spec->rel2abs
         abs_path fails if the directory doesn't exist yet. This was breaking
         --basevardir on UNIX system.
         The problem was fixed on Win32 with the 2.1.5 release. See commit
          6f376013c8584145a8f824632f1292b3212bd3ca
          a1f32c62145c46fa176165bba1695420505290b7
       * Fix regression: Do not empty log file if logfile-maxsize is undef
         or 0, thanks Remi Collet
         http://forge.fusioninventory.org/issues/414
       * Linux/PPC: Fix various warnings in CPU.pm
       * Linux/PPC: ignore some wrong warning
       * Linux: CPUS/TYPE renamed to CPUS/NAME
       * POD: add doc for BIOS/{S,B}MANUFACTURER
       * POD: fix a syntax error in fusioninventory-agent
       * use the default basevardir.
       * POD: clarify, we ignore virtual filesystem like /proc in <DRIVES />
       * Solaris: move showrev output example in ressources/solaris
       * Solaris: ignore Zone on Solaris < 5.10
       * Solaris: collect the UUID on x86
         http://forge.fusioninventory.org/issues/428
       * OpenSolaris: collect firmware information even if showrev is not installed
       * OpenSolaris: support GNU df to collect partition
       * Solaris: identify zfs filesystem and collect serial number (UUID)
       * Solaris/Drives.pm code clean up
       * Solaris/Storages.pm Don't set revision to 'Serial' if revision is empty
       * MacOSX: No serial & uudi gathered on Mac OS X 10.5 running VirtualBox
         fail back on ioreg when system_profiler do not give the wanted information
         http://forge.fusioninventory.org/issues/431
       * import a dmidecode output on OpenBSD 4.5
       * BSD/Storage: Avoid warning if model is unknown
       * BSD/CPU: failback on CPU Family if Version is empty in dmidecode, closes: #439
         http://forge.fusioninventory.org/issues/439
       * Linux, distro detection: ensure /etc/issue is parsed last if lsb_release is
         missing. This way /etc/debian_version is used on Debian 
       * Linux: correctly parse /etc/resolv.conf to identify the domain
       * Linux: don't save 2 time the same domain
       * Linux/ARM: collect the Hardware information from /proc/cpuinfo 
       * BSD: use sysctl -n hw.model to get the CPU name and frequency
       * MacOSX: Mem.pm, convert hex string to ASCII when needed, thanks Sylvain la Gravière
         for the bug report
         http://forge.fusioninventory.org/issues/440
       * Screen.pm: Add support for 3 new manufacturer. Backport Adam Buchbinder changes on
         1.1.x branch
       * Linux/ARM: collect the Hardware information from /proc/cpuinfo
       * Windows: Disable dmidecode.exe on Win2003
         http://forge.fusioninventory.org/issues/379
       * MacOSX/Drives: don't ignore autofs filesystem, thanks François Legastelois
         for the bug report
         http://forge.fusioninventory.org/issues/446
       * BSD: use mount to identify the filesystem type, this shoud fix bug #450
         http://forge.fusioninventory.org/issues/450
       * Win32: try to identify dual core CPU even if Windows thinks it two physical CPU
       * Win32: no need to change %PATH% anymore
         http://forge.fusioninventory.org/issues/151
       * fusioninventory-agent-config, better question for server address 
       * BIOS: clean up
          - do not mix motherboard and system information anymore
          - do not use CPU information do create fake serial anymore
          - retrieve the SKU number
       * MacOSX: use ioreg to get the machine serial number
         http://forge.fusioninventory.org/issues/442
       * Logger: ensure the logger is load just one time
<<<<<<< HEAD
       * add fusioninventory-injector in the distribution
       * Linux: fix: Agent don't give video ram size and video resolution,
         Eric FREYENS for the fix suggestion.
	 We now use ddcprobe or Xorg to get the resolution of the main screen.
	 This fix will be improved in the futur and should be seen as experimental
	 http://forge.fusioninventory.org/issues/316
=======
       * Win32: ignore garbage character in the XML, and filter SOFTWARES/VERSION
         to deal with some very strange case, thanks Mario GZUK for the bug report
         and RDP access
         http://forge.fusioninventory.org/issues/415
       * MacOSX: ignore a warning in Drives.pm
         http://forge.fusioninventory.org/issues/441
       * MacOSX: retrieve partition UUID on MacOSX 10.4
>>>>>>> 183770fd

2.1.6    Tue, 05 Oct 2010 21:03:39 +0200
       * Ensure the RPC serivce URL printed in the log message targets
         http://127.0.0.1::62354 with the default settings
       * Restore the Storage even if the target is not a server.
         Enable --tag and keep the DeviceID
       * fix 2.1.5 regression, correctly initialise $basevardir default value
       * POD, explain the registry is used on Windows, thanks Stéphane URBANOVSKI
       * Add support for MontaVista Linux, thanks Luka KODRIC
       * BSD: Fix a syntax error in Domain
       * BSD: Some adjustement for Debian GNU/kFreeBSD
       * BSD: avoid warning if the lease file can't be parsed
       * BSD: Drives.pm hide, df messages on STDERR
       * BSD: convert the IP mask from hex to dec
       * Win32: workaround to add timeout for HTTPS on Windows
       * OpenBSD: Do not fails if dmesg is in /sbin/dmesg instead of /bin/dmesg
       * AIX: ignore /proc filesystem like on Linux
         http://forge.fusioninventory.org/issues/397
       * Logger: avoid breakage if log file is > 5MB, thanks Benoit Machiavello
         http://forge.fusioninventory.org/issues/406
       * AIX: Error running AIX::Mem module on AIX 6.1, thanks Luka KODRIC
         http://forge.fusioninventory.org/issues/399
       * AIX: Erroor in harddrive module on AIX 6.1, thanks Luka KODRIC
         http://forge.fusioninventory.org/issues/398

2.1.5    Wed, 15 Sep 2010 11:08:56 +0200
       * Win32: Do not fail if the log file doesn't exist yet, thanks Igor
       * Win32: Correclty launch the sub Perl process, thanks Igor
       * Fix: Some NETWORKS/VIRTUALDEV were set to yes instead of 1
         http://forge.fusioninventory.org/issues/352

2.1.4    Wed, 15 Sep 2010 00:26:03 +0200
       * Save the realm if we found it by ourself. With this changes
         we avoid useless request with the wrong realm from sub module
       * Add Win32::OLE and Win32::TieRegistry dependency on Win32
       * MacOSX: fix the memory size inventory, thanks Eric Freyens for the
         bug report
       * Do not use dmidecode if it fails to give valuable information,
         use WMI instead on Win32
       * ensure basevardir and share-dir are canonical pathname
       * POD doc, add this sentence:
         "The command line parameters overwrite the configuration file."
       * Fix several issues in agent.cfg file (Walid NOUH)
       * Corrected a lot of english sentences (Benoit MORTIER)
       * Win32, avoid warning if the CPU has no name
         http://forge.fusioninventory.org/issues/349
       * if envvar REALLIB is defined, we use it to overright @INC, this in order
         to relocate the perl tree easily
       * Pass @INC content to the subprocess
       * Vmsystem, ignore some normal warning (missing /proc on some OSes)
         http://forge.fusioninventory.org/issues/326
       * fix Solaris Zone detection and add a test and some Solaris release file
         http://forge.fusioninventory.org/issues/323

2.1.3    Wed, 01 Sep 2010 21:31:25 +0200
       * Linux: Avoid error on system with no /proc/bus/input/devices
       * agent.cfg, add more server= parameter example
       * --server remove spaces at the begin and end of the server parameter
       * Networks.pm: fix is_success, load use HTTP::Status;
       * fix t/xml-query-inventory.t to not fail on non i486-linux-gnu-thread-multi
         arch
       * fix t/app.t on Windows

2.1.2    Mon, 23 Aug 2010 17:24:47 +0200
       * set a default SNMP version to really avoid warnings
       * Add ./t/README.t to check is README{,.html} files are present
       * Really set a default SNMP version, and bails out if an invalid version
         is used
       * Fix compatibility with snmpquery and netdiscovery plugins
       * Fix some warnings in Screen.pm
       * Ensure Xen PVH host identification
       * Linux: fix DNS domain detection
       * t/modules.t: do not fail on Syslog on Windows

2.1.1    Wed, 18 Aug 2010 21:04:30 +0200
       * Turn daemon mode off in the base configuration file
       * Fix some POD warnings
       * POD: document the common server URL for OCS and FusInv for GLPI
       * Add resources/hal/rh4-kvm and test it with t/drives.t
         adjustment needed
       * RH4, avoid false STORAGES (partition instead of disk)
       * Proc::Daemon close all the file descriptors including the file logger.
         We reopen it if needed
       * Print rpc-trust-localhost value in --help
       * RPC, cosmetic adjustement in debug message format
         http://forge.fusioninventory.org/issues/290
       * Linux/Storage: avoid breakaging if there is no disk in HAL
       * FusionInventory::Agent::SNMP clean up to avoid warning at run time
         (Guillaume Rousse)
       * Linux: parseLshal(): do not return empty hash ref anymore, thanks
         Guillaume Garson
       * Fix bypassing of virtualised system detection
       * Fix error message for non-present zoneadmin command
       * Do not call getCapacity() in parseUdev(), thanks Michał Panasiewicz

2.1      Sun, 15 Aug 2010 19:32:43 +0200
       * cleanup Makefile.PL
       * enhance documentation with optional and mandatory dependencies
       * drop README file lost in the middle of perl modules
       * Fix some warnings on Windows
       * agent.cfg, fix a syntax error
       * turns most call to carp() and die() into logger usage
       * Linux: storage, hdparm gives more reliable serial number
       * XML, storage, rename STORAGES/SERIAL to STORAGES/SERIALNUMBER, thanks
         azman
       * Win32: uses WMI to collect Environment vars to get correct UTF-8 data
       * Win32: ensure the hostname is in UTF-8
       * Win32: fix: load Win32::OLE in UTF-8
       * Win32: get the hostname from WMI in unicode
       * Win32: use the standard codepage to access the registry
       * Big thank you to Denis Linvinus who gave RDP access to a Russian
         Windows
       * Win32: don't put BIOS ROM in STORAGES, thanks EmpereurZorg
       * Win32: add Modem.pm
       * Fix: Virtuozzo containers memory unit (Jan JUNGMANN)
       * Win32: Ignore network it the network interface has no PNPDeviceID
         http://comments.gmane.org/gmane.comp.monitoring.fusion-inventory.devel/34 
       * HP-UX: fix --no-software support
       * Win32: retrieve the Windows key on Windows 64 bit,
         http://forge.fusioninventory.org/issues/267
       * Win32: Push the default monitor in <MONITORS />
         http://forge.fusioninventory.org/issues/252
         http://forge.fusioninventory.org/issues/269
       * Win32: Use the GUID as software name is NAME is empty
       * Solaris: Various fixes (CPU, memory, storage)
       * Fix HTTP auth on non HTTPS server, _BIG_ thinks to Mario Gzuk and
         Michael Kolowicz
       * Linux: Avoid a warning if /sys/class/net/%INTERFACE%/device/uevent doesn't
         exist
       * Basic HTTP Auth: if the realm parameter is missing, the agent reuse the one
         from the server
       * Initialize PROLOG_FREQ to 1h for every target
       * Don't fail is RPC module can't be loaded. threads and HTTP::Daemon are optional
         and it may be normal.
       * web interface: do not open a new windows when an inventory is forced

2.1_rc3  Sun, 25 Jul 2010 21:26:40 +0200
       * MacOSX: fix if diskutils gives size in GB/MB instead of GiB/MiB
       * MacOSX: ignore printer if name start with:
         The printers list is empty. To add printers (fixes: #169)
       * MacOSX, BSD, Linux: unify domain name computation to use host name
         as primary information source, and avoid using windows-specific
         'workgroup' as default value
       * Add resources/cpuinfo/linux-686-samsung-nc10-1
       * Fix, restore ability to specify server as an host name rather
         than a full URL
       * Fix, restore --noinventory support, print a warning saying
         --no-inventory should be used instead
       * Fix: Linux, PC: detect CPU configuration of machine with one
         CPU with one core and 2 threads (Samsung NC10)
       * Fix: Linux, PC: support /proc/cpuinfo with no "physical id:"
         thanks Sébastien Prud'homme
       * Fix: Linux, PC: get the number of core from dmidecode if
         avaible
       * Win32 and Linux, PC: get the CPU frequency from the CPU name, if
         possible. That's the most reliable way to get the
         information since 'Max Speed' in dmidecode is most of the
         time on crack and /proc/cpuinfo is not reliable because of
         the frequency scaling
       * Linux, PC: the cpu detection can work if only dmidecode is
         here
       * remove --perl-bin-dir-in-path, turns it on only in the Windows
         service
       * test scripts: fix is_deeply() argument order
       * RPC: print "now" as next contact date instead of 1/1970
       * Inventory, correctly store user list
       * Fix the noDuplicated to avoid duplicated XML sections in inventory
       * Import the new FusionInventory logo
       * Fix, HP-UX errors when listing drives
         http://forge.fusioninventory.org/issues/188 (Amir PAKDEL)
       * Win32, network: Filter interfaces with no IP, IPv6 and MAC
       * Win32, printer: restore the DRIVER field
       * Win32, drive: restore the SIZE field
       * Win32, get the memories from WMI only if dmidecode is missing
       * Dmidecode, drop the unit from the memory speed like the Win32 OCS
         agent do
       * Win32, set the BIOS/TYPE field
       * Win32, storage: clean up. Reduce the number of hdparm call.
       * Win32, set USBDEVICES/NAME
       * RPC: rewrite the thread management to reduce the memory consumption
         on Windows
       * Win32: Users, we need to use Get() to retrieve Win32::OLE::Variant
         object content
       * Add more test scripts: xml-query-inventory.t,
         xml-query-simplemessage.t, t/xml-response.t
       * Fix a typo scanhomedirs → scan-homedirs
       * HP-UX: add HP-UX VM support (Sébastien PRUD'HOMME)
       * Linux, PC: CPU fixes for VMware ESX, thanks Benoit Machiavello
       * Linux: set correctly HARDWARE/WORKGROUP with the domain name,
         thanks Benoit Machiavello
       * HARDWARE/USERID: don't put more than one time in row the same user
       * Makefile.PL: Turns off the post-installation script. The hack is broken.
       * Solaris: imporove CPU, Mem, Slots (Lucas MASSE)
       * Solaris: imporove Bios, Controllers, Domains, Drives, IPv4, Memory,
         Networks, Packages, Storages and Users (Jérome LEBAS)
       * Add comment and default settings in agent.cfg (Walid NOUH)
       * UUID, improve the code to support old dmidecode
       * VirtualBox, improve Virtualbox detection, closes: #230
       * MacOSX: Set the UUID
       * MacOSX: rewrite storage.pm without Mac::SysProfile
       * MacOSX: collecte IPv6 address
       * Win32: set the NT Domain for the WORKGROUP if avalaible like OCS agent
       * MacOSX: Collect Firewire disk

2.1_rc2  Thu, 01 Jul 2010 23:05:10 +0200
       * MANIFEST.SKIP, we need the resources files for the test suite
       * Linux: set back DRIVES/FREE
       * Linux: CONTROLLERS/NAME drop the trailing whitespace
       * addEntry(), do not ignore $noDuplicated parameter
       * remplace --html-dir by --share-dir
       * use pciid to know the pci device name and manufacturer, thanks
         Sébastien Prud'homme
       * load dmidecode from $PATH
       * fix VirtualBox VM detection (David DURIEUX)
       * Makefile.PL, UNIVERSAL::require is a dependency now
       * Document --logger
       * Fix --logger: to not overwrite other loggers if --logfile is on
       * POD, add for PROCESSES inventory
       * tools/ fixes for Solaris shell
       * Add CONTROLLERS/REV
       * Fix: Linux/i386: retrieve the number of CORE correctly
       * Fix: Vmsystem, don't load 'version', we don't use it anymore
       * Fix: Linux/ARM: drop a debug print
       * Fix: Linux Storages, fix fdisk parsing
       * MacOSX: use addCPU to collect cpu information
       * MacOSX: the number of core of the CPU
       * MacOSX: Collect all the net devices and set VIRTUALDEV=1/0
       * MacOSX: collect all the drives (fixes: #119)
       * MacOSX: DRIVES, swap VOLUMN and TYPE fields
       * Makefile.PL, no parameter for install_share, thanks Act from GLPI
         forum (http://www.glpi-project.org/forum/viewtopic.php?pid=107979#p107979)
       * Network.pm: drop the dependency on Net::SSLeay and IO::Socket::SSL,
         we don't need them (!)
         Fix: HTTP proxy with HTTPS
       * Network.pm: drop the dependency on Net::SSLeay and IO::Socket::SSL,
         we don't need them (!)
         Fix: HTTP proxy with HTTPS
       * Makefile.PL, no parameter for install_share, thanks Act from GLPI
         forum (http://www.glpi-project.org/forum/viewtopic.php?pid=107979#p107979)
       * Fix: don't ignore 0 values in the XML
       * MacOSX: don't use Mac::SysProfile to get memory info
       * Linux/i386: Igore empty CPU socket, thanks Sébastien Prud'homme,
         bug: #177
       * MacOSX: USB devices inventory
       * LInux/PC: Fix the core detection on multiCPU system
       * in tools:build-perl-tree.sh  download-perl-dependencies.sh
         merge-fusinv-with-perl-tree.sh and README are now in a new git
         repository 'agent-tools.git'
       * Linux + Lsilogic, avoid a warning if smartctl is installed
       * Linux Storage, parseUdev() use SERIALNUMBER _SHORT if avalaible

2.1_rc1 Sat, 26 Jun 2010 00:49:44 +0200
       * Add Windows support for 2000/XP/2003/Vista/2008/Seven
       * Windows: Add new values for SOFTWARES key
       * Add Windows service
       * disable --color for Windows for now
       * Collect Solaris process informations (Emengao)
       * VirtualMachine: Add Vserver.pm
       * VirtualMachine: Check is the status is correct
       * detect Slackware packages (David DURIEUX)
       * Libvirt.pm switch SUBSYSTEM and VMTYPE values.VMTYPE is "libvirt"
         now
       * Better error handling if it's not possible to create basevardir
       * Inventory: reduce the number of debug messages
       * Add DRIVES/SYSTEMDRIVE to know if it's the system partition
       * Inventory.pm, fix: addStorages is deprecred, not addStorage
       * Inventory.pm, addSection() is now deprecated and a warning is
         printed everytime the function is called
       * Linux/PC/CPU: set CPU name and detect CORE/THREAD
       * Stores environement variables
       * Bios, add ENCLOSURESERIAL BASEBOARDSERIAL and BIOSSERIAL keys
       * Identify USB devices (Windows, Linux)
       * --realm was two time in --help
       * LoggerBackend/Syslog.pm: fix https://bugs.launchpad.net/bugs/571655
         (Guillaume Rousse)
       * LoggerBackend/File.pm: don't reopen file descriptor for every new
         message (Guillaume Rousse)
       * Cups.pm: gets all installed printers and their drivers names
        (Aurelien Bondis)
       * ocsinventory-ng is not more the default server hostname, you've to
         set it yourself in agent.cfg
       * Inputs.pm: adds Inputs support for Linux clients (Aurelien Bondis)
       * Turns off interactive mode of GNU fdisk (Aurelien Bondis)
       * Add a few new PNP monitor IDs (Alex Mauer)
       * Makefile.PL: Define Perl 5.8 as the minimal version.
       * RPC: Add http://hostname:62354/status to get the current status of
         the agent
       * Add --rpc-trust-localhost
       * RPC: serve a basic page to present the agent
       * --html-dir parameter
       * Linux/Domains. Use Sys::Hostname to get the domain
       * Exit if no --server or --target is defined
       * Inventory: If two modules with the same name are found, only load
         the first
       * Linux/Storages: detect floppy and block devices (Amir PAKDEL)
       * Linux/Storages: don't attempt to run df on cdrom devices
         (Guillaume Rousse)
       * Linux/Storages: factorize redudant code for udev devices detection
         (Guillaume Rousse)
       * HP-UX numerous improvement (Amir PAKDEL)
       * Add NETWORKS/SPEED (in MB/s) (Amir PAKDEL)
       * HP-UX/Drives: Swapped "Type" and "File System" (Amir PAKDEL)
       * Inventory: POD doc for NETWORKS part
       * add --no-printer parameter
       * BSD: don't use uname to get the OSName, but $^O aka $SNAME
       * BSD: chomp() the number of CPU
       * HP RAID disk detection is now in Generic directory and so, can be
         used by Windows and probably HP-UX.
       * Linux: use blkid to get the partition serial number
       * Task: Add the Ping.pm module for debugging purpose
       * HTTP::Daemon::get_request is not thread safe and must be called from
         the master thread. The timeout is set at 5 seconds to avoid
         blockage
       * Linux: HP Integrated Lights-Out (iLO) (Management Interface of HP
         ProLiant servers) (Amir PAKDEL)
       * HP-UX: HP Management Processor (MP) (Management Interface of HP
         Integrity servers) (Amir PAKDEL)
       * Add --perl-bin-dir-in-path parameter for the Windows package
       * Collect Batteries information
       * Add --disable-perllib-envvar to be able to ignore PERLLIB and
         PERL5LIB envvar
       * turns off PERL5LIB envvar in win32-service
       * Get CONTROLLERS/PCISUBSYSTEMID
       * Simplify a lot Inventory.pm, add _addEntry() function
       * Do not set CPU Id as MBoard serial number anymore
       * XML: Only set the non empty field to decrease the final file
         size and improve the performance
       * Add a template config file in etc/agent.cfg
       * Add --conf-file=XXX parameter to allow the user to use another
         config file
       * Fix, allow dash in key name in config file
       * Rethink the script in ./tools, see ./tools/README
       * Inventory: use encode('UTF-8', $string) to reencode to UTF-8
         string detected invalide.
       * print help messages on STDERR
       * Linux: factorize redundant modules for non-LSB Linux distribution
         identification (Guillaume Rousse)
       * rewrite lshal and dmidecode parsing code for readability and
         efficiency (Guillaume Rousse)
       * don't test umask() result, it always succeed
       * don't test Sys::Hostname availability, it's a core module
       * RPC: ignore when socket::accept return an undef $socket
       * RPC: display the date of the next inventory planned
       * testing: test modules loading (Guillaume Rousse)
       * testing: test PBP compliance (Guillaume Rousse)
       * testing: test dmidecode and lshal parsing tests (Guillaume Rousse)
       * code cleanup: ensure consistent 4-spaces indentation step everyhwere
        (Guillaume Rousse)
       * code cleanup: use strict and warning pragmas everywhere
        (Guillaume Rousse)
       * code cleanup: use lexical file handles (Guillaume Rousse)
       * code cleanup: use 3-args open statement (Guillaume Rousse)
       * code cleanup: use block-style eval statement (Guillaume Rousse)
       * code cleanup: use english names for magic variables (Guillaume Rousse)
       * code cleanup: use explicit return statement (Guillaume Rousse)
       * code cleanup: ensure all opened file handles are proprely closed
        (Guillaume Rousse)
       * code cleanup: ensure all open failure are signaled to user with a
         meaningful message (Guillaume Rousse)
       * code cleanup: ensure object constructors can handle subclasses
         (Guillaume Rousse)
       * Linux/Storages: Rename addStorages to addStorage finally
       * Add Virtuozzo support (Jan JUNGMANN)
       * merge README file with the fusioninventory-agent POD documentation
       * File::Find is required
       * Add --html parameter
       * Improve --help presentation

2.0.7    Mon, 14 Jun 2010 18:09:27 +0200
       * Avoid a warning if --stdout is used.
       * print help messages on STDERR
       * --wait: no need to wait before the final exit
       * Inventory PROCESSES. Support more different date format and avoid
         warning

2.0.6    Fri, 28 May 2010 15:53:16 +0200
       * Fix DRIVES/CREATEDATE for ext* filesystem
       * Inventory: Always generate a CHECKSUM, OCS is not able to import
         inventory is the key is missing, thanks Eric Feron
       * Ipdiscover: Fix, wrong IP/MAC pair, thanks anto1ne
         https://bugs.launchpad.net/bugs/585753
       * Fix dmidecode version comparaison
         https://bugs.launchpad.net/ocsinventory-unix-agent/+bug/586321
         (Guillaume Rousse)
       * Mismatch between xen dom0 and xen PV host
         https://bugs.launchpad.net/ocsinventory-unix-agent/+bug/586337
         (Guillaume Rousse)

2.0.5    Wed, 12 May 2010 10:50:51 +0200
       * Don't use dmidecode with -t and -s parameter since it's not
         supported on RHEL4
       * Remove wrong code to detect problem with umask. umask(077) will
         returns the previous umask. In daemon mode, the umask is set to
         0 which was seen as an error code
       * Fix a minor typo in Storage.pm
       * daemon mode: don't change current directory to / if --devlib is
         on
       * Add MIME::Base64 as recommended package
       * A Fedora RPC spec file in contrib/fedora (Remi COLLET)
       * RPC: drop the sleep(1) before every new request
       * RPC: avoid threads::running to keep compatiblity with Perl < 5.10
       * SSL: --ca-cert-file correctly detect if the cert is present
       * Don't use ExtUtils::Installed to identify the installed files,
         ExtUtils::Installed looks all the @INC directory for .pack files,
         including '.'. When the agent was launched by a cron task or in
         daemon mode, the current directory is / and so the whole system was
         scanned, thank you Remi COLLET for pointing this issue.
       * BIOS: correctly set SMANUFACTURER and SSN instead of
         SMANUFACTURERSSN

2.0.4    Thu, 06 May 2010 18:43:30 +0200
       * Add debug message on WOL and correction when no mac address comes
         in xml file from server (David DURIEUX)
       * etc/cron.d/fusioninventory-agent, call fusioninventory-agent
         instead of ocsinventory-agent
       * limit the number of RPC connection, and fix the Win32 issue
       * Restore --wait XXX
       * Fix --wait documentation.
       * Avoid an error with --lazy, thanks Remi Collet
       * Bump "Next server contact planned for ..." message severity from
         debug to info

2.0.3     Sun, 11 Apr 2010 00:38:18 +0200
       * Fix a syntax problem in FusionInventory::Agent::Network

2.0.2     Sat Apr 10 23:31:48 2010 +0200
       * fusioninventory-agent-config: Fix a typo, thank you Act
       * --delaytime really read the parameter, thanks Walid NOUH
       * fix --no-socket
       * Fix a typo in fusioninventory-agent-config, logtotate (Girish NAVUDA)
       * Fix: between two server query, really wait during a random period
         still based on server PROLOG_FREQ
       * Do not load Crypt::SSLeay and IO::Socket::SSL at the same
       * POD doc, explain how to use more than one server
       * Fix: between two server query, really wait during a random period
         still based on server PROLOG_FREQ
       * SNMP.pm: Correct bug when oid result is pack and put mac in right format
         (David DURIEUX)
       * Set 2.0.1 release date in Changes file

2.0.1 (Solarium)    Sun Mar 28 22:26:47 2010 +0200
       * tools/build-perl-tree.sh: clean up
       * Only use thread if Perl has got thread support, thank you
         Lei Andy Shi for the bug report (LP: #545477)
       * -D/-d avoid unless loop if --local is used too
       * RPC: correctly initialize $logger in new()
       * Add a warning for the Storage.pm breakage with pre 2.0 tasks
       * SNMP.pm: fixes (David DURIEUX)

2.0 (Zygotene Bouquet)   Tue, 23 Mar 2010 18:53:36 +0100
       * OcsDeploy: avoid a warning when the server don't send DOWNLOAD
         option
       * Drop the Net::Walk dependency
       * README, add File::Copy::Recursive in the list of dependency
       * OcsDeploy: use 'df -Pm' to get a consistent output with GNU tools
       * Task exec: Log the errcode return by the system()
       * Debug: do not drop the FusionInventory-Agent.dump to help debbuging
       * VERSION is not defined in $FusionInventory::Agent::VERSION
       * README: Clean up
       * Storage: Use only hashref to pass arguments
       * SNMPQuery: translate in english some comments
       * FusionInventory::Agent::Task::{OcsDeploy,NetDiscovery,SNMPQuery} are now
         maintained in new sub-projects
         - drop their dependencies in Makefile.PL
       * backport a fix from ocsinventory in fusioninventory-agent-config to fix a typo
         thanks Guillaume PROTET and Jean-Sebastien NORMAND
         ocsinventor-agent → ocsinventory-agent
       * Don't try to parse empty response from server
       * fusioninventory-agent-config: RPM/DEB mode turn off by default
       * Check if the module is installed before the execution
       * fusioninventory-agent-config: add a minimalist POD doc
       * FusionInventory::Agent::RPC add POD documentation
       * Network.pm: Load LWP::UserAgent and HTTP::Status in an eval to get these
         dependencies loaded only when needed
       * Makefile.PL add Net::CUPS is recommended
       * Linux, retrieve the PCI Class

2.0beta4 Thu, 04 Mar 2010 12:19:47 +0100
       * Drop the dependency on Net::SSLGlue::LWP because its own dependencies
         are not avalaible on RHEL5.x, thank you Remi Collet for pointing
         this issue.
       * Makefile.PL: suggest IO::Socket::SSL for SSL
       * Drop the Dependency on LWP::Simple
       * RPC: Do not die if client send random data
       * HP-UX: Use can_run to know if machinfo if avalaible  (François MERMET)
       * HP-UX: code clean up  (François MERMET)
       * Net::IP is now required.
       * OcsDeploy: Fix 2 malformed regex, thank you Mario Gzuk
       * OcsDeploy: avoid a warning if $rc in unset on Perl 5.8
       * OcsDeploy: Archive::Extract is just recommended now
       * Network: load HTTP::Status
       * standalone.sh dropped, was deprecated with the 2.0 changes
       * Do not ignore --server if --local is present
       * Inventory: No need to generate in local mode
       * Inventory: create one last_state file per server
       * Inventory: save last_state if server send a response
       * Storage: use umask 077 for stored files
       * Target and Logger: fix the lock, use a global var now
       * Inventory: Set the VERSIONCLIENT XML key
       * HPUX: Software, fix the package name
       * MacOSX, move the MacOSX packing files from the main branch to
         lp:fusioninventory-agent/macosx
       * SNMPQUERY : Update Dico to known new devices (David DURIEUX)
       * SNMPQUERY : Corrections of ports, mac address and other things (David DURIEUX)
       * NETDISCOVERY : Correction of NMAP discovery (David DURIEUX)
       * NETDISCOVERY : Correction of many bugs (empty devices, data send to server...) (David DURIEUX)
       * rename FusionInventory::Agent::Task::NetDiscovery::dico in FusionInventory::Agent::Task::NetDiscovery::Dico;
       * WAKEONLAN : Begin to rewrite good WOL, so send magic packet directly on OSI2 of network card (ONLY FOR LINUX UNDER ROOT) (David DURIEUX)

2.0beta3 Mon, 22 Feb 2010 00:51:36 +0100
       * README: clean up
       * Do not use IPC::Run, thanks Mario Gzuk
       * Fix --local
       * fix: Invalid type 'W' in pack in RPC.pm, thanks Mario Gzuk
       * HP-UX: fix the module. They'd been broken during the merge
       * Turns Off FusionInventory::Agent::Storage
       * Correctly checks if $basevardir exist (-d instead of -f)
       * --no-ssl-check, show warning just one time
       * Libvirt.pm: ignore stderr
       * HP-UX: Fix CPU/serial detection on HP-UX 11.31 (Marty RIEDLING)
       * POD documentation for FusionInventory::Agent::Network
       * POD documentation clean in FusionInventory::Agent::XML::Query::Inventory
       * POD documentation for FusionInventory::Agent::XML::Query::SimpleMessage
       * Linux: Handle channel bonding interfaces (Stéphane URBANOVSKI) 
       * XML: clean up addNetwork (Stéphane URBANOVSKI) 
       * CPU: Add CORE/THREAD 
       * Inventory: use the standard Inventory object
       * Inventory: correctly save OcsDeploy package ID
       * NetDiscover/SNMP: Various changes (David DURIEUX)

2.0beta2 Wed, 17 Feb 2010 23:21:59 +0100
       * Update dico for detected devices in NETDISCOVERY module
         (David DURIEUX)
       * Changes file clean up

2.0beta1 Wed, 17 Feb 2010 22:08:00 +0100
       * Use Sys::Hostname instead of uname for better portability
       * add --daemon-no-fork
       * post-install.pl: Don't ask the user if Download.pm should be
         enabled
       * Drop the linux_agent modules compatibility layer
       * Rename module hook functions:
          check()    → isInventoryEnabled()
          run()      → doInventory()
          longRun()  → postInventory()
       * Add isPostInventoryEnabled() function
       * Drop AccountConfig. replaced by Storage
       * Move Ocsinventory::Agent::XML::{Inventory,Prolog,SimpleMessage} in
         Ocsinventory::Agent::XML::Query
       * WakeOnLan support (David DURIEUX)
       * Ocsinventory renamed to FusionInventory
       * OcsDeply jull rewrite
       *  P2P mode in daemon mode (-d or -D)
       * add --rpc-ip
       * SNMP support (David DURIEUX)
       * Network discovery (David DURIEUX)
       * WakeOnLan (David DURIEUX)
       * postinst.pl is now and is installed in the $PATH
       * Solaris: use regex to identify CPU class (Jerome LEBAS)
       * Solaris/Network: support Zone (Jerome LEBAS)
       * HP-UX: initial support, tested on RP3440 (François MERMET)
       * Changed arguments to dpkg-query for compatibility (Scott HANNAHS)
       * MacOSX: Distinguish clearly between "OS Name" and "System Version" by
         parsing output carefully for both variables. Clean up language in
         description. (Scott HANNAHS)
       * Add an in contrib example of script to identify specific software
         (Simon CLARA)
       * Upgrade memconf to V2.13
       * Use parameters to simplify the way dmidecode is called (Dmitry ILYIN)
       * Solaris: Bonding support (Stéphane URBANOVSKI)
       * Remove exec flag on
         lib/Ocsinventory/Agent/Backend/OS/MacOS/Hostname.pm (Remi COLLET)
       * spelling in manpage authentification → authentication
       * MacOSX: Correctly identify the CPU frequency on MacOSX 1.6 French,
         thanks Grek
       * Improve the README about non-interactive installation
       * Bump copyright date from 2009 to 2010
       * Linux/PPC: Frequency is an integer, not a float
       * run dosfslabel on the correct device
       * Nmap: Check ip send by server

1.1.2    Sun, 27 Dec 2009 17:24:43 +0100
       * Avoid problem with dmidecode -V output on RHEL3.9 (Remi COLLET)
       * Fix internal --delaytime handling. That's seconds, not hours!
       * Download.pm: improve a error message

1.1.1    Mon, 21 Dec 2009 22:38:12 +0100
       * NETWORKS/VIRTUALDEV should be 1 or 0
       * FreeBSD: Fix CPU detection (David DURIEUX)
       * Virtualization::Qemu, fix kvm detection
       * Don't run brctl if it's not installed
       * Various wording fixes (Vincent KNECHT)
       * Improve README (Barius DRUBECK)
       * Get serial number from ext4 partition if ext4dev driver is used
       * LP: #494908 Agent fails to retrieve info file when a package is
         activated only with the server name (Pascal DANEK)
       * LP: #495398 Fix RedHat version detection (Stéphane URBANOVSKI)
       * Improve README (Barius DRUBECK)
       * LP: #490774 Fix PowerPC CPU detection on Linux, thanks darkpep for
         the bug report

1.1     Fri, 06 Nov 2009 16:07:08 +0100
       * addMemorie() renamed to addMemories(), this had been broken during
         the addMemories() → addMemory() transition
       * Debug mode: msg "check function failed" changed to "ignored" since
         the fails may be wanted by the check() function
       * CompatibilityLayer: $self->{params} changed to $self->{config},
         this restore the debug mode in Download.pm
       * Continue XML::Inventory functions name clean up. Rename:
        - addSlots() calls to addSlot()
        - addMemories() calls to addMemory()
       * Move ocsinventory-agent POD documentation frol Ocsinventory::Agent
         to the ocsinventory-agent shell script. So now the manpage has the
         correct name
       * Fix RPM output parsing (Remi COLLET)
       * VMWareESX: avoid breakage is VM has spaces in its name
         (Christian Michallek)
       * Try to detect kvm --uuid value
       * Makefile.PL, check for Net::SSLeay
       * Move Ocsinventory::Agent in a .pm and add a wrapper script to load
         in order to by able to process --devlib
       * Parallels.pm: doesn't use sudo anymore and check for
         --scan-homedirs
       * Prune 'Mac OS X' from the version on Mac + typo fixes (Scott HANNAHS)
       * POD doc, add a paragraph about the config file
       * LP: #462529, Fix EDID screen detection, thanks Sergio MERINO
       * Use boolean for networks/virtualdev
       * Generic/Screen: chomp uuencode output
       * Generic/Screen: HSD code for "Hanns.G" (Remi COLLET)
       * postinst.pl, put user $PATH in /etc/cron.d/ocsinventory-agent

1.1_beta1    Fri, 18 Sep 2009 11:54:12 +0200
       * Can use Net::CUPS to find the default printer
       * AIX: Hide procfs in Filesystem
       * OS::Linux::Storages, correctly retrieve the serial (Vladimir ELISSEEV)
       * load $http_proxy env settings and --proxy option is available
       * Add OS::Linux::Distro::NonLSB::ArchLinux (Julien SAFAR)
       * New Backend OS::Generic::Processes 
       * Linux/BSD: detect DNS servers config 
       * Solaris: Better output for $OSVErsion (Vladimir ELISSEEV)
       * Solaris: Sun Fire T1000 patches for memory (Vladimir ELISSEEV)
       * Solaris: memory SPARC Enterprise T5220 (Vladimir ELISSEEV)
       * Solaris: CPU SPARC Enterprise T5220 (Vladimir ELISSEEV)
       * Solaris: CPU SPARC Enterprise T5220 (Vladimir ELISSEEV)
       * Linux: split the /proc/cpuinfo parsing depending on the arch
       * Linux: drop Linux::Controllers which is duplicated with
         Generic::Lspci::Controllers (Vladimir ELISSEEV)
       * AIX: Various fixes in Memory.pm (Sebastien DAGNICOURT)
       * AIX: Storages.pm, Virtual disks support and fixes (Sebastien DAGNICOURT)
       * Backend.pm: Bump the default timeout from 30 to 180 secondes
       * Agent/XML/Inventory: Fix when version == 0, bug found by neisen
       * AIX: device type adjustment (Sebastien DAGNICOURT)
       * Solaris: Sun-Fire-V440 support (Sebastien DAGNICOURT)
       * Add a missing space is the name banner in --debug mode
       * Agent/XML/Inventory.pm: Add FROM and INSTALLDATE fields in software
         list and LASTLOGGEDUSER DATELASTLOGGEDUSER
         in HARDWARE (Nicolas EISEN)
       * Initialize etcdir key even if there is no config file
       * CompatibilityLayer: correctly set $debug
       * CompatibilityLayer: better log messages
       * getOptionInfoByName return an array ref now
       * rename getOptionInfoByName to getOptionsInfoByName
       * --debug print the XML on STDERR
       * Rename the params key to config to avoid ambiguity
         with $params
       * set HARDWARE/DEFAULTGATEWAY (Nicolas EISEN)
       * RPM: collect the install date and the size (Nicolas EISEN)
       * Linux: Collect LASTLOGGEDUSER and DATELASTLOGGEDUSER (Nicolas EISEN)
       * DPKG: collect the Installed-Size (Nicolas EISEN)
       * Linux: Collect the ext{2,3,4} and xfs serial number
       * Linux: Collect the ext{2,3,4} creation date
       * Add a warning when no certificat is found
       * Turns off alarm once it's backend run is finish
       * Fix the IPMI module detection
       * Linux: Store the PCISLOT and the driver name
       * NETWORKDS, only store Networks with an address
       * Linux: detect virtual network device
       * Linux: Store CONTROLLERS/DRIVER and CONTROLLERS/PCISLOT
       * Linux: Collects xfs, ext{2,3,4} and vfat label
       * runs the backend module from main() it's possible to
         reuse the Backend object.
       * Linux: filter non standard MAC address returned by ifconfig like
         00-00-00-00-00-00-00-00-00-00-00-00-00-00-00-00 mac
       * Linux: Fix the Uptime check()
       * Preliminary libvirt support
       * Partial rewrite of the Download.pm backend
       * Add a warning if the user is no root, thanks Nicolas EISEN and
         Sylvain LUCE
       * SPARC-Enterprise M4000 and M5000 support (Sylvain LUCE)
       * Libvirt: collect VCPU info (Philippe LIBAT)
       * Add Virtualization::Xen module (Philippe LIBAT)
       * Solaris: add a warning if memconf is not in $PATH
       * Switch the XML content from ISO-8859-1 to UTF-8, BTW we force
         LC_ALL=C...
       * Fix the history flood in Download.pm (Pascal DANEK) 
         https://sourceforge.net/tracker/index.php?func=detail&aid=2806585&group_id=58373&atid=487492
       * Stores PCIID in CONTROLLERS/PCIID
       * Storage the monitor EDID string in BASE64 and UUENCODE
       * Linux: Storages: reorganize the code base and use lshal
       * Linux: Drives, complete inforamtions with lshal (Nicolas EISEN)
       * Linux: fix the PowerPC CPU detection
         https://sourceforge.net/tracker/?func=detail&atid=487492&aid=2043221&group_id=58373
       * Warns the user during the install process if one of
         the recommended module is not installed
       * Update out copy of memconf, thanks WeatherDave who notified the new
         revision and of course Tom Schmidt who do a great job 
       * MacOSX: Avoid a scalar used has hash ref error, thanks Adadov
       * Save VIDEOS/MEMORY and VIDEOS/RESOLUTION
       * MacOSX: Correctilly detect Up/Down network interfaces
         (David OLIVIER)
       * AddNetwork() doesn't ignore network with no IP address
         (David OLIVIER)
       * add --backend-collect-timeout parameter (Nicolas EISEN)
       * MacOSX: convert the IP mask from hex (David OLIVIER)
       * MacOSX: add a workaround to avoid Mac::SysProfile failure on
         MacOSX 10.5.7 (David OLIVIER)
       * Add Virtualization::VirtualBox module (Nicolas EISEN)
       * Add Virtualization::Qemu module (Nicolas EISEN)
       * Add Virtualization::Vmsystem module (Nicolas EISEN)
       * Better smartctl detection (Nicolas EISEN)
       * optimization and vm users detection Virtualization::VirtualBox (Nicolas EISEN)
       * Add Virtualization::VmwareFusion module (Walid NOUH)
       * Don't use hdparm prior 9.2.2 anymore to avoid crap in kernel log, see
         http://forums.ocsinventory-ng.org/viewtopic.php?pid=20768
       * Correctly detect ipmitool
       * Solaris: i86pc Memory support (Jean-François BOUCHER)
       * Solaris Zone support (Maurizio BERTABONI)
       * Always send tag, even if server already has one
       * Add the byHand software collect method (Sébastien DAGNICOURT)
       * add logging to can_read(), can_load() and can_run()
       * use addUser() instead of setHardware() 
       * Add the runcmd() in the Backend modules

1.0.1    Sun, 22 Mar 2009 20:48:49 +0100
       * Fix a typo in Ocsinventory::Agent::Backend::OS::AIX::Memory 

1.0    Sun, 22 Mar 2009 20:14:26 +0100
       * Hide warning messages when tw_cli or hpacucli are not present on CentOS
       * Avoid unnecessary about missing 'http://' in local mode
       * Ipmi.pm: use can_run do detect ipmitool
       * LSB.pm: properly use can_run
       * Avoid a warning in CompatibilityLayer.pm in local mode
       * Improve the README file
       * Avoid a warning at runtime if rpm is not correctly installed
       * BSD: Detect AMD64 arch (David DURIEUX)
       * HP.pm: force detection even if slot 1 is 0 (Remi COLLET)
       * HP.pm minor clean up + indentation
       * HP.pm send the $model as NAME to avoid NAME == 'unknown' (Remi COLLET)
       * New backend module ServeRaid for IBM ServeRAID card (Remi COLLET)
       * Linux::Storages, fix the hdparm call (Remi COLLET)
       * OS::Generic::Dmidecode::Bios, fix for RHEL2 dmidecode (Remi COLLET)
       * launch backend modules with a 30sec timeout
       * post-inst.pl: use prompt() from ExtUtils::MakeMaker to avoid
         unexpected error with cpan
       * avoid the "No LSB modules are available." warning message
       * Backend: --debug print a warning when arun() function is not found
       * Fix the Debian/Ubuntu detection for non lsb system
       * postinst.pl also drop /etc/cron.d/ocsinventory-client is the user
         want to drop the old linux_agent
       * Backend::OS::Solaris::Memory: use the Logger instead of "print"
       * Solaris: Drop unwanted spaces around OSVERSION and STORAGES/DESCRIPTION
       * Solaris: Avoid warning is the user can't use fstyp 
       * MANIFEST.SKIP: ignore .git/ and .gitignore
       * add a workaround for http://rt.cpan.org/Ticket/Display.html?id=38067 
       * build-perl-tree.sh use cpanp and perl 5.10 now
       * Backend.pm: do a eval around require File::Find
       * Add a workaround to find the backend modules for PAR::Packer
       * Backend.pm: internal change, now do eval 'use $pmodule' instead of require
       * fix serialnum detection in Lsilogic.pm and Adaptec.pm (Edouard GAMIN)
       * Makefile.PL: drop wait(), not used
       * Makefile.PL: fix a syntax error
       * add tools/makedist.sh to document the workaround used to avoid
         http://rt.cpan.org/Public/Bug/Display.html?id=43060
       * Fix --logfile=/somewhere.log, see
         http://forums.ocsinventory-ng.org/viewtopic.php?id=3092
       * tools/build-perl-tree.sh, add a new script
       * Don't print ugly error if next_timefile can't be saved
       * OS::Linux::Domains, improve the way it deals with multiple
         domaine entries (Remi COLLET)
       * AIX: Record the last memory Slot (Wilfried BRUNKEN)
         http://sourceforge.net/tracker/?func=detail&atid=487492&aid=2350694&group_id=58373
       * Bump 0.0.10 to 1.0 because it's the first release to be officially part
         of the OCSInventory distribution

0.0.10beta2    Wed, 24 Sep 2008 23:41:21 +0200
       * README: add a not about the $PATH varible on Solaris.
       * Added extra section support for backends (Pascal DANEK)
       * Fix the way submodules are disabled with $runMeIfTheseChecksFailed
       * Linux: Use lsb_release if presents to detect the OS, this will fix
         the Ubuntu detection
       * Hide a Perl warning if the agent is run by the user want the last_state
         file is missing
       * Add Ipmi backend module (Jean PARPAILLON)
       * Drop the control characters from the inventory XML
         https://sourceforge.net/tracker/index.php?func=detail&aid=2100606&group_id=58373&atid=487492
       * Apply a little change in standalone.sh that may fix the ParserDetails.ini problem,
         thanks tharoun

0.0.10beta1    Thu, 04 Sep 2008 18:16:49 +0200
       * Fix a "ocs server name" => URI side effect (Pascal DANEK)
       * Download::Store: used absolute path to "cp" on STORE action (Pascal DANEK)
       * Download::Store: set -dpR flags to "cp" (Pascal DANEK)
       * Solaris: Replaced hostid in serialnumber by real serialnumber (Nicolas DORFSMAN)
                  (SUNWsneep becomes mandatory on sparc)
       * Solaris: Return only one IP address (trying to guess which one corresponds to hostname) (Nicolas DORFSMAN)
       * Solaris: return disks SERIALNUMBER and FIRMWARE as XML fields (Nicolas DORFSMAN)
       * Redirection and stderr issue on Solaris (Nicolas DORFSMAN)
         - Removed close of stderr fd
         - Modified lspci and screen check() to avoid pollution of stdout/stderr
       * fix the previous changelog entry, the 0.0.9.1 fix had been done by Nicolas DORFSMAN
       * postinst.pl checks for MANIFEST present
       * improve the backend module detection by also scanning the symlinked directory
       * add the --devlib flag to load ./lib only if wanted and remove '.' from the directory to scan
         with File::Find.
       * import the can_run, can_load and can_read functions in the Backend modules
       * the backend module can have no check function, in this case OCS assume it's ok
       * apply a patch by Etienne GUILLAUMONT to fix CPU detection on AIX 4 
       * standalone.sh checks PAR::Packer presence now
       * only inventory installed .deb
       * postinst.pl: accept another vardir if the first one was invalide
         https://sourceforge.net/tracker/?func=detail&atid=487492&aid=1961771&group_id=58373
       * postinst.pl Download.pm correctly actived in modules.conf is the user needs it
       * add MacOSX support thanks to Wes YOUNG (Wes YOUNG)
         - Added tools/darwin/ support scripts/code for OS X enterprise deployment
       * add the follow_skip==2 flag to File::Find in Backend.pm so it doesn't detect the same
         file two time
       * import of backend module for RAID controler on Linux (3ware, Adaptec, HP and Lsilogic)
         (Edouard GAMIN)
       * remove a warning in Debug mod, if a backend module has no run() function
       * don't crash in Daemon mode if the server is unreachable (Wes YOUNG)
       * Net::IP is just (strongly) suggested now
       * fix --basevardir so it really accepts a parameter, thanks Gubluts from the forum who
         pointed out the bug
       * postinst.pl use which to find ocsinventory-agent location
       * Makefile.PL, Perl 5.6 doesn't have Config::config_re, I call it from an eval now
       * Added --delaytime option as commandline / .cfg file adjustable (Wes YOUNG)
       * standalone.sh, don't use grep -v since it's not POSIX
       * doesn't die if Storable.pm is missing like with perl 5.6
       * avoid a warning with gzip -h on AIX if Compress::Zlib is missing
       * README: depends on Perl 5.8
       * README: On solaris the Makefile needs gmake
       * README: Add a note about crontab and PATH
       * Linux: redirect hdparm error to /dev/null
       * postinst.pl yes/no questions have a default value now
       * postinst.pl fix a bug in the import of the old ocsinv.adm
         https://sourceforge.net/tracker/index.php?func=detail&aid=1991668&group_id=58373&atid=487492
       * postinst.pl doesn't create two vardir directories anymore
       * do not print a wrning is --nosoftware is used. Thanks Knarfling and Remi who pointed the issue
         out.
         http://forums.ocsinventory-ng.org/viewtopic.php?pid=12569
       * fix the POD documentation, some mistakes were detected by Perl 5.10's perldoc.
       * the agent doesn't crash anymore if ocsinv.adm or ocsinv.conf is corrupted
       * Makefile.pl: install memconf on Solaris
       * Solaris: apply patches to use memconf for CPU, Drives and Memory (Christoph HALMES)

0.0.9.2 04/18/2008 Bug fix
       * Add /ocsinventory in the server path if the user enter just the hostname
         https://sourceforge.net/tracker/?func=detail&atid=487492&aid=1945865&group_id=58373

0.0.9.1 04/03/2008 Bug fix
       * fix a error in the previous release that was forcing the local mode (Nicolas DORFSMAN)
         https://sourceforge.net/tracker/?func=detail&atid=487492&aid=1945863&group_id=58373

0.0.9 04/01/2008 April Fool release!
       * Added fallback for --lazy if no prolog freq was found and server error (Pascal DANEK)
       * Fixed accountinfos handling bugs (Pascal DANEK)
       * Changed --wait behaviour (--wait=number_of_seconds || "server") (Pascal DANEK)
       * PROLOG_FREQ is handled in prolog phase (Pascal DANEK)
       * the random value for file_nexttime is computed only if prolog_freq has changed since last prolog (Pascal DANEK)
       * import the documentation documentation by adding a description of the
         agent and pointer to the official website
       * --nosoft option renamed to --nosoftware, --nosoft still works but with a warning
       * add --basevardir to be able to use a specific place to store the var file
       * add the --lazy parameter: send an inventory only if the a random delay between 0 and PROLOG_FREQ had been run over. Usefull for package maintainer (Remi COLLET)
       * return 1 to the shell is the agent failed to contact the server
       * postinst.pl asks for the basevardir
       * postinst.pl write the modules.conf 
       * OS::Linux::Network::Networks, correctly reset the ipaddress before every loop so
         now a network can't have the address of the previous one
       * rename the key $params->{conffile} to $params->{accountconfig}
       * fix the way accountinfo information are stored
       * improve (a bit) tools/standalone.sh to avoid error if people launch it
         from the tools directory
       * --server is ignore if --local is in use
       * adjust Backend::OS::Generic::Screen to be able to use monitor-edid with DVI link (Remi COLLET)
       * OS::Linux::Storages, add NEC as a know manufacturer add assume the manifacturer is Seagate if
         the model doesn't match the others and begin with ST (rjhill)
       * fix the CPU detection on Linux Sparc64 and ARM (Linksys NSLU2)
       * improve the Solaris version detection by reading the /etc/release file (Nicolas DORFSMAN)
       * Solaris: fix the MAC addresses when the leading zeros is missing (Jean-Jacques MICHEL)
       * Solaris: Add publisher is possible in the software list (Nicolas DORFSMAN)
       * Solaris: improve the hard drive detection (Nicolas DORFSMAN)
       * postinst.pl can remove the previous linux_agent
       * postinst.pl reuse linux_agent old config file to set the default server and tag
       * return the SERIALNUMBER and the FIRMWARE on Linux with hdparm, the feature is not supported
         yet by the server (egamin)

0.0.8.1 02/20/2008
       * postinst.pl, correctly save the realm, do not override the password 
       * Added "CAPTION" field to memory (Pascal DANEK)
       * Fix a bug with "NUMSLOTS" memory field (Pascal DANEK)
       * improve the parsing of the config file to accept quote and spaces in the value
       * postinst.pl save the configfile with 0600 right since the server
         password maybe be stored in it
       * standalone.sh doesn't scan the inc/ directory anymore
       * remove the BUNDLE packages which seem to break the install process
       * change Solaris::CPU to use psrinfo -v to get the CPUs which works fine on x86
       * fix a path error in Ocsinventory::LoggerBackend::File (Remi COLLET)
       * fix: don't send the inventory if the server doesn't need it (Remi COLLET)

0.0.8 02/05/2008
       * fix the deviceid and old_deviceid handling (Pascal DANEK)
       * fix a debug message in Network.pm (Pascal DANEK)
       * different fixes on Compress.pm (Pascal DANEK)
       * fix an event message name in Option/Download.pm (Pascal DANEK)
       * fix the Compatibility Layer with prolog_read hook (Pascal DANEK)
       * merge PowerPC and PC code to detect the CPU and improve/fix the regex
       * looks for config file in /etc/ocsinventory /usr/local/etc/ocsinventory and
         /etc/ocsinventory-agent
       * add a pod documentation about the different config files and directories
       * Compress::Zlib is required but recommended now. In fact, you need it with
         ocs server prior 1.02

0.0.7.2 01/16/2008
       * fix the post installation script to avoid invalid cron time

0.0.7.1 01/14/2008
       * add setup.sh in the MANIFEST.SKIP to keep it out of the tarball

0.0.7 01/13/2008
       * Ocsinventory::Agent::AccountInfo does not warn accountinfofile if runned in debug mode
         without root privilege
       * fix params->{etcdir} to /etc/ocsinventory, /etc/ocsinventory-agent/modules.conf must be moved
         to /etc/ocsinventory/modules.conf
       * Solaris: Improve the CPU detection (Olivier ROUSSY)
       * AIX: Return the directory with the AIX package name (Olivier ROUSSY)
       * Ocsinventory::Agent::XML::Inventory can now write software inventory
         value of FILESIZE, FOLDER and PUBLISHER
       * processChecksum() and feedInventory() are called by Ocsinventory::Agent::XML::Inventory
         directly now
       * the server responses are not parsed in the main script anymore
       * do not create an inventory if the server doesnn't need it
       * new parameters for the backend modules (run and check functions):
         - prologresp, the Ocsinventory::Agent::XML::Response::Prolog object returned by
           the prolog
         - storage: an hashref stored on the harddrive at the end of the execution of the module
       * a backend module without a run function is accepted now 
       * Inventory.pm: add addIpDiscoverEntry() to add host from the same network
       * @runMeIfTheseChecksFailed: new optional setting for Backend module
       * Ipdiscover is now a backend module and nmap can be used instead of ipdiscover
       * --nosoft disable the Ocsinventory::Agent::Backend::OS::Generic::Packaging modules
       * Remove the deprecated modules Ocsinventory::Agent::Option::Ipdiscover and
            Ocsinventory::Agent::Option::Update
       * the check function of the backend accepts the same parameter than the run function
       * Linux::Archs::I386 regex are more robust
       * perldoc documentation for the ocsinventory-agent command
       * minor improvment on the Makefile.PL
       * change the way --server parameter is read. Now we can have a full URL, --remotedir
         is now useless
       * fix: correctly load the last_state
       * improve the Makefile.PL by using inc::Module::Install and adding new check 
       * add a --version parameter and improve the --help
       * come with bundled dependency to simply the build process
       * fix the login/passwd/realm authentification
       * remove Agent/Pid.pm, I've to prepare a better system to keep the pid first
       * try to read the config in /usr/local/etc/ocsinventory/ocsinventory-agent.cfg if the
         standard one is missing

0.0.6.2 07/16/2007 Bug fix release

       * remove a debug "die" in the code

0.0.6.1 06/12/2007 Bug fix release 
       * Fix an undef value in Ocsinventory::Agent::Backend::OS::BSD::Mem
       * AIX: retrieve correctly the MAC address of some FibberChannel card 
       * now standalone.sh will try to find every module before the build to
         avoid unexplicated error

0.0.6  06/07/2007
       * Enable "verbose" is debug is turned on
       * AIX: Ocsinventory::Agent::Backend::OS::AIX::Networks rewrote
       * AIX: Memory.pm, remove the spaces from the end of the DESCRIPTION
       * add standalone.sh, a script designed to prepare a stand-alone binary of the agent
       * AIX: Retrieve all the gateway of every subnet instead of just the default one
       * Config.pm renamed to AccountConfig.pm
       * New flag: --stdout to print the inventory directly on STDOUT
       * If the use want write on the system var directory, the agent create one in
         ~/.ocsinventory/var
       * The agent setting can be preinitialised with /etc/ocsinventory/ocsinventory-agent.cfg or
         ~/ocsinventory/ocsinventory-agent.cfg.
       * remove two debug messages printed during accountinfo rewrite and the
         daemon starting process
       * remove a stupid check in Ocsinventory::Agent::AccountConfig, the
         accountconfig file was not written unless the file was already present
       * add a recMkdir function in ocsinventory-agent to create directory recursivly
       * do not process checksum in local mode 

0.0.5  04/17/2007
       * AIX: use lslpp -c -l to find installed packages
       * AIX: fixes on CPU.pm, Networks.pm and Memory.pm
       * AIX: fetch the serial number with lscfg unless it was found with lsvpd
       * add the .ocs extension to local written files
       * with --local flag: don't not warn if last_state doesn't exit
       * Solaris: retrieve installed package
       * downgrade some message important from info to debug
       * read screen serial number in the EDID (DDC screen)
       * Xorg.pm replaced by Screen.pm
       * Screen.pm all the data are read from EDID now
       * Initial Linux PPC support (tested in Debian Etch).
         thanks Walid Nouh for the hardware
       * Apply patch by Remi Collet to fix an issue with Linux distro detection and Perl 5.6.1
       * Turn of STDERR during the module execution to avoid useless message (e.g: foo: not found)
         use --debug to turn them back
       * If the system side vardir can't be created. The agent try to create one in ~/.ocs-inventory-agent
       * Add a THANKS file

0.0.4 03/20/2007
       * use of gzip when Compress:Zlib is not avalaible. OCS server 1.01 and
         prior are not supported.
       * dmidecode parsing improved
       * lspci stuffs moved to generic
       * Linux: find Wifi connection
       * fix: pass correctly the logger to the modules
       * don't write the last_state is the connexion failed
       * Deals correctly with the accountinfo if it's internaly stored in a
         array ref
       * BSD support by Thierry Lacoste <|MERGE_RESOLUTION|>--- conflicted
+++ resolved
@@ -63,14 +63,12 @@
        * MacOSX: use ioreg to get the machine serial number
          http://forge.fusioninventory.org/issues/442
        * Logger: ensure the logger is load just one time
-<<<<<<< HEAD
        * add fusioninventory-injector in the distribution
        * Linux: fix: Agent don't give video ram size and video resolution,
          Eric FREYENS for the fix suggestion.
 	 We now use ddcprobe or Xorg to get the resolution of the main screen.
 	 This fix will be improved in the futur and should be seen as experimental
 	 http://forge.fusioninventory.org/issues/316
-=======
        * Win32: ignore garbage character in the XML, and filter SOFTWARES/VERSION
          to deal with some very strange case, thanks Mario GZUK for the bug report
          and RDP access
@@ -78,7 +76,6 @@
        * MacOSX: ignore a warning in Drives.pm
          http://forge.fusioninventory.org/issues/441
        * MacOSX: retrieve partition UUID on MacOSX 10.4
->>>>>>> 183770fd
 
 2.1.6    Tue, 05 Oct 2010 21:03:39 +0200
        * Ensure the RPC serivce URL printed in the log message targets
