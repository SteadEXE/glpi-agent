Revision history for FusionInventory::Agent

2.1
<<<<<<< HEAD
       * Windows: Add new values for SOFTWARES key
       * Add Windows service
       * disable --color for Windows

2.0.1
=======
       * Collect Solaris process informations (Emengao)

2.0.2
       * fusioninventory-agent-config: Fix a typo, thank you Act
       * --delaytime really read the parameter, thanks Walid NOUH
       * fix --no-socket 

2.0.1 (Solarium)
>>>>>>> 908cd1d7
       * tools/build-perl-tree.sh: clean up
       * Only use thread if Perl has got thread support, thank you
         Lei Andy Shi for the bug report (LP: #545477)
       * -D/-d avoid unless loop if --local is used too
       * RPC: correctly initialize $logger in new()
       * Add a warning for the Storage.pm breakage with pre 2.0 tasks
       * SNMP.pm: fixes (David DURIEUX)

2.0 (Zygotene Bouquet)   Tue, 23 Mar 2010 18:53:36 +0100
       * OcsDeploy: avoid a warning when the server don't send DOWNLOAD
         option
       * Drop the Net::Walk dependency
       * README, add File::Copy::Recursive in the list of dependency
       * OcsDeploy: use 'df -Pm' to get a consistent output with GNU tools
       * Task exec: Log the errcode return by the system()
       * Debug: do not drop the FusionInventory-Agent.dump to help debbuging
       * VERSION is not defined in $FusionInventory::Agent::VERSION
       * README: Clean up
       * Storage: Use only hashref to pass arguments
       * SNMPQuery: translate in english some comments
       * FusionInventory::Agent::Task::{OcsDeploy,NetDiscovery,SNMPQuery} are now
         maintained in new sub-projects
         - drop their dependencies in Makefile.PL
       * backport a fix from ocsinventory in fusioninventory-agent-config to fix a typo
         thanks Guillaume PROTET and Jean-Sebastien NORMAND
         ocsinventor-agent → ocsinventory-agent
       * Don't try to parse empty response from server
       * fusioninventory-agent-config: RPM/DEB mode turn off by default
       * Check if the module is installed before the execution
       * fusioninventory-agent-config: add a minimalist POD doc
       * FusionInventory::Agent::RPC add POD documentation
       * Network.pm: Load LWP::UserAgent and HTTP::Status in an eval to get these
         dependencies loaded only when needed
       * Makefile.PL add Net::CUPS is recommended
       * Linux, retrieve the PCI Class

2.0beta4 Thu, 04 Mar 2010 12:19:47 +0100
       * Drop the dependency on Net::SSLGlue::LWP because its own dependencies
         are not avalaible on RHEL5.x, thank you Remi Collet for pointing
         this issue.
       * Makefile.PL: suggest IO::Socket::SSL for SSL
       * Drop the Dependency on LWP::Simple
       * RPC: Do not die if client send random data
       * HP-UX: Use can_run to know if machinfo if avalaible  (François MERMET)
       * HP-UX: code clean up  (François MERMET)
       * Net::IP is now required.
       * OcsDeploy: Fix 2 malformed regex, thank you Mario Gzuk
       * OcsDeploy: avoid a warning if $rc in unset on Perl 5.8
       * OcsDeploy: Archive::Extract is just recommended now
       * Network: load HTTP::Status
       * standalone.sh dropped, was deprecated with the 2.0 changes
       * Do not ignore --server if --local is present
       * Inventory: No need to generate in local mode
       * Inventory: create one last_state file per server
       * Inventory: save last_state if server send a response
       * Storage: use umask 077 for stored files
       * Target and Logger: fix the lock, use a global var now
       * Inventory: Set the VERSIONCLIENT XML key
       * HPUX: Software, fix the package name
       * MacOSX, move the MacOSX packing files from the main branch to
         lp:fusioninventory-agent/macosx
       * SNMPQUERY : Update Dico to known new devices (David DURIEUX)
       * SNMPQUERY : Corrections of ports, mac address and other things (David DURIEUX)
       * NETDISCOVERY : Correction of NMAP discovery (David DURIEUX)
       * NETDISCOVERY : Correction of many bugs (empty devices, data send to server...) (David DURIEUX)
       * rename FusionInventory::Agent::Task::NetDiscovery::dico in FusionInventory::Agent::Task::NetDiscovery::Dico;
       * WAKEONLAN : Begin to rewrite good WOL, so send magic packet directly on OSI2 of network card (ONLY FOR LINUX UNDER ROOT) (David DURIEUX)

2.0beta3 Mon, 22 Feb 2010 00:51:36 +0100
       * README: clean up
       * Do not use IPC::Run, thanks Mario Gzuk
       * Fix --local
       * fix: Invalid type 'W' in pack in RPC.pm, thanks Mario Gzuk
       * HP-UX: fix the module. They'd been broken during the merge
       * Turns Off FusionInventory::Agent::Storage
       * Correctly checks if $basevardir exist (-d instead of -f)
       * --no-ssl-check, show warning just one time
       * Libvirt.pm: ignore stderr
       * HP-UX: Fix CPU/serial detection on HP-UX 11.31 (Marty RIEDLING)
       * POD documentation for FusionInventory::Agent::Network
       * POD documentation clean in FusionInventory::Agent::XML::Query::Inventory
       * POD documentation for FusionInventory::Agent::XML::Query::SimpleMessage
       * Linux: Handle channel bonding interfaces (Stéphane URBANOVSKI) 
       * XML: clean up addNetwork (Stéphane URBANOVSKI) 
       * CPU: Add CORE/THREAD 
       * Inventory: use the standard Inventory object
       * Inventory: correctly save OcsDeploy package ID
       * NetDiscover/SNMP: Various changes (David DURIEUX)

2.0beta2 Wed, 17 Feb 2010 23:21:59 +0100
       * Update dico for detected devices in NETDISCOVERY module
         (David DURIEUX)
       * Changes file clean up

2.0beta1 Wed, 17 Feb 2010 22:08:00 +0100
       * Use Sys::Hostname instead of uname for better portability
       * add --daemon-no-fork
       * post-install.pl: Don't ask the user if Download.pm should be
         enabled
       * Drop the linux_agent modules compatibility layer
       * Rename module hook functions:
          check()    → isInventoryEnabled()
          run()      → doInventory()
          longRun()  → postInventory()
       * Add isPostInventoryEnabled() function
       * Drop AccountConfig. replaced by Storage
       * Move Ocsinventory::Agent::XML::{Inventory,Prolog,SimpleMessage} in
         Ocsinventory::Agent::XML::Query
       * WakeOnLan support (David DURIEUX)
       * Ocsinventory renamed to FusionInventory
       * OcsDeply jull rewrite
       *  P2P mode in daemon mode (-d or -D)
       * add --rpc-ip
       * SNMP support (David DURIEUX)
       * Network discovery (David DURIEUX)
       * WakeOnLan (David DURIEUX)
       * postinst.pl is now and is installed in the $PATH
       * Solaris: use regex to identify CPU class (Jerome LEBAS)
       * Solaris/Network: support Zone (Jerome LEBAS)
       * HP-UX: initial support, tested on RP3440 (François MERMET)
       * Changed arguments to dpkg-query for compatibility (Scott HANNAHS)
       * MacOSX: Distinguish clearly between "OS Name" and "System Version" by
         parsing output carefully for both variables. Clean up language in
         description. (Scott HANNAHS)
       * Add an in contrib example of script to identify specific software
         (Simon CLARA)
       * Upgrade memconf to V2.13
       * Use parameters to simplify the way dmidecode is called (Dmitry ILYIN)
       * Solaris: Bonding support (Stéphane URBANOVSKI)
       * Remove exec flag on
         lib/Ocsinventory/Agent/Backend/OS/MacOS/Hostname.pm (Remi COLLET)
       * spelling in manpage authentification → authentication
       * MacOSX: Correctly identify the CPU frequency on MacOSX 1.6 French,
         thanks Grek
       * Improve the README about non-interactive installation
       * Bump copyright date from 2009 to 2010
       * Linux/PPC: Frequency is an integer, not a float
       * run dosfslabel on the correct device
       * Nmap: Check ip send by server

1.1.2    Sun, 27 Dec 2009 17:24:43 +0100
       * Avoid problem with dmidecode -V output on RHEL3.9 (Remi COLLET)
       * Fix internal --delaytime handling. That's seconds, not hours!
       * Download.pm: improve a error message

1.1.1    Mon, 21 Dec 2009 22:38:12 +0100
       * NETWORKS/VIRTUALDEV should be 1 or 0
       * FreeBSD: Fix CPU detection (David DURIEUX)
       * Virtualization::Qemu, fix kvm detection
       * Don't run brctl if it's not installed
       * Various wording fixes (Vincent KNECHT)
       * Improve README (Barius DRUBECK)
       * Get serial number from ext4 partition if ext4dev driver is used
       * LP: #494908 Agent fails to retrieve info file when a package is
         activated only with the server name (Pascal DANEK)
       * LP: #495398 Fix RedHat version detection (Stéphane URBANOVSKI)
       * Improve README (Barius DRUBECK)
       * LP: #490774 Fix PowerPC CPU detection on Linux, thanks darkpep for
         the bug report

1.1     Fri, 06 Nov 2009 16:07:08 +0100
       * addMemorie() renamed to addMemories(), this had been broken during
         the addMemories() → addMemory() transition
       * Debug mode: msg "check function failed" changed to "ignored" since
         the fails may be wanted by the check() function
       * CompatibilityLayer: $self->{params} changed to $self->{config},
         this restore the debug mode in Download.pm
       * Continue XML::Inventory functions name clean up. Rename:
        - addSlots() calls to addSlot()
        - addMemories() calls to addMemory()
       * Move ocsinventory-agent POD documentation frol Ocsinventory::Agent
         to the ocsinventory-agent shell script. So now the manpage has the
         correct name
       * Fix RPM output parsing (Remi COLLET)
       * VMWareESX: avoid breakage is VM has spaces in its name
         (Christian Michallek)
       * Try to detect kvm --uuid value
       * Makefile.PL, check for Net::SSLeay
       * Move Ocsinventory::Agent in a .pm and add a wrapper script to load
         in order to by able to process --devlib
       * Parallels.pm: doesn't use sudo anymore and check for
         --scan-homedirs
       * Prune 'Mac OS X' from the version on Mac + typo fixes (Scott HANNAHS)
       * POD doc, add a paragraph about the config file
       * LP: #462529, Fix EDID screen detection, thanks Sergio MERINO
       * Use boolean for networks/virtualdev
       * Generic/Screen: chomp uuencode output
       * Generic/Screen: HSD code for "Hanns.G" (Remi COLLET)
       * postinst.pl, put user $PATH in /etc/cron.d/ocsinventory-agent

1.1_beta1    Fri, 18 Sep 2009 11:54:12 +0200
       * Can use Net::CUPS to find the default printer
       * AIX: Hide procfs in Filesystem
       * OS::Linux::Storages, correctly retrieve the serial (Vladimir ELISSEEV)
       * load $http_proxy env settings and --proxy option is available
       * Add OS::Linux::Distro::NonLSB::ArchLinux (Julien SAFAR)
       * New Backend OS::Generic::Processes 
       * Linux/BSD: detect DNS servers config 
       * Solaris: Better output for $OSVErsion (Vladimir ELISSEEV)
       * Solaris: Sun Fire T1000 patches for memory (Vladimir ELISSEEV)
       * Solaris: memory SPARC Enterprise T5220 (Vladimir ELISSEEV)
       * Solaris: CPU SPARC Enterprise T5220 (Vladimir ELISSEEV)
       * Solaris: CPU SPARC Enterprise T5220 (Vladimir ELISSEEV)
       * Linux: split the /proc/cpuinfo parsing depending on the arch
       * Linux: drop Linux::Controllers which is duplicated with
         Generic::Lspci::Controllers (Vladimir ELISSEEV)
       * AIX: Various fixes in Memory.pm (Sebastien DAGNICOURT)
       * AIX: Storages.pm, Virtual disks support and fixes (Sebastien DAGNICOURT)
       * Backend.pm: Bump the default timeout from 30 to 180 secondes
       * Agent/XML/Inventory: Fix when version == 0, bug found by neisen
       * AIX: device type adjustment (Sebastien DAGNICOURT)
       * Solaris: Sun-Fire-V440 support (Sebastien DAGNICOURT)
       * Add a missing space is the name banner in --debug mode
       * Agent/XML/Inventory.pm: Add FROM and INSTALLDATE fields in software
         list and LASTLOGGEDUSER DATELASTLOGGEDUSER
         in HARDWARE (Nicolas EISEN)
       * Initialize etcdir key even if there is no config file
       * CompatibilityLayer: correctly set $debug
       * CompatibilityLayer: better log messages
       * getOptionInfoByName return an array ref now
       * rename getOptionInfoByName to getOptionsInfoByName
       * --debug print the XML on STDERR
       * Rename the params key to config to avoid ambiguity
         with $params
       * set HARDWARE/DEFAULTGATEWAY (Nicolas EISEN)
       * RPM: collect the install date and the size (Nicolas EISEN)
       * Linux: Collect LASTLOGGEDUSER and DATELASTLOGGEDUSER (Nicolas EISEN)
       * DPKG: collect the Installed-Size (Nicolas EISEN)
       * Linux: Collect the ext{2,3,4} and xfs serial number
       * Linux: Collect the ext{2,3,4} creation date
       * Add a warning when no certificat is found
       * Turns off alarm once it's backend run is finish
       * Fix the IPMI module detection
       * Linux: Store the PCISLOT and the driver name
       * NETWORKDS, only store Networks with an address
       * Linux: detect virtual network device
       * Linux: Store CONTROLLERS/DRIVER and CONTROLLERS/PCISLOT
       * Linux: Collects xfs, ext{2,3,4} and vfat label
       * runs the backend module from main() it's possible to
         reuse the Backend object.
       * Linux: filter non standard MAC address returned by ifconfig like
         00-00-00-00-00-00-00-00-00-00-00-00-00-00-00-00 mac
       * Linux: Fix the Uptime check()
       * Preliminary libvirt support
       * Partial rewrite of the Download.pm backend
       * Add a warning if the user is no root, thanks Nicolas EISEN and
         Sylvain LUCE
       * SPARC-Enterprise M4000 and M5000 support (Sylvain LUCE)
       * Libvirt: collect VCPU info (Philippe LIBAT)
       * Add Virtualization::Xen module (Philippe LIBAT)
       * Solaris: add a warning if memconf is not in $PATH
       * Switch the XML content from ISO-8859-1 to UTF-8, BTW we force
         LC_ALL=C...
       * Fix the history flood in Download.pm (Pascal DANEK) 
       	 https://sourceforge.net/tracker/index.php?func=detail&aid=2806585&group_id=58373&atid=487492
       * Stores PCIID in CONTROLLERS/PCIID
       * Storage the monitor EDID string in BASE64 and UUENCODE
       * Linux: Storages: reorganize the code base and use lshal
       * Linux: Drives, complete inforamtions with lshal (Nicolas EISEN)
       * Linux: fix the PowerPC CPU detection
         https://sourceforge.net/tracker/?func=detail&atid=487492&aid=2043221&group_id=58373
       * Warns the user during the install process if one of
         the recommended module is not installed
       * Update out copy of memconf, thanks WeatherDave who notified the new
         revision and of course Tom Schmidt who do a great job 
       * MacOSX: Avoid a scalar used has hash ref error, thanks Adadov
       * Save VIDEOS/MEMORY and VIDEOS/RESOLUTION
       * MacOSX: Correctilly detect Up/Down network interfaces
         (David OLIVIER)
       * AddNetwork() doesn't ignore network with no IP address
         (David OLIVIER)
       * add --backend-collect-timeout parameter (Nicolas EISEN)
       * MacOSX: convert the IP mask from hex (David OLIVIER)
       * MacOSX: add a workaround to avoid Mac::SysProfile failure on
         MacOSX 10.5.7 (David OLIVIER)
       * Add Virtualization::VirtualBox module (Nicolas EISEN)
       * Add Virtualization::Qemu module (Nicolas EISEN)
       * Add Virtualization::Vmsystem module (Nicolas EISEN)
       * Better smartctl detection (Nicolas EISEN)
       * optimization and vm users detection Virtualization::VirtualBox (Nicolas EISEN)
       * Add Virtualization::VmwareFusion module (Walid NOUH)
       * Don't use hdparm prior 9.2.2 anymore to avoid crap in kernel log, see
         http://forums.ocsinventory-ng.org/viewtopic.php?pid=20768
       * Correctly detect ipmitool
       * Solaris: i86pc Memory support (Jean-François BOUCHER)
       * Solaris Zone support (Maurizio BERTABONI)
       * Always send tag, even if server already has one
       * Add the byHand software collect method (Sébastien DAGNICOURT)
       * add logging to can_read(), can_load() and can_run()
       * use addUser() instead of setHardware() 
       * Add the runcmd() in the Backend modules

1.0.1    Sun, 22 Mar 2009 20:48:49 +0100
       * Fix a typo in Ocsinventory::Agent::Backend::OS::AIX::Memory 

1.0    Sun, 22 Mar 2009 20:14:26 +0100
       * Hide warning messages when tw_cli or hpacucli are not present on CentOS
       * Avoid unnecessary about missing 'http://' in local mode
       * Ipmi.pm: use can_run do detect ipmitool
       * LSB.pm: properly use can_run
       * Avoid a warning in CompatibilityLayer.pm in local mode
       * Improve the README file
       * Avoid a warning at runtime if rpm is not correctly installed
       * BSD: Detect AMD64 arch (David DURIEUX)
       * HP.pm: force detection even if slot 1 is 0 (Remi COLLET)
       * HP.pm minor clean up + indentation
       * HP.pm send the $model as NAME to avoid NAME == 'unknown' (Remi COLLET)
       * New backend module ServeRaid for IBM ServeRAID card (Remi COLLET)
       * Linux::Storages, fix the hdparm call (Remi COLLET)
       * OS::Generic::Dmidecode::Bios, fix for RHEL2 dmidecode (Remi COLLET)
       * launch backend modules with a 30sec timeout
       * post-inst.pl: use prompt() from ExtUtils::MakeMaker to avoid
         unexpected error with cpan
       * avoid the "No LSB modules are available." warning message
       * Backend: --debug print a warning when arun() function is not found
       * Fix the Debian/Ubuntu detection for non lsb system
       * postinst.pl also drop /etc/cron.d/ocsinventory-client is the user
         want to drop the old linux_agent
       * Backend::OS::Solaris::Memory: use the Logger instead of "print"
       * Solaris: Drop unwanted spaces around OSVERSION and STORAGES/DESCRIPTION
       * Solaris: Avoid warning is the user can't use fstyp 
       * MANIFEST.SKIP: ignore .git/ and .gitignore
       * add a workaround for http://rt.cpan.org/Ticket/Display.html?id=38067 
       * build-perl-tree.sh use cpanp and perl 5.10 now
       * Backend.pm: do a eval around require File::Find
       * Add a workaround to find the backend modules for PAR::Packer
       * Backend.pm: internal change, now do eval 'use $pmodule' instead of require
       * fix serialnum detection in Lsilogic.pm and Adaptec.pm (Edouard GAMIN)
       * Makefile.PL: drop wait(), not used
       * Makefile.PL: fix a syntax error
       * add tools/makedist.sh to document the workaround used to avoid
         http://rt.cpan.org/Public/Bug/Display.html?id=43060
       * Fix --logfile=/somewhere.log, see
         http://forums.ocsinventory-ng.org/viewtopic.php?id=3092
       * tools/build-perl-tree.sh, add a new script
       * Don't print ugly error if next_timefile can't be saved
       * OS::Linux::Domains, improve the way it deals with multiple
         domaine entries (Remi COLLET)
       * AIX: Record the last memory Slot (Wilfried BRUNKEN)
         http://sourceforge.net/tracker/?func=detail&atid=487492&aid=2350694&group_id=58373
       * Bump 0.0.10 to 1.0 because it's the first release to be officially part
         of the OCSInventory distribution

0.0.10beta2    Wed, 24 Sep 2008 23:41:21 +0200
       * README: add a not about the $PATH varible on Solaris.
       * Added extra section support for backends (Pascal DANEK)
       * Fix the way submodules are disabled with $runMeIfTheseChecksFailed
       * Linux: Use lsb_release if presents to detect the OS, this will fix
         the Ubuntu detection
       * Hide a Perl warning if the agent is run by the user want the last_state
         file is missing
       * Add Ipmi backend module (Jean PARPAILLON)
       * Drop the control characters from the inventory XML
         https://sourceforge.net/tracker/index.php?func=detail&aid=2100606&group_id=58373&atid=487492
       * Apply a little change in standalone.sh that may fix the ParserDetails.ini problem,
         thanks tharoun

0.0.10beta1    Thu, 04 Sep 2008 18:16:49 +0200
       * Fix a "ocs server name" => URI side effect (Pascal DANEK)
       * Download::Store: used absolute path to "cp" on STORE action (Pascal DANEK)
       * Download::Store: set -dpR flags to "cp" (Pascal DANEK)
       * Solaris: Replaced hostid in serialnumber by real serialnumber (Nicolas DORFSMAN)
                  (SUNWsneep becomes mandatory on sparc)
       * Solaris: Return only one IP address (trying to guess which one corresponds to hostname) (Nicolas DORFSMAN)
       * Solaris: return disks SERIALNUMBER and FIRMWARE as XML fields (Nicolas DORFSMAN)
       * Redirection and stderr issue on Solaris (Nicolas DORFSMAN)
         - Removed close of stderr fd
         - Modified lspci and screen check() to avoid pollution of stdout/stderr
       * fix the previous changelog entry, the 0.0.9.1 fix had been done by Nicolas DORFSMAN
       * postinst.pl checks for MANIFEST present
       * improve the backend module detection by also scanning the symlinked directory
       * add the --devlib flag to load ./lib only if wanted and remove '.' from the directory to scan
         with File::Find.
       * import the can_run, can_load and can_read functions in the Backend modules
       * the backend module can have no check function, in this case OCS assume it's ok
       * apply a patch by Etienne GUILLAUMONT to fix CPU detection on AIX 4 
       * standalone.sh checks PAR::Packer presence now
       * only inventory installed .deb
       * postinst.pl: accept another vardir if the first one was invalide
         https://sourceforge.net/tracker/?func=detail&atid=487492&aid=1961771&group_id=58373
       * postinst.pl Download.pm correctly actived in modules.conf is the user needs it
       * add MacOSX support thanks to Wes YOUNG (Wes YOUNG)
         - Added tools/darwin/ support scripts/code for OS X enterprise deployment
       * add the follow_skip==2 flag to File::Find in Backend.pm so it doesn't detect the same
         file two time
       * import of backend module for RAID controler on Linux (3ware, Adaptec, HP and Lsilogic)
         (Edouard GAMIN)
       * remove a warning in Debug mod, if a backend module has no run() function
       * don't crash in Daemon mode if the server is unreachable (Wes YOUNG)
       * Net::IP is just (strongly) suggested now
       * fix --basevardir so it really accepts a parameter, thanks Gubluts from the forum who
         pointed out the bug
       * postinst.pl use which to find ocsinventory-agent location
       * Makefile.PL, Perl 5.6 doesn't have Config::config_re, I call it from an eval now
       * Added --delaytime option as commandline / .cfg file adjustable (Wes YOUNG)
       * standalone.sh, don't use grep -v since it's not POSIX
       * doesn't die if Storable.pm is missing like with perl 5.6
       * avoid a warning with gzip -h on AIX if Compress::Zlib is missing
       * README: depends on Perl 5.8
       * README: On solaris the Makefile needs gmake
       * README: Add a note about crontab and PATH
       * Linux: redirect hdparm error to /dev/null
       * postinst.pl yes/no questions have a default value now
       * postinst.pl fix a bug in the import of the old ocsinv.adm
         https://sourceforge.net/tracker/index.php?func=detail&aid=1991668&group_id=58373&atid=487492
       * postinst.pl doesn't create two vardir directories anymore
       * do not print a wrning is --nosoftware is used. Thanks Knarfling and Remi who pointed the issue
         out.
         http://forums.ocsinventory-ng.org/viewtopic.php?pid=12569
       * fix the POD documentation, some mistakes were detected by Perl 5.10's perldoc.
       * the agent doesn't crash anymore if ocsinv.adm or ocsinv.conf is corrupted
       * Makefile.pl: install memconf on Solaris
       * Solaris: apply patches to use memconf for CPU, Drives and Memory (Christoph HALMES)

0.0.9.2 04/18/2008 Bug fix
       * Add /ocsinventory in the server path if the user enter just the hostname
         https://sourceforge.net/tracker/?func=detail&atid=487492&aid=1945865&group_id=58373

0.0.9.1 04/03/2008 Bug fix
       * fix a error in the previous release that was forcing the local mode (Nicolas DORFSMAN)
         https://sourceforge.net/tracker/?func=detail&atid=487492&aid=1945863&group_id=58373

0.0.9 04/01/2008 April Fool release!
       * Added fallback for --lazy if no prolog freq was found and server error (Pascal DANEK)
       * Fixed accountinfos handling bugs (Pascal DANEK)
       * Changed --wait behaviour (--wait=number_of_seconds || "server") (Pascal DANEK)
       * PROLOG_FREQ is handled in prolog phase (Pascal DANEK)
       * the random value for file_nexttime is computed only if prolog_freq has changed since last prolog (Pascal DANEK)
       * import the documentation documentation by adding a description of the
         agent and pointer to the official website
       * --nosoft option renamed to --nosoftware, --nosoft still works but with a warning
       * add --basevardir to be able to use a specific place to store the var file
       * add the --lazy parameter: send an inventory only if the a random delay between 0 and PROLOG_FREQ had been run over. Usefull for package maintainer (Remi COLLET)
       * return 1 to the shell is the agent failed to contact the server
       * postinst.pl asks for the basevardir
       * postinst.pl write the modules.conf 
       * OS::Linux::Network::Networks, correctly reset the ipaddress before every loop so
         now a network can't have the address of the previous one
       * rename the key $params->{conffile} to $params->{accountconfig}
       * fix the way accountinfo information are stored
       * improve (a bit) tools/standalone.sh to avoid error if people launch it
         from the tools directory
       * --server is ignore if --local is in use
       * adjust Backend::OS::Generic::Screen to be able to use monitor-edid with DVI link (Remi COLLET)
       * OS::Linux::Storages, add NEC as a know manufacturer add assume the manifacturer is Seagate if
         the model doesn't match the others and begin with ST (rjhill)
       * fix the CPU detection on Linux Sparc64 and ARM (Linksys NSLU2)
       * improve the Solaris version detection by reading the /etc/release file (Nicolas DORFSMAN)
       * Solaris: fix the MAC addresses when the leading zeros is missing (Jean-Jacques MICHEL)
       * Solaris: Add publisher is possible in the software list (Nicolas DORFSMAN)
       * Solaris: improve the hard drive detection (Nicolas DORFSMAN)
       * postinst.pl can remove the previous linux_agent
       * postinst.pl reuse linux_agent old config file to set the default server and tag
       * return the SERIALNUMBER and the FIRMWARE on Linux with hdparm, the feature is not supported
         yet by the server (egamin)

0.0.8.1 02/20/2008
       * postinst.pl, correctly save the realm, do not override the password 
       * Added "CAPTION" field to memory (Pascal DANEK)
       * Fix a bug with "NUMSLOTS" memory field (Pascal DANEK)
       * improve the parsing of the config file to accept quote and spaces in the value
       * postinst.pl save the configfile with 0600 right since the server
         password maybe be stored in it
       * standalone.sh doesn't scan the inc/ directory anymore
       * remove the BUNDLE packages which seem to break the install process
       * change Solaris::CPU to use psrinfo -v to get the CPUs which works fine on x86
       * fix a path error in Ocsinventory::LoggerBackend::File (Remi COLLET)
       * fix: don't send the inventory if the server doesn't need it (Remi COLLET)

0.0.8 02/05/2008
       * fix the deviceid and old_deviceid handling (Pascal DANEK)
       * fix a debug message in Network.pm (Pascal DANEK)
       * different fixes on Compress.pm (Pascal DANEK)
       * fix an event message name in Option/Download.pm (Pascal DANEK)
       * fix the Compatibility Layer with prolog_read hook (Pascal DANEK)
       * merge PowerPC and PC code to detect the CPU and improve/fix the regex
       * looks for config file in /etc/ocsinventory /usr/local/etc/ocsinventory and
         /etc/ocsinventory-agent
       * add a pod documentation about the different config files and directories
       * Compress::Zlib is required but recommended now. In fact, you need it with
         ocs server prior 1.02

0.0.7.2 01/16/2008
       * fix the post installation script to avoid invalid cron time

0.0.7.1 01/14/2008
       * add setup.sh in the MANIFEST.SKIP to keep it out of the tarball

0.0.7 01/13/2008
       * Ocsinventory::Agent::AccountInfo does not warn accountinfofile if runned in debug mode
         without root privilege
       * fix params->{etcdir} to /etc/ocsinventory, /etc/ocsinventory-agent/modules.conf must be moved
         to /etc/ocsinventory/modules.conf
       * Solaris: Improve the CPU detection (Olivier ROUSSY)
       * AIX: Return the directory with the AIX package name (Olivier ROUSSY)
       * Ocsinventory::Agent::XML::Inventory can now write software inventory
         value of FILESIZE, FOLDER and PUBLISHER
       * processChecksum() and feedInventory() are called by Ocsinventory::Agent::XML::Inventory
         directly now
       * the server responses are not parsed in the main script anymore
       * do not create an inventory if the server doesnn't need it
       * new parameters for the backend modules (run and check functions):
         - prologresp, the Ocsinventory::Agent::XML::Response::Prolog object returned by
	   the prolog
	 - storage: an hashref stored on the harddrive at the end of the execution of the module
       * a backend module without a run function is accepted now 
       * Inventory.pm: add addIpDiscoverEntry() to add host from the same network
       * @runMeIfTheseChecksFailed: new optional setting for Backend module
       * Ipdiscover is now a backend module and nmap can be used instead of ipdiscover
       * --nosoft disable the Ocsinventory::Agent::Backend::OS::Generic::Packaging modules
       * Remove the deprecated modules Ocsinventory::Agent::Option::Ipdiscover and
            Ocsinventory::Agent::Option::Update
       * the check function of the backend accepts the same parameter than the run function
       * Linux::Archs::I386 regex are more robust
       * perldoc documentation for the ocsinventory-agent command
       * minor improvment on the Makefile.PL
       * change the way --server parameter is read. Now we can have a full URL, --remotedir
         is now useless
       * fix: correctly load the last_state
       * improve the Makefile.PL by using inc::Module::Install and adding new check 
       * add a --version parameter and improve the --help
       * come with bundled dependency to simply the build process
       * fix the login/passwd/realm authentification
       * remove Agent/Pid.pm, I've to prepare a better system to keep the pid first
       * try to read the config in /usr/local/etc/ocsinventory/ocsinventory-agent.cfg if the
         standard one is missing

0.0.6.2 07/16/2007 Bug fix release

       * remove a debug "die" in the code

0.0.6.1 06/12/2007 Bug fix release 
       * Fix an undef value in Ocsinventory::Agent::Backend::OS::BSD::Mem
       * AIX: retrieve correctly the MAC address of some FibberChannel card 
       * now standalone.sh will try to find every module before the build to
         avoid unexplicated error

0.0.6  06/07/2007
       * Enable "verbose" is debug is turned on
       * AIX: Ocsinventory::Agent::Backend::OS::AIX::Networks rewrote
       * AIX: Memory.pm, remove the spaces from the end of the DESCRIPTION
       * add standalone.sh, a script designed to prepare a stand-alone binary of the agent
       * AIX: Retrieve all the gateway of every subnet instead of just the default one
       * Config.pm renamed to AccountConfig.pm
       * New flag: --stdout to print the inventory directly on STDOUT
       * If the use want write on the system var directory, the agent create one in
         ~/.ocsinventory/var
       * The agent setting can be preinitialised with /etc/ocsinventory/ocsinventory-agent.cfg or
         ~/ocsinventory/ocsinventory-agent.cfg.
       * remove two debug messages printed during accountinfo rewrite and the
         daemon starting process
       * remove a stupid check in Ocsinventory::Agent::AccountConfig, the
         accountconfig file was not written unless the file was already present
       * add a recMkdir function in ocsinventory-agent to create directory recursivly
       * do not process checksum in local mode 

0.0.5  04/17/2007
       * AIX: use lslpp -c -l to find installed packages
       * AIX: fixes on CPU.pm, Networks.pm and Memory.pm
       * AIX: fetch the serial number with lscfg unless it was found with lsvpd
       * add the .ocs extension to local written files
       * with --local flag: don't not warn if last_state doesn't exit
       * Solaris: retrieve installed package
       * downgrade some message important from info to debug
       * read screen serial number in the EDID (DDC screen)
       * Xorg.pm replaced by Screen.pm
       * Screen.pm all the data are read from EDID now
       * Initial Linux PPC support (tested in Debian Etch).
         thanks Walid Nouh for the hardware
       * Apply patch by Remi Collet to fix an issue with Linux distro detection and Perl 5.6.1
       * Turn of STDERR during the module execution to avoid useless message (e.g: foo: not found)
         use --debug to turn them back
       * If the system side vardir can't be created. The agent try to create one in ~/.ocs-inventory-agent
       * Add a THANKS file

0.0.4 03/20/2007
       * use of gzip when Compress:Zlib is not avalaible. OCS server 1.01 and
         prior are not supported.
       * dmidecode parsing improved
       * lspci stuffs moved to generic
       * Linux: find Wifi connection
       * fix: pass correctly the logger to the modules
       * don't write the last_state is the connexion failed
       * Deals correctly with the accountinfo if it's internaly stored in a
         array ref
       * BSD support by Thierry Lacoste <|MERGE_RESOLUTION|>--- conflicted
+++ resolved
@@ -1,13 +1,9 @@
 Revision history for FusionInventory::Agent
 
 2.1
-<<<<<<< HEAD
        * Windows: Add new values for SOFTWARES key
        * Add Windows service
        * disable --color for Windows
-
-2.0.1
-=======
        * Collect Solaris process informations (Emengao)
 
 2.0.2
@@ -16,7 +12,6 @@
        * fix --no-socket 
 
 2.0.1 (Solarium)
->>>>>>> 908cd1d7
        * tools/build-perl-tree.sh: clean up
        * Only use thread if Perl has got thread support, thank you
          Lei Andy Shi for the bug report (LP: #545477)
