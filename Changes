Revision history for FusionInventory::Agent
2.1
       * Add Windows support for 2000/XP/2003/Vista/2008/Seven
       * Windows: Add new values for SOFTWARES key
       * Add Windows service
       * disable --color for Windows for now
       * Collect Solaris process informations (Emengao)
       * VirtualMachine: Add Vserver.pm
       * VirtualMachine: Check is the status is correct
       * detect Slackware packages (David DURIEUX)
       * Libvirt.pm switch SUBSYSTEM and VMTYPE values.VMTYPE is "libvirt"
         now
       * Better error handling if it's not possible to create basevardir
       * Inventory: reduce the number of debug messages
       * Add DRIVES/SYSTEMDRIVE to know if it's the system partition
       * Inventory.pm, fix: addStorages is deprecred, not addStorage
       * Inventory.pm, addSection() is now deprecated and a warning is
         printed everytime the function is called
       * Linux/PC/CPU: set CPU name and detect CORE/THREAD
       * Stores environement variables
       * Bios, add ENCLOSURESERIAL BASEBOARDSERIAL and BIOSSERIAL keys
       * Identify USB devices (Windows, Linux)
       * --realm was two time in --help
       * LoggerBackend/Syslog.pm: fix https://bugs.launchpad.net/bugs/571655
         (Guillaume Rousse)
       * LoggerBackend/File.pm: don't reopen file descriptor for every new
         message (Guillaume Rousse)
       * Cups.pm: gets all installed printers and their drivers names
        (Aurelien Bondis)
       * ocsinventory-ng is not more the default server hostname, you've to
         set it yourself in agent.cfg
       * Inputs.pm: adds Inputs support for Linux clients (Aurelien Bondis)
       * Turns off interactive mode of GNU fdisk (Aurelien Bondis)
       * Add a few new PNP monitor IDs (Alex Mauer)
       * Makefile.PL: Define Perl 5.8 as the minimal version.
       * RPC: Add http://hostname:62354/status to get the current status of
         the agent
       * Add --rpc-trust-localhost
       * RPC: serve a basic page to present the agent
       * --html-dir parameter
       * Linux/Domains. Use Sys::Hostname to get the domain
       * Exit if no --server or --target is defined
       * Inventory: If two modules with the same name are found, only load
         the first
       * Linux/Storages: detect floppy and block devices (Amir PAKDEL)
       * Linux/Storages: don't attempt to run df on cdrom devices
         (Guillaume Rousse)
       * Linux/Storages: factorize redudant code for udev devices detection
         (Guillaume Rousse)
       * HP-UX numerous improvement (Amir PAKDEL)
       * Add NETWORKS/SPEED (in MB/s) (Amir PAKDEL)
       * HP-UX/Drives: Swapped "Type" and "File System" (Amir PAKDEL)
       * Inventory: POD doc for NETWORKS part
       * add --no-printer parameter
       * BSD: don't use uname to get the OSName, but $^O aka $SNAME
       * BSD: chomp() the number of CPU
       * HP RAID disk detection is now in Generic directory and so, can be
         used by Windows and probably HP-UX.
       * Linux: use blkid to get the partition serial number
       * Task: Add the Ping.pm module for debugging purpose
       * HTTP::Daemon::get_request is not thread safe and must be called from
         the master thread. The timeout is set at 5 seconds to avoid
         blockage
       * Linux: HP Integrated Lights-Out (iLO) (Management Interface of HP
         ProLiant servers) (Amir PAKDEL)
       * HP-UX: HP Management Processor (MP) (Management Interface of HP
         Integrity servers) (Amir PAKDEL)
       * Add --perl-bin-dir-in-path parameter for the Windows package
       * Collect Batteries information
       * Add --disable-perllib-envvar to be able to ignore PERLLIB and
         PERL5LIB envvar
       * turns off PERL5LIB envvar in win32-service
       * Get CONTROLLERS/PCISUBSYSTEMID
       * Simplify a lot Inventory.pm, add _addEntry() function
       * Do not set CPU Id as MBoard serial number anymore
       * XML: Only set the non empty field to decrease the final file
         size and improve the performance
       * Add a template config file in etc/agent.cfg
       * Add --conf-file=XXX parameter to allow the user to use another
         config file
       * Fix, allow dash in key name in config file
       * Rethink the script in ./tools, see ./tools/README
       * Inventory: use encode('UTF-8', $string) to reencode to UTF-8
         string detected invalide.
       * print help messages on STDERR
<<<<<<< HEAD
       * use english name instead of magic variables (Guillaume ROUSSE)
       * better code for dmidecode parsing (Guillaume ROUSSE)
       * add a test script for dmidecode parsing (Guillaume ROUSSE)
       * Merge Mandrake.pm in Mandriva.pm (Guillaume ROUSSE)
       * Improve udev parsing (Guillaume ROUSSE)
       * Various code clean up (Guillaume ROUSSE)
       * RPC: ignore when socket::accept return an undef $socket
       * RPC: display the date of the next inventory planned

2.0.7
=======
       * Linux: factorize redundant modules for non-LSB Linux distribution
         identification (Guillaume Rousse)
       * rewrite lshal and dmidecode parsing code for readability and
         efficiency (Guillaume Rousse)
       * don't test umask() result, it always succeed
       * don't test Sys::Hostname availability, it's a core module
       * RPC: ignore when socket::accept return an undef $socket
       * RPC: display the date of the next inventory planned
       * testing: test modules loading (Guillaume Rousse)
       * testing: test PBP compliance (Guillaume Rousse)
       * testing: test dmidecode and lshal parsing tests (Guillaume Rousse)
       * code cleanup: ensure consistent 4-spaces indentation step everyhwere
        (Guillaume Rousse)
       * code cleanup: use strict and warning pragmas everywhere
        (Guillaume Rousse)
       * code cleanup: use lexical file handles (Guillaume Rousse)
       * code cleanup: use 3-args open statement (Guillaume Rousse)
       * code cleanup: use block-style eval statement (Guillaume Rousse)
       * code cleanup: use english names for magic variables (Guillaume Rousse)
       * code cleanup: use explicit return statement (Guillaume Rousse)
       * code cleanup: ensure all opened file handles are proprely closed
        (Guillaume Rousse)
       * code cleanup: ensure all open failure are signaled to user with a
         meaningful message (Guillaume Rousse)
       * code cleanup: ensure object constructors can handle subclasses
         (Guillaume Rousse)

2.0.7    Mon, 14 Jun 2010 18:09:27 +0200
>>>>>>> 6432d2e4
       * Avoid a warning if --stdout is used.
       * print help messages on STDERR
       * --wait: no need to wait before the final exit

2.0.6    Fri, 28 May 2010 15:53:16 +0200
       * Fix DRIVES/CREATEDATE for ext* filesystem
       * Inventory: Always generate a CHECKSUM, OCS is not able to import
         inventory is the key is missing, thanks Eric Feron
       * Ipdiscover: Fix, wrong IP/MAC pair, thanks anto1ne
         https://bugs.launchpad.net/bugs/585753
       * Fix dmidecode version comparaison
         https://bugs.launchpad.net/ocsinventory-unix-agent/+bug/586321
         (Guillaume Rousse)
       * Mismatch between xen dom0 and xen PV host
         https://bugs.launchpad.net/ocsinventory-unix-agent/+bug/586337
         (Guillaume Rousse)

2.0.5    Wed, 12 May 2010 10:50:51 +0200
       * Don't use dmidecode with -t and -s parameter since it's not
         supported on RHEL4
       * Remove wrong code to detect problem with umask. umask(077) will
         returns the previous umask. In daemon mode, the umask is set to
         0 which was seen as an error code
       * Fix a minor typo in Storage.pm
       * daemon mode: don't change current directory to / if --devlib is
         on
       * Add MIME::Base64 as recommended package
       * A Fedora RPC spec file in contrib/fedora (Remi COLLET)
       * RPC: drop the sleep(1) before every new request
       * RPC: avoid threads::running to keep compatiblity with Perl < 5.10
       * SSL: --ca-cert-file correctly detect if the cert is present
       * Don't use ExtUtils::Installed to identify the installed files,
         ExtUtils::Installed looks all the @INC directory for .pack files,
         including '.'. When the agent was launched by a cron task or in
         daemon mode, the current directory is / and so the whole system was
         scanned, thank you Remi COLLET for pointing this issue.
       * BIOS: correctly set SMANUFACTURER and SSN instead of
         SMANUFACTURERSSN

2.0.4    Thu, 06 May 2010 18:43:30 +0200
       * Add debug message on WOL and correction when no mac address comes
         in xml file from server (David DURIEUX)
       * etc/cron.d/fusioninventory-agent, call fusioninventory-agent
         instead of ocsinventory-agent
       * limit the number of RPC connection, and fix the Win32 issue
       * Restore --wait XXX
       * Fix --wait documentation.
       * Avoid an error with --lazy, thanks Remi Collet
       * Bump "Next server contact planned for ..." message severity from
         debug to info

2.0.3     Sun, 11 Apr 2010 00:38:18 +0200
       * Fix a syntax problem in FusionInventory::Agent::Network

2.0.2     Sat Apr 10 23:31:48 2010 +0200
       * fusioninventory-agent-config: Fix a typo, thank you Act
       * --delaytime really read the parameter, thanks Walid NOUH
       * fix --no-socket
       * Fix a typo in fusioninventory-agent-config, logtotate (Girish NAVUDA)
       * Fix: between two server query, really wait during a random period
         still based on server PROLOG_FREQ
       * Do not load Crypt::SSLeay and IO::Socket::SSL at the same
       * POD doc, explain how to use more than one server
       * Fix: between two server query, really wait during a random period
         still based on server PROLOG_FREQ
       * SNMP.pm: Correct bug when oid result is pack and put mac in right format
         (David DURIEUX)
       * Set 2.0.1 release date in Changes file

2.0.1 (Solarium)    Sun Mar 28 22:26:47 2010 +0200
       * tools/build-perl-tree.sh: clean up
       * Only use thread if Perl has got thread support, thank you
         Lei Andy Shi for the bug report (LP: #545477)
       * -D/-d avoid unless loop if --local is used too
       * RPC: correctly initialize $logger in new()
       * Add a warning for the Storage.pm breakage with pre 2.0 tasks
       * SNMP.pm: fixes (David DURIEUX)

2.0 (Zygotene Bouquet)   Tue, 23 Mar 2010 18:53:36 +0100
       * OcsDeploy: avoid a warning when the server don't send DOWNLOAD
         option
       * Drop the Net::Walk dependency
       * README, add File::Copy::Recursive in the list of dependency
       * OcsDeploy: use 'df -Pm' to get a consistent output with GNU tools
       * Task exec: Log the errcode return by the system()
       * Debug: do not drop the FusionInventory-Agent.dump to help debbuging
       * VERSION is not defined in $FusionInventory::Agent::VERSION
       * README: Clean up
       * Storage: Use only hashref to pass arguments
       * SNMPQuery: translate in english some comments
       * FusionInventory::Agent::Task::{OcsDeploy,NetDiscovery,SNMPQuery} are now
         maintained in new sub-projects
         - drop their dependencies in Makefile.PL
       * backport a fix from ocsinventory in fusioninventory-agent-config to fix a typo
         thanks Guillaume PROTET and Jean-Sebastien NORMAND
         ocsinventor-agent → ocsinventory-agent
       * Don't try to parse empty response from server
       * fusioninventory-agent-config: RPM/DEB mode turn off by default
       * Check if the module is installed before the execution
       * fusioninventory-agent-config: add a minimalist POD doc
       * FusionInventory::Agent::RPC add POD documentation
       * Network.pm: Load LWP::UserAgent and HTTP::Status in an eval to get these
         dependencies loaded only when needed
       * Makefile.PL add Net::CUPS is recommended
       * Linux, retrieve the PCI Class

2.0beta4 Thu, 04 Mar 2010 12:19:47 +0100
       * Drop the dependency on Net::SSLGlue::LWP because its own dependencies
         are not avalaible on RHEL5.x, thank you Remi Collet for pointing
         this issue.
       * Makefile.PL: suggest IO::Socket::SSL for SSL
       * Drop the Dependency on LWP::Simple
       * RPC: Do not die if client send random data
       * HP-UX: Use can_run to know if machinfo if avalaible  (François MERMET)
       * HP-UX: code clean up  (François MERMET)
       * Net::IP is now required.
       * OcsDeploy: Fix 2 malformed regex, thank you Mario Gzuk
       * OcsDeploy: avoid a warning if $rc in unset on Perl 5.8
       * OcsDeploy: Archive::Extract is just recommended now
       * Network: load HTTP::Status
       * standalone.sh dropped, was deprecated with the 2.0 changes
       * Do not ignore --server if --local is present
       * Inventory: No need to generate in local mode
       * Inventory: create one last_state file per server
       * Inventory: save last_state if server send a response
       * Storage: use umask 077 for stored files
       * Target and Logger: fix the lock, use a global var now
       * Inventory: Set the VERSIONCLIENT XML key
       * HPUX: Software, fix the package name
       * MacOSX, move the MacOSX packing files from the main branch to
         lp:fusioninventory-agent/macosx
       * SNMPQUERY : Update Dico to known new devices (David DURIEUX)
       * SNMPQUERY : Corrections of ports, mac address and other things (David DURIEUX)
       * NETDISCOVERY : Correction of NMAP discovery (David DURIEUX)
       * NETDISCOVERY : Correction of many bugs (empty devices, data send to server...) (David DURIEUX)
       * rename FusionInventory::Agent::Task::NetDiscovery::dico in FusionInventory::Agent::Task::NetDiscovery::Dico;
       * WAKEONLAN : Begin to rewrite good WOL, so send magic packet directly on OSI2 of network card (ONLY FOR LINUX UNDER ROOT) (David DURIEUX)

2.0beta3 Mon, 22 Feb 2010 00:51:36 +0100
       * README: clean up
       * Do not use IPC::Run, thanks Mario Gzuk
       * Fix --local
       * fix: Invalid type 'W' in pack in RPC.pm, thanks Mario Gzuk
       * HP-UX: fix the module. They'd been broken during the merge
       * Turns Off FusionInventory::Agent::Storage
       * Correctly checks if $basevardir exist (-d instead of -f)
       * --no-ssl-check, show warning just one time
       * Libvirt.pm: ignore stderr
       * HP-UX: Fix CPU/serial detection on HP-UX 11.31 (Marty RIEDLING)
       * POD documentation for FusionInventory::Agent::Network
       * POD documentation clean in FusionInventory::Agent::XML::Query::Inventory
       * POD documentation for FusionInventory::Agent::XML::Query::SimpleMessage
       * Linux: Handle channel bonding interfaces (Stéphane URBANOVSKI) 
       * XML: clean up addNetwork (Stéphane URBANOVSKI) 
       * CPU: Add CORE/THREAD 
       * Inventory: use the standard Inventory object
       * Inventory: correctly save OcsDeploy package ID
       * NetDiscover/SNMP: Various changes (David DURIEUX)

2.0beta2 Wed, 17 Feb 2010 23:21:59 +0100
       * Update dico for detected devices in NETDISCOVERY module
         (David DURIEUX)
       * Changes file clean up

2.0beta1 Wed, 17 Feb 2010 22:08:00 +0100
       * Use Sys::Hostname instead of uname for better portability
       * add --daemon-no-fork
       * post-install.pl: Don't ask the user if Download.pm should be
         enabled
       * Drop the linux_agent modules compatibility layer
       * Rename module hook functions:
          check()    → isInventoryEnabled()
          run()      → doInventory()
          longRun()  → postInventory()
       * Add isPostInventoryEnabled() function
       * Drop AccountConfig. replaced by Storage
       * Move Ocsinventory::Agent::XML::{Inventory,Prolog,SimpleMessage} in
         Ocsinventory::Agent::XML::Query
       * WakeOnLan support (David DURIEUX)
       * Ocsinventory renamed to FusionInventory
       * OcsDeply jull rewrite
       *  P2P mode in daemon mode (-d or -D)
       * add --rpc-ip
       * SNMP support (David DURIEUX)
       * Network discovery (David DURIEUX)
       * WakeOnLan (David DURIEUX)
       * postinst.pl is now and is installed in the $PATH
       * Solaris: use regex to identify CPU class (Jerome LEBAS)
       * Solaris/Network: support Zone (Jerome LEBAS)
       * HP-UX: initial support, tested on RP3440 (François MERMET)
       * Changed arguments to dpkg-query for compatibility (Scott HANNAHS)
       * MacOSX: Distinguish clearly between "OS Name" and "System Version" by
         parsing output carefully for both variables. Clean up language in
         description. (Scott HANNAHS)
       * Add an in contrib example of script to identify specific software
         (Simon CLARA)
       * Upgrade memconf to V2.13
       * Use parameters to simplify the way dmidecode is called (Dmitry ILYIN)
       * Solaris: Bonding support (Stéphane URBANOVSKI)
       * Remove exec flag on
         lib/Ocsinventory/Agent/Backend/OS/MacOS/Hostname.pm (Remi COLLET)
       * spelling in manpage authentification → authentication
       * MacOSX: Correctly identify the CPU frequency on MacOSX 1.6 French,
         thanks Grek
       * Improve the README about non-interactive installation
       * Bump copyright date from 2009 to 2010
       * Linux/PPC: Frequency is an integer, not a float
       * run dosfslabel on the correct device
       * Nmap: Check ip send by server

1.1.2    Sun, 27 Dec 2009 17:24:43 +0100
       * Avoid problem with dmidecode -V output on RHEL3.9 (Remi COLLET)
       * Fix internal --delaytime handling. That's seconds, not hours!
       * Download.pm: improve a error message

1.1.1    Mon, 21 Dec 2009 22:38:12 +0100
       * NETWORKS/VIRTUALDEV should be 1 or 0
       * FreeBSD: Fix CPU detection (David DURIEUX)
       * Virtualization::Qemu, fix kvm detection
       * Don't run brctl if it's not installed
       * Various wording fixes (Vincent KNECHT)
       * Improve README (Barius DRUBECK)
       * Get serial number from ext4 partition if ext4dev driver is used
       * LP: #494908 Agent fails to retrieve info file when a package is
         activated only with the server name (Pascal DANEK)
       * LP: #495398 Fix RedHat version detection (Stéphane URBANOVSKI)
       * Improve README (Barius DRUBECK)
       * LP: #490774 Fix PowerPC CPU detection on Linux, thanks darkpep for
         the bug report

1.1     Fri, 06 Nov 2009 16:07:08 +0100
       * addMemorie() renamed to addMemories(), this had been broken during
         the addMemories() → addMemory() transition
       * Debug mode: msg "check function failed" changed to "ignored" since
         the fails may be wanted by the check() function
       * CompatibilityLayer: $self->{params} changed to $self->{config},
         this restore the debug mode in Download.pm
       * Continue XML::Inventory functions name clean up. Rename:
        - addSlots() calls to addSlot()
        - addMemories() calls to addMemory()
       * Move ocsinventory-agent POD documentation frol Ocsinventory::Agent
         to the ocsinventory-agent shell script. So now the manpage has the
         correct name
       * Fix RPM output parsing (Remi COLLET)
       * VMWareESX: avoid breakage is VM has spaces in its name
         (Christian Michallek)
       * Try to detect kvm --uuid value
       * Makefile.PL, check for Net::SSLeay
       * Move Ocsinventory::Agent in a .pm and add a wrapper script to load
         in order to by able to process --devlib
       * Parallels.pm: doesn't use sudo anymore and check for
         --scan-homedirs
       * Prune 'Mac OS X' from the version on Mac + typo fixes (Scott HANNAHS)
       * POD doc, add a paragraph about the config file
       * LP: #462529, Fix EDID screen detection, thanks Sergio MERINO
       * Use boolean for networks/virtualdev
       * Generic/Screen: chomp uuencode output
       * Generic/Screen: HSD code for "Hanns.G" (Remi COLLET)
       * postinst.pl, put user $PATH in /etc/cron.d/ocsinventory-agent

1.1_beta1    Fri, 18 Sep 2009 11:54:12 +0200
       * Can use Net::CUPS to find the default printer
       * AIX: Hide procfs in Filesystem
       * OS::Linux::Storages, correctly retrieve the serial (Vladimir ELISSEEV)
       * load $http_proxy env settings and --proxy option is available
       * Add OS::Linux::Distro::NonLSB::ArchLinux (Julien SAFAR)
       * New Backend OS::Generic::Processes 
       * Linux/BSD: detect DNS servers config 
       * Solaris: Better output for $OSVErsion (Vladimir ELISSEEV)
       * Solaris: Sun Fire T1000 patches for memory (Vladimir ELISSEEV)
       * Solaris: memory SPARC Enterprise T5220 (Vladimir ELISSEEV)
       * Solaris: CPU SPARC Enterprise T5220 (Vladimir ELISSEEV)
       * Solaris: CPU SPARC Enterprise T5220 (Vladimir ELISSEEV)
       * Linux: split the /proc/cpuinfo parsing depending on the arch
       * Linux: drop Linux::Controllers which is duplicated with
         Generic::Lspci::Controllers (Vladimir ELISSEEV)
       * AIX: Various fixes in Memory.pm (Sebastien DAGNICOURT)
       * AIX: Storages.pm, Virtual disks support and fixes (Sebastien DAGNICOURT)
       * Backend.pm: Bump the default timeout from 30 to 180 secondes
       * Agent/XML/Inventory: Fix when version == 0, bug found by neisen
       * AIX: device type adjustment (Sebastien DAGNICOURT)
       * Solaris: Sun-Fire-V440 support (Sebastien DAGNICOURT)
       * Add a missing space is the name banner in --debug mode
       * Agent/XML/Inventory.pm: Add FROM and INSTALLDATE fields in software
         list and LASTLOGGEDUSER DATELASTLOGGEDUSER
         in HARDWARE (Nicolas EISEN)
       * Initialize etcdir key even if there is no config file
       * CompatibilityLayer: correctly set $debug
       * CompatibilityLayer: better log messages
       * getOptionInfoByName return an array ref now
       * rename getOptionInfoByName to getOptionsInfoByName
       * --debug print the XML on STDERR
       * Rename the params key to config to avoid ambiguity
         with $params
       * set HARDWARE/DEFAULTGATEWAY (Nicolas EISEN)
       * RPM: collect the install date and the size (Nicolas EISEN)
       * Linux: Collect LASTLOGGEDUSER and DATELASTLOGGEDUSER (Nicolas EISEN)
       * DPKG: collect the Installed-Size (Nicolas EISEN)
       * Linux: Collect the ext{2,3,4} and xfs serial number
       * Linux: Collect the ext{2,3,4} creation date
       * Add a warning when no certificat is found
       * Turns off alarm once it's backend run is finish
       * Fix the IPMI module detection
       * Linux: Store the PCISLOT and the driver name
       * NETWORKDS, only store Networks with an address
       * Linux: detect virtual network device
       * Linux: Store CONTROLLERS/DRIVER and CONTROLLERS/PCISLOT
       * Linux: Collects xfs, ext{2,3,4} and vfat label
       * runs the backend module from main() it's possible to
         reuse the Backend object.
       * Linux: filter non standard MAC address returned by ifconfig like
         00-00-00-00-00-00-00-00-00-00-00-00-00-00-00-00 mac
       * Linux: Fix the Uptime check()
       * Preliminary libvirt support
       * Partial rewrite of the Download.pm backend
       * Add a warning if the user is no root, thanks Nicolas EISEN and
         Sylvain LUCE
       * SPARC-Enterprise M4000 and M5000 support (Sylvain LUCE)
       * Libvirt: collect VCPU info (Philippe LIBAT)
       * Add Virtualization::Xen module (Philippe LIBAT)
       * Solaris: add a warning if memconf is not in $PATH
       * Switch the XML content from ISO-8859-1 to UTF-8, BTW we force
         LC_ALL=C...
       * Fix the history flood in Download.pm (Pascal DANEK) 
         https://sourceforge.net/tracker/index.php?func=detail&aid=2806585&group_id=58373&atid=487492
       * Stores PCIID in CONTROLLERS/PCIID
       * Storage the monitor EDID string in BASE64 and UUENCODE
       * Linux: Storages: reorganize the code base and use lshal
       * Linux: Drives, complete inforamtions with lshal (Nicolas EISEN)
       * Linux: fix the PowerPC CPU detection
         https://sourceforge.net/tracker/?func=detail&atid=487492&aid=2043221&group_id=58373
       * Warns the user during the install process if one of
         the recommended module is not installed
       * Update out copy of memconf, thanks WeatherDave who notified the new
         revision and of course Tom Schmidt who do a great job 
       * MacOSX: Avoid a scalar used has hash ref error, thanks Adadov
       * Save VIDEOS/MEMORY and VIDEOS/RESOLUTION
       * MacOSX: Correctilly detect Up/Down network interfaces
         (David OLIVIER)
       * AddNetwork() doesn't ignore network with no IP address
         (David OLIVIER)
       * add --backend-collect-timeout parameter (Nicolas EISEN)
       * MacOSX: convert the IP mask from hex (David OLIVIER)
       * MacOSX: add a workaround to avoid Mac::SysProfile failure on
         MacOSX 10.5.7 (David OLIVIER)
       * Add Virtualization::VirtualBox module (Nicolas EISEN)
       * Add Virtualization::Qemu module (Nicolas EISEN)
       * Add Virtualization::Vmsystem module (Nicolas EISEN)
       * Better smartctl detection (Nicolas EISEN)
       * optimization and vm users detection Virtualization::VirtualBox (Nicolas EISEN)
       * Add Virtualization::VmwareFusion module (Walid NOUH)
       * Don't use hdparm prior 9.2.2 anymore to avoid crap in kernel log, see
         http://forums.ocsinventory-ng.org/viewtopic.php?pid=20768
       * Correctly detect ipmitool
       * Solaris: i86pc Memory support (Jean-François BOUCHER)
       * Solaris Zone support (Maurizio BERTABONI)
       * Always send tag, even if server already has one
       * Add the byHand software collect method (Sébastien DAGNICOURT)
       * add logging to can_read(), can_load() and can_run()
       * use addUser() instead of setHardware() 
       * Add the runcmd() in the Backend modules

1.0.1    Sun, 22 Mar 2009 20:48:49 +0100
       * Fix a typo in Ocsinventory::Agent::Backend::OS::AIX::Memory 

1.0    Sun, 22 Mar 2009 20:14:26 +0100
       * Hide warning messages when tw_cli or hpacucli are not present on CentOS
       * Avoid unnecessary about missing 'http://' in local mode
       * Ipmi.pm: use can_run do detect ipmitool
       * LSB.pm: properly use can_run
       * Avoid a warning in CompatibilityLayer.pm in local mode
       * Improve the README file
       * Avoid a warning at runtime if rpm is not correctly installed
       * BSD: Detect AMD64 arch (David DURIEUX)
       * HP.pm: force detection even if slot 1 is 0 (Remi COLLET)
       * HP.pm minor clean up + indentation
       * HP.pm send the $model as NAME to avoid NAME == 'unknown' (Remi COLLET)
       * New backend module ServeRaid for IBM ServeRAID card (Remi COLLET)
       * Linux::Storages, fix the hdparm call (Remi COLLET)
       * OS::Generic::Dmidecode::Bios, fix for RHEL2 dmidecode (Remi COLLET)
       * launch backend modules with a 30sec timeout
       * post-inst.pl: use prompt() from ExtUtils::MakeMaker to avoid
         unexpected error with cpan
       * avoid the "No LSB modules are available." warning message
       * Backend: --debug print a warning when arun() function is not found
       * Fix the Debian/Ubuntu detection for non lsb system
       * postinst.pl also drop /etc/cron.d/ocsinventory-client is the user
         want to drop the old linux_agent
       * Backend::OS::Solaris::Memory: use the Logger instead of "print"
       * Solaris: Drop unwanted spaces around OSVERSION and STORAGES/DESCRIPTION
       * Solaris: Avoid warning is the user can't use fstyp 
       * MANIFEST.SKIP: ignore .git/ and .gitignore
       * add a workaround for http://rt.cpan.org/Ticket/Display.html?id=38067 
       * build-perl-tree.sh use cpanp and perl 5.10 now
       * Backend.pm: do a eval around require File::Find
       * Add a workaround to find the backend modules for PAR::Packer
       * Backend.pm: internal change, now do eval 'use $pmodule' instead of require
       * fix serialnum detection in Lsilogic.pm and Adaptec.pm (Edouard GAMIN)
       * Makefile.PL: drop wait(), not used
       * Makefile.PL: fix a syntax error
       * add tools/makedist.sh to document the workaround used to avoid
         http://rt.cpan.org/Public/Bug/Display.html?id=43060
       * Fix --logfile=/somewhere.log, see
         http://forums.ocsinventory-ng.org/viewtopic.php?id=3092
       * tools/build-perl-tree.sh, add a new script
       * Don't print ugly error if next_timefile can't be saved
       * OS::Linux::Domains, improve the way it deals with multiple
         domaine entries (Remi COLLET)
       * AIX: Record the last memory Slot (Wilfried BRUNKEN)
         http://sourceforge.net/tracker/?func=detail&atid=487492&aid=2350694&group_id=58373
       * Bump 0.0.10 to 1.0 because it's the first release to be officially part
         of the OCSInventory distribution

0.0.10beta2    Wed, 24 Sep 2008 23:41:21 +0200
       * README: add a not about the $PATH varible on Solaris.
       * Added extra section support for backends (Pascal DANEK)
       * Fix the way submodules are disabled with $runMeIfTheseChecksFailed
       * Linux: Use lsb_release if presents to detect the OS, this will fix
         the Ubuntu detection
       * Hide a Perl warning if the agent is run by the user want the last_state
         file is missing
       * Add Ipmi backend module (Jean PARPAILLON)
       * Drop the control characters from the inventory XML
         https://sourceforge.net/tracker/index.php?func=detail&aid=2100606&group_id=58373&atid=487492
       * Apply a little change in standalone.sh that may fix the ParserDetails.ini problem,
         thanks tharoun

0.0.10beta1    Thu, 04 Sep 2008 18:16:49 +0200
       * Fix a "ocs server name" => URI side effect (Pascal DANEK)
       * Download::Store: used absolute path to "cp" on STORE action (Pascal DANEK)
       * Download::Store: set -dpR flags to "cp" (Pascal DANEK)
       * Solaris: Replaced hostid in serialnumber by real serialnumber (Nicolas DORFSMAN)
                  (SUNWsneep becomes mandatory on sparc)
       * Solaris: Return only one IP address (trying to guess which one corresponds to hostname) (Nicolas DORFSMAN)
       * Solaris: return disks SERIALNUMBER and FIRMWARE as XML fields (Nicolas DORFSMAN)
       * Redirection and stderr issue on Solaris (Nicolas DORFSMAN)
         - Removed close of stderr fd
         - Modified lspci and screen check() to avoid pollution of stdout/stderr
       * fix the previous changelog entry, the 0.0.9.1 fix had been done by Nicolas DORFSMAN
       * postinst.pl checks for MANIFEST present
       * improve the backend module detection by also scanning the symlinked directory
       * add the --devlib flag to load ./lib only if wanted and remove '.' from the directory to scan
         with File::Find.
       * import the can_run, can_load and can_read functions in the Backend modules
       * the backend module can have no check function, in this case OCS assume it's ok
       * apply a patch by Etienne GUILLAUMONT to fix CPU detection on AIX 4 
       * standalone.sh checks PAR::Packer presence now
       * only inventory installed .deb
       * postinst.pl: accept another vardir if the first one was invalide
         https://sourceforge.net/tracker/?func=detail&atid=487492&aid=1961771&group_id=58373
       * postinst.pl Download.pm correctly actived in modules.conf is the user needs it
       * add MacOSX support thanks to Wes YOUNG (Wes YOUNG)
         - Added tools/darwin/ support scripts/code for OS X enterprise deployment
       * add the follow_skip==2 flag to File::Find in Backend.pm so it doesn't detect the same
         file two time
       * import of backend module for RAID controler on Linux (3ware, Adaptec, HP and Lsilogic)
         (Edouard GAMIN)
       * remove a warning in Debug mod, if a backend module has no run() function
       * don't crash in Daemon mode if the server is unreachable (Wes YOUNG)
       * Net::IP is just (strongly) suggested now
       * fix --basevardir so it really accepts a parameter, thanks Gubluts from the forum who
         pointed out the bug
       * postinst.pl use which to find ocsinventory-agent location
       * Makefile.PL, Perl 5.6 doesn't have Config::config_re, I call it from an eval now
       * Added --delaytime option as commandline / .cfg file adjustable (Wes YOUNG)
       * standalone.sh, don't use grep -v since it's not POSIX
       * doesn't die if Storable.pm is missing like with perl 5.6
       * avoid a warning with gzip -h on AIX if Compress::Zlib is missing
       * README: depends on Perl 5.8
       * README: On solaris the Makefile needs gmake
       * README: Add a note about crontab and PATH
       * Linux: redirect hdparm error to /dev/null
       * postinst.pl yes/no questions have a default value now
       * postinst.pl fix a bug in the import of the old ocsinv.adm
         https://sourceforge.net/tracker/index.php?func=detail&aid=1991668&group_id=58373&atid=487492
       * postinst.pl doesn't create two vardir directories anymore
       * do not print a wrning is --nosoftware is used. Thanks Knarfling and Remi who pointed the issue
         out.
         http://forums.ocsinventory-ng.org/viewtopic.php?pid=12569
       * fix the POD documentation, some mistakes were detected by Perl 5.10's perldoc.
       * the agent doesn't crash anymore if ocsinv.adm or ocsinv.conf is corrupted
       * Makefile.pl: install memconf on Solaris
       * Solaris: apply patches to use memconf for CPU, Drives and Memory (Christoph HALMES)

0.0.9.2 04/18/2008 Bug fix
       * Add /ocsinventory in the server path if the user enter just the hostname
         https://sourceforge.net/tracker/?func=detail&atid=487492&aid=1945865&group_id=58373

0.0.9.1 04/03/2008 Bug fix
       * fix a error in the previous release that was forcing the local mode (Nicolas DORFSMAN)
         https://sourceforge.net/tracker/?func=detail&atid=487492&aid=1945863&group_id=58373

0.0.9 04/01/2008 April Fool release!
       * Added fallback for --lazy if no prolog freq was found and server error (Pascal DANEK)
       * Fixed accountinfos handling bugs (Pascal DANEK)
       * Changed --wait behaviour (--wait=number_of_seconds || "server") (Pascal DANEK)
       * PROLOG_FREQ is handled in prolog phase (Pascal DANEK)
       * the random value for file_nexttime is computed only if prolog_freq has changed since last prolog (Pascal DANEK)
       * import the documentation documentation by adding a description of the
         agent and pointer to the official website
       * --nosoft option renamed to --nosoftware, --nosoft still works but with a warning
       * add --basevardir to be able to use a specific place to store the var file
       * add the --lazy parameter: send an inventory only if the a random delay between 0 and PROLOG_FREQ had been run over. Usefull for package maintainer (Remi COLLET)
       * return 1 to the shell is the agent failed to contact the server
       * postinst.pl asks for the basevardir
       * postinst.pl write the modules.conf 
       * OS::Linux::Network::Networks, correctly reset the ipaddress before every loop so
         now a network can't have the address of the previous one
       * rename the key $params->{conffile} to $params->{accountconfig}
       * fix the way accountinfo information are stored
       * improve (a bit) tools/standalone.sh to avoid error if people launch it
         from the tools directory
       * --server is ignore if --local is in use
       * adjust Backend::OS::Generic::Screen to be able to use monitor-edid with DVI link (Remi COLLET)
       * OS::Linux::Storages, add NEC as a know manufacturer add assume the manifacturer is Seagate if
         the model doesn't match the others and begin with ST (rjhill)
       * fix the CPU detection on Linux Sparc64 and ARM (Linksys NSLU2)
       * improve the Solaris version detection by reading the /etc/release file (Nicolas DORFSMAN)
       * Solaris: fix the MAC addresses when the leading zeros is missing (Jean-Jacques MICHEL)
       * Solaris: Add publisher is possible in the software list (Nicolas DORFSMAN)
       * Solaris: improve the hard drive detection (Nicolas DORFSMAN)
       * postinst.pl can remove the previous linux_agent
       * postinst.pl reuse linux_agent old config file to set the default server and tag
       * return the SERIALNUMBER and the FIRMWARE on Linux with hdparm, the feature is not supported
         yet by the server (egamin)

0.0.8.1 02/20/2008
       * postinst.pl, correctly save the realm, do not override the password 
       * Added "CAPTION" field to memory (Pascal DANEK)
       * Fix a bug with "NUMSLOTS" memory field (Pascal DANEK)
       * improve the parsing of the config file to accept quote and spaces in the value
       * postinst.pl save the configfile with 0600 right since the server
         password maybe be stored in it
       * standalone.sh doesn't scan the inc/ directory anymore
       * remove the BUNDLE packages which seem to break the install process
       * change Solaris::CPU to use psrinfo -v to get the CPUs which works fine on x86
       * fix a path error in Ocsinventory::LoggerBackend::File (Remi COLLET)
       * fix: don't send the inventory if the server doesn't need it (Remi COLLET)

0.0.8 02/05/2008
       * fix the deviceid and old_deviceid handling (Pascal DANEK)
       * fix a debug message in Network.pm (Pascal DANEK)
       * different fixes on Compress.pm (Pascal DANEK)
       * fix an event message name in Option/Download.pm (Pascal DANEK)
       * fix the Compatibility Layer with prolog_read hook (Pascal DANEK)
       * merge PowerPC and PC code to detect the CPU and improve/fix the regex
       * looks for config file in /etc/ocsinventory /usr/local/etc/ocsinventory and
         /etc/ocsinventory-agent
       * add a pod documentation about the different config files and directories
       * Compress::Zlib is required but recommended now. In fact, you need it with
         ocs server prior 1.02

0.0.7.2 01/16/2008
       * fix the post installation script to avoid invalid cron time

0.0.7.1 01/14/2008
       * add setup.sh in the MANIFEST.SKIP to keep it out of the tarball

0.0.7 01/13/2008
       * Ocsinventory::Agent::AccountInfo does not warn accountinfofile if runned in debug mode
         without root privilege
       * fix params->{etcdir} to /etc/ocsinventory, /etc/ocsinventory-agent/modules.conf must be moved
         to /etc/ocsinventory/modules.conf
       * Solaris: Improve the CPU detection (Olivier ROUSSY)
       * AIX: Return the directory with the AIX package name (Olivier ROUSSY)
       * Ocsinventory::Agent::XML::Inventory can now write software inventory
         value of FILESIZE, FOLDER and PUBLISHER
       * processChecksum() and feedInventory() are called by Ocsinventory::Agent::XML::Inventory
         directly now
       * the server responses are not parsed in the main script anymore
       * do not create an inventory if the server doesnn't need it
       * new parameters for the backend modules (run and check functions):
         - prologresp, the Ocsinventory::Agent::XML::Response::Prolog object returned by
           the prolog
         - storage: an hashref stored on the harddrive at the end of the execution of the module
       * a backend module without a run function is accepted now 
       * Inventory.pm: add addIpDiscoverEntry() to add host from the same network
       * @runMeIfTheseChecksFailed: new optional setting for Backend module
       * Ipdiscover is now a backend module and nmap can be used instead of ipdiscover
       * --nosoft disable the Ocsinventory::Agent::Backend::OS::Generic::Packaging modules
       * Remove the deprecated modules Ocsinventory::Agent::Option::Ipdiscover and
            Ocsinventory::Agent::Option::Update
       * the check function of the backend accepts the same parameter than the run function
       * Linux::Archs::I386 regex are more robust
       * perldoc documentation for the ocsinventory-agent command
       * minor improvment on the Makefile.PL
       * change the way --server parameter is read. Now we can have a full URL, --remotedir
         is now useless
       * fix: correctly load the last_state
       * improve the Makefile.PL by using inc::Module::Install and adding new check 
       * add a --version parameter and improve the --help
       * come with bundled dependency to simply the build process
       * fix the login/passwd/realm authentification
       * remove Agent/Pid.pm, I've to prepare a better system to keep the pid first
       * try to read the config in /usr/local/etc/ocsinventory/ocsinventory-agent.cfg if the
         standard one is missing

0.0.6.2 07/16/2007 Bug fix release

       * remove a debug "die" in the code

0.0.6.1 06/12/2007 Bug fix release 
       * Fix an undef value in Ocsinventory::Agent::Backend::OS::BSD::Mem
       * AIX: retrieve correctly the MAC address of some FibberChannel card 
       * now standalone.sh will try to find every module before the build to
         avoid unexplicated error

0.0.6  06/07/2007
       * Enable "verbose" is debug is turned on
       * AIX: Ocsinventory::Agent::Backend::OS::AIX::Networks rewrote
       * AIX: Memory.pm, remove the spaces from the end of the DESCRIPTION
       * add standalone.sh, a script designed to prepare a stand-alone binary of the agent
       * AIX: Retrieve all the gateway of every subnet instead of just the default one
       * Config.pm renamed to AccountConfig.pm
       * New flag: --stdout to print the inventory directly on STDOUT
       * If the use want write on the system var directory, the agent create one in
         ~/.ocsinventory/var
       * The agent setting can be preinitialised with /etc/ocsinventory/ocsinventory-agent.cfg or
         ~/ocsinventory/ocsinventory-agent.cfg.
       * remove two debug messages printed during accountinfo rewrite and the
         daemon starting process
       * remove a stupid check in Ocsinventory::Agent::AccountConfig, the
         accountconfig file was not written unless the file was already present
       * add a recMkdir function in ocsinventory-agent to create directory recursivly
       * do not process checksum in local mode 

0.0.5  04/17/2007
       * AIX: use lslpp -c -l to find installed packages
       * AIX: fixes on CPU.pm, Networks.pm and Memory.pm
       * AIX: fetch the serial number with lscfg unless it was found with lsvpd
       * add the .ocs extension to local written files
       * with --local flag: don't not warn if last_state doesn't exit
       * Solaris: retrieve installed package
       * downgrade some message important from info to debug
       * read screen serial number in the EDID (DDC screen)
       * Xorg.pm replaced by Screen.pm
       * Screen.pm all the data are read from EDID now
       * Initial Linux PPC support (tested in Debian Etch).
         thanks Walid Nouh for the hardware
       * Apply patch by Remi Collet to fix an issue with Linux distro detection and Perl 5.6.1
       * Turn of STDERR during the module execution to avoid useless message (e.g: foo: not found)
         use --debug to turn them back
       * If the system side vardir can't be created. The agent try to create one in ~/.ocs-inventory-agent
       * Add a THANKS file

0.0.4 03/20/2007
       * use of gzip when Compress:Zlib is not avalaible. OCS server 1.01 and
         prior are not supported.
       * dmidecode parsing improved
       * lspci stuffs moved to generic
       * Linux: find Wifi connection
       * fix: pass correctly the logger to the modules
       * don't write the last_state is the connexion failed
       * Deals correctly with the accountinfo if it's internaly stored in a
         array ref
       * BSD support by Thierry Lacoste <|MERGE_RESOLUTION|>--- conflicted
+++ resolved
@@ -83,18 +83,6 @@
        * Inventory: use encode('UTF-8', $string) to reencode to UTF-8
          string detected invalide.
        * print help messages on STDERR
-<<<<<<< HEAD
-       * use english name instead of magic variables (Guillaume ROUSSE)
-       * better code for dmidecode parsing (Guillaume ROUSSE)
-       * add a test script for dmidecode parsing (Guillaume ROUSSE)
-       * Merge Mandrake.pm in Mandriva.pm (Guillaume ROUSSE)
-       * Improve udev parsing (Guillaume ROUSSE)
-       * Various code clean up (Guillaume ROUSSE)
-       * RPC: ignore when socket::accept return an undef $socket
-       * RPC: display the date of the next inventory planned
-
-2.0.7
-=======
        * Linux: factorize redundant modules for non-LSB Linux distribution
          identification (Guillaume Rousse)
        * rewrite lshal and dmidecode parsing code for readability and
@@ -123,7 +111,6 @@
          (Guillaume Rousse)
 
 2.0.7    Mon, 14 Jun 2010 18:09:27 +0200
->>>>>>> 6432d2e4
        * Avoid a warning if --stdout is used.
        * print help messages on STDERR
        * --wait: no need to wait before the final exit
