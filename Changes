Revision history for FusionInventory::Agent
2.1
       * Windows: Add new values for SOFTWARES key
       * Add Windows service
       * disable --color for Windows
       * Collect Solaris process informations (Emengao)
       * VirtualMachine: Add Vserver.pm
       * VirtualMachine: Check is the status is correct
       * detect Slackware packages (David DURIEUX)
       * Libvirt.pm switch SUBSYSTEM and VMTYPE values.VMTYPE is "libvirt"
         now
       * add test scripts in t/
       * Better error handling if it's not possible to create basevardir
       * Inventory: reduce the number of debug messages
       * Add DRIVES/SYSTEMDRIVE to know if it's the system partition
       * Inventory.pm, fix: addStorages is deprecred, not addStorage
       * Inventory.pm, addSection() is now deprecated and a warning is
         printed everytime the function is called
       * Linux/PC/CPU: set CPU name and detect CORE/THREAD
       * Stores environement variables
       * Bios, add ENCLOSURESERIAL BASEBOARDSERIAL and BIOSSERIAL keys
       * Identify USB devices (Windows, Linux)
       * --realm was two time in --help
       * Fix Syslog backend, cf: https://bugs.launchpad.net/bugs/571655
         (Guillaume ROUSSE)
	   * Cups.pm: gets all installed printers and their drivers names
        (Aurelien Bondis)
       * ocsinventory-ng is not more the default server hostname
       * Inputs.pm: adds Inputs support for Linux clients (Aurelien Bondis)
       * Turns off interactive mode of GNU fdisk (Aurelien Bondis)

2.0.4
       * Add debug message on WOL and correction when no mac address comes
         in xml file from server (David DURIEUX)
       * etc/cron.d/fusioninventory-agent, call fusioninventory-agent
         instead of ocsinventory-agent
<<<<<<< HEAD
=======
       * limit the number of RPC connection, and fix the Win32 issue
>>>>>>> 96f22de5

2.0.3     Sun, 11 Apr 2010 00:38:18 +0200
       * Fix a syntax problem in FusionInventory::Agent::Network

2.0.2     Sat Apr 10 23:31:48 2010 +0200
       * fusioninventory-agent-config: Fix a typo, thank you Act
       * --delaytime really read the parameter, thanks Walid NOUH
       * fix --no-socket
       * Fix a typo in fusioninventory-agent-config, logtotate (Girish NAVUDA)
       * Fix: between two server query, really wait during a random period
         still based on server PROLOG_FREQ
       * Do not load Crypt::SSLeay and IO::Socket::SSL at the same
       * POD doc, explain how to use more than one server
       * Fix: between two server query, really wait during a random period
         still based on server PROLOG_FREQ
       * SNMP.pm: Correct bug when oid result is pack and put mac in right format
         (David DURIEUX)
       * Set 2.0.1 release date in Changes file

2.0.1 (Solarium)    Sun Mar 28 22:26:47 2010 +0200
       * tools/build-perl-tree.sh: clean up
       * Only use thread if Perl has got thread support, thank you
         Lei Andy Shi for the bug report (LP: #545477)
       * -D/-d avoid unless loop if --local is used too
       * RPC: correctly initialize $logger in new()
       * Add a warning for the Storage.pm breakage with pre 2.0 tasks
       * SNMP.pm: fixes (David DURIEUX)

2.0 (Zygotene Bouquet)   Tue, 23 Mar 2010 18:53:36 +0100
       * OcsDeploy: avoid a warning when the server don't send DOWNLOAD
         option
       * Drop the Net::Walk dependency
       * README, add File::Copy::Recursive in the list of dependency
       * OcsDeploy: use 'df -Pm' to get a consistent output with GNU tools
       * Task exec: Log the errcode return by the system()
       * Debug: do not drop the FusionInventory-Agent.dump to help debbuging
       * VERSION is not defined in $FusionInventory::Agent::VERSION
       * README: Clean up
       * Storage: Use only hashref to pass arguments
       * SNMPQuery: translate in english some comments
       * FusionInventory::Agent::Task::{OcsDeploy,NetDiscovery,SNMPQuery} are now
         maintained in new sub-projects
         - drop their dependencies in Makefile.PL
       * backport a fix from ocsinventory in fusioninventory-agent-config to fix a typo
         thanks Guillaume PROTET and Jean-Sebastien NORMAND
         ocsinventor-agent → ocsinventory-agent
       * Don't try to parse empty response from server
       * fusioninventory-agent-config: RPM/DEB mode turn off by default
       * Check if the module is installed before the execution
       * fusioninventory-agent-config: add a minimalist POD doc
       * FusionInventory::Agent::RPC add POD documentation
       * Network.pm: Load LWP::UserAgent and HTTP::Status in an eval to get these
         dependencies loaded only when needed
       * Makefile.PL add Net::CUPS is recommended
       * Linux, retrieve the PCI Class

2.0beta4 Thu, 04 Mar 2010 12:19:47 +0100
       * Drop the dependency on Net::SSLGlue::LWP because its own dependencies
         are not avalaible on RHEL5.x, thank you Remi Collet for pointing
         this issue.
       * Makefile.PL: suggest IO::Socket::SSL for SSL
       * Drop the Dependency on LWP::Simple
       * RPC: Do not die if client send random data
       * HP-UX: Use can_run to know if machinfo if avalaible  (François MERMET)
       * HP-UX: code clean up  (François MERMET)
       * Net::IP is now required.
       * OcsDeploy: Fix 2 malformed regex, thank you Mario Gzuk
       * OcsDeploy: avoid a warning if $rc in unset on Perl 5.8
       * OcsDeploy: Archive::Extract is just recommended now
       * Network: load HTTP::Status
       * standalone.sh dropped, was deprecated with the 2.0 changes
       * Do not ignore --server if --local is present
       * Inventory: No need to generate in local mode
       * Inventory: create one last_state file per server
       * Inventory: save last_state if server send a response
       * Storage: use umask 077 for stored files
       * Target and Logger: fix the lock, use a global var now
       * Inventory: Set the VERSIONCLIENT XML key
       * HPUX: Software, fix the package name
       * MacOSX, move the MacOSX packing files from the main branch to
         lp:fusioninventory-agent/macosx
       * SNMPQUERY : Update Dico to known new devices (David DURIEUX)
       * SNMPQUERY : Corrections of ports, mac address and other things (David DURIEUX)
       * NETDISCOVERY : Correction of NMAP discovery (David DURIEUX)
       * NETDISCOVERY : Correction of many bugs (empty devices, data send to server...) (David DURIEUX)
       * rename FusionInventory::Agent::Task::NetDiscovery::dico in FusionInventory::Agent::Task::NetDiscovery::Dico;
       * WAKEONLAN : Begin to rewrite good WOL, so send magic packet directly on OSI2 of network card (ONLY FOR LINUX UNDER ROOT) (David DURIEUX)

2.0beta3 Mon, 22 Feb 2010 00:51:36 +0100
       * README: clean up
       * Do not use IPC::Run, thanks Mario Gzuk
       * Fix --local
       * fix: Invalid type 'W' in pack in RPC.pm, thanks Mario Gzuk
       * HP-UX: fix the module. They'd been broken during the merge
       * Turns Off FusionInventory::Agent::Storage
       * Correctly checks if $basevardir exist (-d instead of -f)
       * --no-ssl-check, show warning just one time
       * Libvirt.pm: ignore stderr
       * HP-UX: Fix CPU/serial detection on HP-UX 11.31 (Marty RIEDLING)
       * POD documentation for FusionInventory::Agent::Network
       * POD documentation clean in FusionInventory::Agent::XML::Query::Inventory
       * POD documentation for FusionInventory::Agent::XML::Query::SimpleMessage
       * Linux: Handle channel bonding interfaces (Stéphane URBANOVSKI) 
       * XML: clean up addNetwork (Stéphane URBANOVSKI) 
       * CPU: Add CORE/THREAD 
       * Inventory: use the standard Inventory object
       * Inventory: correctly save OcsDeploy package ID
       * NetDiscover/SNMP: Various changes (David DURIEUX)

2.0beta2 Wed, 17 Feb 2010 23:21:59 +0100
       * Update dico for detected devices in NETDISCOVERY module
         (David DURIEUX)
       * Changes file clean up

2.0beta1 Wed, 17 Feb 2010 22:08:00 +0100
       * Use Sys::Hostname instead of uname for better portability
       * add --daemon-no-fork
       * post-install.pl: Don't ask the user if Download.pm should be
         enabled
       * Drop the linux_agent modules compatibility layer
       * Rename module hook functions:
          check()    → isInventoryEnabled()
          run()      → doInventory()
          longRun()  → postInventory()
       * Add isPostInventoryEnabled() function
       * Drop AccountConfig. replaced by Storage
       * Move Ocsinventory::Agent::XML::{Inventory,Prolog,SimpleMessage} in
         Ocsinventory::Agent::XML::Query
       * WakeOnLan support (David DURIEUX)
       * Ocsinventory renamed to FusionInventory
       * OcsDeply jull rewrite
       *  P2P mode in daemon mode (-d or -D)
       * add --rpc-ip
       * SNMP support (David DURIEUX)
       * Network discovery (David DURIEUX)
       * WakeOnLan (David DURIEUX)
       * postinst.pl is now and is installed in the $PATH
       * Solaris: use regex to identify CPU class (Jerome LEBAS)
       * Solaris/Network: support Zone (Jerome LEBAS)
       * HP-UX: initial support, tested on RP3440 (François MERMET)
       * Changed arguments to dpkg-query for compatibility (Scott HANNAHS)
       * MacOSX: Distinguish clearly between "OS Name" and "System Version" by
         parsing output carefully for both variables. Clean up language in
         description. (Scott HANNAHS)
       * Add an in contrib example of script to identify specific software
         (Simon CLARA)
       * Upgrade memconf to V2.13
       * Use parameters to simplify the way dmidecode is called (Dmitry ILYIN)
       * Solaris: Bonding support (Stéphane URBANOVSKI)
       * Remove exec flag on
         lib/Ocsinventory/Agent/Backend/OS/MacOS/Hostname.pm (Remi COLLET)
       * spelling in manpage authentification → authentication
       * MacOSX: Correctly identify the CPU frequency on MacOSX 1.6 French,
         thanks Grek
       * Improve the README about non-interactive installation
       * Bump copyright date from 2009 to 2010
       * Linux/PPC: Frequency is an integer, not a float
       * run dosfslabel on the correct device
       * Nmap: Check ip send by server

1.1.2    Sun, 27 Dec 2009 17:24:43 +0100
       * Avoid problem with dmidecode -V output on RHEL3.9 (Remi COLLET)
       * Fix internal --delaytime handling. That's seconds, not hours!
       * Download.pm: improve a error message

1.1.1    Mon, 21 Dec 2009 22:38:12 +0100
       * NETWORKS/VIRTUALDEV should be 1 or 0
       * FreeBSD: Fix CPU detection (David DURIEUX)
       * Virtualization::Qemu, fix kvm detection
       * Don't run brctl if it's not installed
       * Various wording fixes (Vincent KNECHT)
       * Improve README (Barius DRUBECK)
       * Get serial number from ext4 partition if ext4dev driver is used
       * LP: #494908 Agent fails to retrieve info file when a package is
         activated only with the server name (Pascal DANEK)
       * LP: #495398 Fix RedHat version detection (Stéphane URBANOVSKI)
       * Improve README (Barius DRUBECK)
       * LP: #490774 Fix PowerPC CPU detection on Linux, thanks darkpep for
         the bug report

1.1     Fri, 06 Nov 2009 16:07:08 +0100
       * addMemorie() renamed to addMemories(), this had been broken during
         the addMemories() → addMemory() transition
       * Debug mode: msg "check function failed" changed to "ignored" since
         the fails may be wanted by the check() function
       * CompatibilityLayer: $self->{params} changed to $self->{config},
         this restore the debug mode in Download.pm
       * Continue XML::Inventory functions name clean up. Rename:
        - addSlots() calls to addSlot()
        - addMemories() calls to addMemory()
       * Move ocsinventory-agent POD documentation frol Ocsinventory::Agent
         to the ocsinventory-agent shell script. So now the manpage has the
         correct name
       * Fix RPM output parsing (Remi COLLET)
       * VMWareESX: avoid breakage is VM has spaces in its name
         (Christian Michallek)
       * Try to detect kvm --uuid value
       * Makefile.PL, check for Net::SSLeay
       * Move Ocsinventory::Agent in a .pm and add a wrapper script to load
         in order to by able to process --devlib
       * Parallels.pm: doesn't use sudo anymore and check for
         --scan-homedirs
       * Prune 'Mac OS X' from the version on Mac + typo fixes (Scott HANNAHS)
       * POD doc, add a paragraph about the config file
       * LP: #462529, Fix EDID screen detection, thanks Sergio MERINO
       * Use boolean for networks/virtualdev
       * Generic/Screen: chomp uuencode output
       * Generic/Screen: HSD code for "Hanns.G" (Remi COLLET)
       * postinst.pl, put user $PATH in /etc/cron.d/ocsinventory-agent

1.1_beta1    Fri, 18 Sep 2009 11:54:12 +0200
       * Can use Net::CUPS to find the default printer
       * AIX: Hide procfs in Filesystem
       * OS::Linux::Storages, correctly retrieve the serial (Vladimir ELISSEEV)
       * load $http_proxy env settings and --proxy option is available
       * Add OS::Linux::Distro::NonLSB::ArchLinux (Julien SAFAR)
       * New Backend OS::Generic::Processes 
       * Linux/BSD: detect DNS servers config 
       * Solaris: Better output for $OSVErsion (Vladimir ELISSEEV)
       * Solaris: Sun Fire T1000 patches for memory (Vladimir ELISSEEV)
       * Solaris: memory SPARC Enterprise T5220 (Vladimir ELISSEEV)
       * Solaris: CPU SPARC Enterprise T5220 (Vladimir ELISSEEV)
       * Solaris: CPU SPARC Enterprise T5220 (Vladimir ELISSEEV)
       * Linux: split the /proc/cpuinfo parsing depending on the arch
       * Linux: drop Linux::Controllers which is duplicated with
         Generic::Lspci::Controllers (Vladimir ELISSEEV)
       * AIX: Various fixes in Memory.pm (Sebastien DAGNICOURT)
       * AIX: Storages.pm, Virtual disks support and fixes (Sebastien DAGNICOURT)
       * Backend.pm: Bump the default timeout from 30 to 180 secondes
       * Agent/XML/Inventory: Fix when version == 0, bug found by neisen
       * AIX: device type adjustment (Sebastien DAGNICOURT)
       * Solaris: Sun-Fire-V440 support (Sebastien DAGNICOURT)
       * Add a missing space is the name banner in --debug mode
       * Agent/XML/Inventory.pm: Add FROM and INSTALLDATE fields in software
         list and LASTLOGGEDUSER DATELASTLOGGEDUSER
         in HARDWARE (Nicolas EISEN)
       * Initialize etcdir key even if there is no config file
       * CompatibilityLayer: correctly set $debug
       * CompatibilityLayer: better log messages
       * getOptionInfoByName return an array ref now
       * rename getOptionInfoByName to getOptionsInfoByName
       * --debug print the XML on STDERR
       * Rename the params key to config to avoid ambiguity
         with $params
       * set HARDWARE/DEFAULTGATEWAY (Nicolas EISEN)
       * RPM: collect the install date and the size (Nicolas EISEN)
       * Linux: Collect LASTLOGGEDUSER and DATELASTLOGGEDUSER (Nicolas EISEN)
       * DPKG: collect the Installed-Size (Nicolas EISEN)
       * Linux: Collect the ext{2,3,4} and xfs serial number
       * Linux: Collect the ext{2,3,4} creation date
       * Add a warning when no certificat is found
       * Turns off alarm once it's backend run is finish
       * Fix the IPMI module detection
       * Linux: Store the PCISLOT and the driver name
       * NETWORKDS, only store Networks with an address
       * Linux: detect virtual network device
       * Linux: Store CONTROLLERS/DRIVER and CONTROLLERS/PCISLOT
       * Linux: Collects xfs, ext{2,3,4} and vfat label
       * runs the backend module from main() it's possible to
         reuse the Backend object.
       * Linux: filter non standard MAC address returned by ifconfig like
         00-00-00-00-00-00-00-00-00-00-00-00-00-00-00-00 mac
       * Linux: Fix the Uptime check()
       * Preliminary libvirt support
       * Partial rewrite of the Download.pm backend
       * Add a warning if the user is no root, thanks Nicolas EISEN and
         Sylvain LUCE
       * SPARC-Enterprise M4000 and M5000 support (Sylvain LUCE)
       * Libvirt: collect VCPU info (Philippe LIBAT)
       * Add Virtualization::Xen module (Philippe LIBAT)
       * Solaris: add a warning if memconf is not in $PATH
       * Switch the XML content from ISO-8859-1 to UTF-8, BTW we force
         LC_ALL=C...
       * Fix the history flood in Download.pm (Pascal DANEK) 
       	 https://sourceforge.net/tracker/index.php?func=detail&aid=2806585&group_id=58373&atid=487492
       * Stores PCIID in CONTROLLERS/PCIID
       * Storage the monitor EDID string in BASE64 and UUENCODE
       * Linux: Storages: reorganize the code base and use lshal
       * Linux: Drives, complete inforamtions with lshal (Nicolas EISEN)
       * Linux: fix the PowerPC CPU detection
         https://sourceforge.net/tracker/?func=detail&atid=487492&aid=2043221&group_id=58373
       * Warns the user during the install process if one of
         the recommended module is not installed
       * Update out copy of memconf, thanks WeatherDave who notified the new
         revision and of course Tom Schmidt who do a great job 
       * MacOSX: Avoid a scalar used has hash ref error, thanks Adadov
       * Save VIDEOS/MEMORY and VIDEOS/RESOLUTION
       * MacOSX: Correctilly detect Up/Down network interfaces
         (David OLIVIER)
       * AddNetwork() doesn't ignore network with no IP address
         (David OLIVIER)
       * add --backend-collect-timeout parameter (Nicolas EISEN)
       * MacOSX: convert the IP mask from hex (David OLIVIER)
       * MacOSX: add a workaround to avoid Mac::SysProfile failure on
         MacOSX 10.5.7 (David OLIVIER)
       * Add Virtualization::VirtualBox module (Nicolas EISEN)
       * Add Virtualization::Qemu module (Nicolas EISEN)
       * Add Virtualization::Vmsystem module (Nicolas EISEN)
       * Better smartctl detection (Nicolas EISEN)
       * optimization and vm users detection Virtualization::VirtualBox (Nicolas EISEN)
       * Add Virtualization::VmwareFusion module (Walid NOUH)
       * Don't use hdparm prior 9.2.2 anymore to avoid crap in kernel log, see
         http://forums.ocsinventory-ng.org/viewtopic.php?pid=20768
       * Correctly detect ipmitool
       * Solaris: i86pc Memory support (Jean-François BOUCHER)
       * Solaris Zone support (Maurizio BERTABONI)
       * Always send tag, even if server already has one
       * Add the byHand software collect method (Sébastien DAGNICOURT)
       * add logging to can_read(), can_load() and can_run()
       * use addUser() instead of setHardware() 
       * Add the runcmd() in the Backend modules

1.0.1    Sun, 22 Mar 2009 20:48:49 +0100
       * Fix a typo in Ocsinventory::Agent::Backend::OS::AIX::Memory 

1.0    Sun, 22 Mar 2009 20:14:26 +0100
       * Hide warning messages when tw_cli or hpacucli are not present on CentOS
       * Avoid unnecessary about missing 'http://' in local mode
       * Ipmi.pm: use can_run do detect ipmitool
       * LSB.pm: properly use can_run
       * Avoid a warning in CompatibilityLayer.pm in local mode
       * Improve the README file
       * Avoid a warning at runtime if rpm is not correctly installed
       * BSD: Detect AMD64 arch (David DURIEUX)
       * HP.pm: force detection even if slot 1 is 0 (Remi COLLET)
       * HP.pm minor clean up + indentation
       * HP.pm send the $model as NAME to avoid NAME == 'unknown' (Remi COLLET)
       * New backend module ServeRaid for IBM ServeRAID card (Remi COLLET)
       * Linux::Storages, fix the hdparm call (Remi COLLET)
       * OS::Generic::Dmidecode::Bios, fix for RHEL2 dmidecode (Remi COLLET)
       * launch backend modules with a 30sec timeout
       * post-inst.pl: use prompt() from ExtUtils::MakeMaker to avoid
         unexpected error with cpan
       * avoid the "No LSB modules are available." warning message
       * Backend: --debug print a warning when arun() function is not found
       * Fix the Debian/Ubuntu detection for non lsb system
       * postinst.pl also drop /etc/cron.d/ocsinventory-client is the user
         want to drop the old linux_agent
       * Backend::OS::Solaris::Memory: use the Logger instead of "print"
       * Solaris: Drop unwanted spaces around OSVERSION and STORAGES/DESCRIPTION
       * Solaris: Avoid warning is the user can't use fstyp 
       * MANIFEST.SKIP: ignore .git/ and .gitignore
       * add a workaround for http://rt.cpan.org/Ticket/Display.html?id=38067 
       * build-perl-tree.sh use cpanp and perl 5.10 now
       * Backend.pm: do a eval around require File::Find
       * Add a workaround to find the backend modules for PAR::Packer
       * Backend.pm: internal change, now do eval 'use $pmodule' instead of require
       * fix serialnum detection in Lsilogic.pm and Adaptec.pm (Edouard GAMIN)
       * Makefile.PL: drop wait(), not used
       * Makefile.PL: fix a syntax error
       * add tools/makedist.sh to document the workaround used to avoid
         http://rt.cpan.org/Public/Bug/Display.html?id=43060
       * Fix --logfile=/somewhere.log, see
         http://forums.ocsinventory-ng.org/viewtopic.php?id=3092
       * tools/build-perl-tree.sh, add a new script
       * Don't print ugly error if next_timefile can't be saved
       * OS::Linux::Domains, improve the way it deals with multiple
         domaine entries (Remi COLLET)
       * AIX: Record the last memory Slot (Wilfried BRUNKEN)
         http://sourceforge.net/tracker/?func=detail&atid=487492&aid=2350694&group_id=58373
       * Bump 0.0.10 to 1.0 because it's the first release to be officially part
         of the OCSInventory distribution

0.0.10beta2    Wed, 24 Sep 2008 23:41:21 +0200
       * README: add a not about the $PATH varible on Solaris.
       * Added extra section support for backends (Pascal DANEK)
       * Fix the way submodules are disabled with $runMeIfTheseChecksFailed
       * Linux: Use lsb_release if presents to detect the OS, this will fix
         the Ubuntu detection
       * Hide a Perl warning if the agent is run by the user want the last_state
         file is missing
       * Add Ipmi backend module (Jean PARPAILLON)
       * Drop the control characters from the inventory XML
         https://sourceforge.net/tracker/index.php?func=detail&aid=2100606&group_id=58373&atid=487492
       * Apply a little change in standalone.sh that may fix the ParserDetails.ini problem,
         thanks tharoun

0.0.10beta1    Thu, 04 Sep 2008 18:16:49 +0200
       * Fix a "ocs server name" => URI side effect (Pascal DANEK)
       * Download::Store: used absolute path to "cp" on STORE action (Pascal DANEK)
       * Download::Store: set -dpR flags to "cp" (Pascal DANEK)
       * Solaris: Replaced hostid in serialnumber by real serialnumber (Nicolas DORFSMAN)
                  (SUNWsneep becomes mandatory on sparc)
       * Solaris: Return only one IP address (trying to guess which one corresponds to hostname) (Nicolas DORFSMAN)
       * Solaris: return disks SERIALNUMBER and FIRMWARE as XML fields (Nicolas DORFSMAN)
       * Redirection and stderr issue on Solaris (Nicolas DORFSMAN)
         - Removed close of stderr fd
         - Modified lspci and screen check() to avoid pollution of stdout/stderr
       * fix the previous changelog entry, the 0.0.9.1 fix had been done by Nicolas DORFSMAN
       * postinst.pl checks for MANIFEST present
       * improve the backend module detection by also scanning the symlinked directory
       * add the --devlib flag to load ./lib only if wanted and remove '.' from the directory to scan
         with File::Find.
       * import the can_run, can_load and can_read functions in the Backend modules
       * the backend module can have no check function, in this case OCS assume it's ok
       * apply a patch by Etienne GUILLAUMONT to fix CPU detection on AIX 4 
       * standalone.sh checks PAR::Packer presence now
       * only inventory installed .deb
       * postinst.pl: accept another vardir if the first one was invalide
         https://sourceforge.net/tracker/?func=detail&atid=487492&aid=1961771&group_id=58373
       * postinst.pl Download.pm correctly actived in modules.conf is the user needs it
       * add MacOSX support thanks to Wes YOUNG (Wes YOUNG)
         - Added tools/darwin/ support scripts/code for OS X enterprise deployment
       * add the follow_skip==2 flag to File::Find in Backend.pm so it doesn't detect the same
         file two time
       * import of backend module for RAID controler on Linux (3ware, Adaptec, HP and Lsilogic)
         (Edouard GAMIN)
       * remove a warning in Debug mod, if a backend module has no run() function
       * don't crash in Daemon mode if the server is unreachable (Wes YOUNG)
       * Net::IP is just (strongly) suggested now
       * fix --basevardir so it really accepts a parameter, thanks Gubluts from the forum who
         pointed out the bug
       * postinst.pl use which to find ocsinventory-agent location
       * Makefile.PL, Perl 5.6 doesn't have Config::config_re, I call it from an eval now
       * Added --delaytime option as commandline / .cfg file adjustable (Wes YOUNG)
       * standalone.sh, don't use grep -v since it's not POSIX
       * doesn't die if Storable.pm is missing like with perl 5.6
       * avoid a warning with gzip -h on AIX if Compress::Zlib is missing
       * README: depends on Perl 5.8
       * README: On solaris the Makefile needs gmake
       * README: Add a note about crontab and PATH
       * Linux: redirect hdparm error to /dev/null
       * postinst.pl yes/no questions have a default value now
       * postinst.pl fix a bug in the import of the old ocsinv.adm
         https://sourceforge.net/tracker/index.php?func=detail&aid=1991668&group_id=58373&atid=487492
       * postinst.pl doesn't create two vardir directories anymore
       * do not print a wrning is --nosoftware is used. Thanks Knarfling and Remi who pointed the issue
         out.
         http://forums.ocsinventory-ng.org/viewtopic.php?pid=12569
       * fix the POD documentation, some mistakes were detected by Perl 5.10's perldoc.
       * the agent doesn't crash anymore if ocsinv.adm or ocsinv.conf is corrupted
       * Makefile.pl: install memconf on Solaris
       * Solaris: apply patches to use memconf for CPU, Drives and Memory (Christoph HALMES)

0.0.9.2 04/18/2008 Bug fix
       * Add /ocsinventory in the server path if the user enter just the hostname
         https://sourceforge.net/tracker/?func=detail&atid=487492&aid=1945865&group_id=58373

0.0.9.1 04/03/2008 Bug fix
       * fix a error in the previous release that was forcing the local mode (Nicolas DORFSMAN)
         https://sourceforge.net/tracker/?func=detail&atid=487492&aid=1945863&group_id=58373

0.0.9 04/01/2008 April Fool release!
       * Added fallback for --lazy if no prolog freq was found and server error (Pascal DANEK)
       * Fixed accountinfos handling bugs (Pascal DANEK)
       * Changed --wait behaviour (--wait=number_of_seconds || "server") (Pascal DANEK)
       * PROLOG_FREQ is handled in prolog phase (Pascal DANEK)
       * the random value for file_nexttime is computed only if prolog_freq has changed since last prolog (Pascal DANEK)
       * import the documentation documentation by adding a description of the
         agent and pointer to the official website
       * --nosoft option renamed to --nosoftware, --nosoft still works but with a warning
       * add --basevardir to be able to use a specific place to store the var file
       * add the --lazy parameter: send an inventory only if the a random delay between 0 and PROLOG_FREQ had been run over. Usefull for package maintainer (Remi COLLET)
       * return 1 to the shell is the agent failed to contact the server
       * postinst.pl asks for the basevardir
       * postinst.pl write the modules.conf 
       * OS::Linux::Network::Networks, correctly reset the ipaddress before every loop so
         now a network can't have the address of the previous one
       * rename the key $params->{conffile} to $params->{accountconfig}
       * fix the way accountinfo information are stored
       * improve (a bit) tools/standalone.sh to avoid error if people launch it
         from the tools directory
       * --server is ignore if --local is in use
       * adjust Backend::OS::Generic::Screen to be able to use monitor-edid with DVI link (Remi COLLET)
       * OS::Linux::Storages, add NEC as a know manufacturer add assume the manifacturer is Seagate if
         the model doesn't match the others and begin with ST (rjhill)
       * fix the CPU detection on Linux Sparc64 and ARM (Linksys NSLU2)
       * improve the Solaris version detection by reading the /etc/release file (Nicolas DORFSMAN)
       * Solaris: fix the MAC addresses when the leading zeros is missing (Jean-Jacques MICHEL)
       * Solaris: Add publisher is possible in the software list (Nicolas DORFSMAN)
       * Solaris: improve the hard drive detection (Nicolas DORFSMAN)
       * postinst.pl can remove the previous linux_agent
       * postinst.pl reuse linux_agent old config file to set the default server and tag
       * return the SERIALNUMBER and the FIRMWARE on Linux with hdparm, the feature is not supported
         yet by the server (egamin)

0.0.8.1 02/20/2008
       * postinst.pl, correctly save the realm, do not override the password 
       * Added "CAPTION" field to memory (Pascal DANEK)
       * Fix a bug with "NUMSLOTS" memory field (Pascal DANEK)
       * improve the parsing of the config file to accept quote and spaces in the value
       * postinst.pl save the configfile with 0600 right since the server
         password maybe be stored in it
       * standalone.sh doesn't scan the inc/ directory anymore
       * remove the BUNDLE packages which seem to break the install process
       * change Solaris::CPU to use psrinfo -v to get the CPUs which works fine on x86
       * fix a path error in Ocsinventory::LoggerBackend::File (Remi COLLET)
       * fix: don't send the inventory if the server doesn't need it (Remi COLLET)

0.0.8 02/05/2008
       * fix the deviceid and old_deviceid handling (Pascal DANEK)
       * fix a debug message in Network.pm (Pascal DANEK)
       * different fixes on Compress.pm (Pascal DANEK)
       * fix an event message name in Option/Download.pm (Pascal DANEK)
       * fix the Compatibility Layer with prolog_read hook (Pascal DANEK)
       * merge PowerPC and PC code to detect the CPU and improve/fix the regex
       * looks for config file in /etc/ocsinventory /usr/local/etc/ocsinventory and
         /etc/ocsinventory-agent
       * add a pod documentation about the different config files and directories
       * Compress::Zlib is required but recommended now. In fact, you need it with
         ocs server prior 1.02

0.0.7.2 01/16/2008
       * fix the post installation script to avoid invalid cron time

0.0.7.1 01/14/2008
       * add setup.sh in the MANIFEST.SKIP to keep it out of the tarball

0.0.7 01/13/2008
       * Ocsinventory::Agent::AccountInfo does not warn accountinfofile if runned in debug mode
         without root privilege
       * fix params->{etcdir} to /etc/ocsinventory, /etc/ocsinventory-agent/modules.conf must be moved
         to /etc/ocsinventory/modules.conf
       * Solaris: Improve the CPU detection (Olivier ROUSSY)
       * AIX: Return the directory with the AIX package name (Olivier ROUSSY)
       * Ocsinventory::Agent::XML::Inventory can now write software inventory
         value of FILESIZE, FOLDER and PUBLISHER
       * processChecksum() and feedInventory() are called by Ocsinventory::Agent::XML::Inventory
         directly now
       * the server responses are not parsed in the main script anymore
       * do not create an inventory if the server doesnn't need it
       * new parameters for the backend modules (run and check functions):
         - prologresp, the Ocsinventory::Agent::XML::Response::Prolog object returned by
	   the prolog
	 - storage: an hashref stored on the harddrive at the end of the execution of the module
       * a backend module without a run function is accepted now 
       * Inventory.pm: add addIpDiscoverEntry() to add host from the same network
       * @runMeIfTheseChecksFailed: new optional setting for Backend module
       * Ipdiscover is now a backend module and nmap can be used instead of ipdiscover
       * --nosoft disable the Ocsinventory::Agent::Backend::OS::Generic::Packaging modules
       * Remove the deprecated modules Ocsinventory::Agent::Option::Ipdiscover and
            Ocsinventory::Agent::Option::Update
       * the check function of the backend accepts the same parameter than the run function
       * Linux::Archs::I386 regex are more robust
       * perldoc documentation for the ocsinventory-agent command
       * minor improvment on the Makefile.PL
       * change the way --server parameter is read. Now we can have a full URL, --remotedir
         is now useless
       * fix: correctly load the last_state
       * improve the Makefile.PL by using inc::Module::Install and adding new check 
       * add a --version parameter and improve the --help
       * come with bundled dependency to simply the build process
       * fix the login/passwd/realm authentification
       * remove Agent/Pid.pm, I've to prepare a better system to keep the pid first
       * try to read the config in /usr/local/etc/ocsinventory/ocsinventory-agent.cfg if the
         standard one is missing

0.0.6.2 07/16/2007 Bug fix release

       * remove a debug "die" in the code

0.0.6.1 06/12/2007 Bug fix release 
       * Fix an undef value in Ocsinventory::Agent::Backend::OS::BSD::Mem
       * AIX: retrieve correctly the MAC address of some FibberChannel card 
       * now standalone.sh will try to find every module before the build to
         avoid unexplicated error

0.0.6  06/07/2007
       * Enable "verbose" is debug is turned on
       * AIX: Ocsinventory::Agent::Backend::OS::AIX::Networks rewrote
       * AIX: Memory.pm, remove the spaces from the end of the DESCRIPTION
       * add standalone.sh, a script designed to prepare a stand-alone binary of the agent
       * AIX: Retrieve all the gateway of every subnet instead of just the default one
       * Config.pm renamed to AccountConfig.pm
       * New flag: --stdout to print the inventory directly on STDOUT
       * If the use want write on the system var directory, the agent create one in
         ~/.ocsinventory/var
       * The agent setting can be preinitialised with /etc/ocsinventory/ocsinventory-agent.cfg or
         ~/ocsinventory/ocsinventory-agent.cfg.
       * remove two debug messages printed during accountinfo rewrite and the
         daemon starting process
       * remove a stupid check in Ocsinventory::Agent::AccountConfig, the
         accountconfig file was not written unless the file was already present
       * add a recMkdir function in ocsinventory-agent to create directory recursivly
       * do not process checksum in local mode 

0.0.5  04/17/2007
       * AIX: use lslpp -c -l to find installed packages
       * AIX: fixes on CPU.pm, Networks.pm and Memory.pm
       * AIX: fetch the serial number with lscfg unless it was found with lsvpd
       * add the .ocs extension to local written files
       * with --local flag: don't not warn if last_state doesn't exit
       * Solaris: retrieve installed package
       * downgrade some message important from info to debug
       * read screen serial number in the EDID (DDC screen)
       * Xorg.pm replaced by Screen.pm
       * Screen.pm all the data are read from EDID now
       * Initial Linux PPC support (tested in Debian Etch).
         thanks Walid Nouh for the hardware
       * Apply patch by Remi Collet to fix an issue with Linux distro detection and Perl 5.6.1
       * Turn of STDERR during the module execution to avoid useless message (e.g: foo: not found)
         use --debug to turn them back
       * If the system side vardir can't be created. The agent try to create one in ~/.ocs-inventory-agent
       * Add a THANKS file

0.0.4 03/20/2007
       * use of gzip when Compress:Zlib is not avalaible. OCS server 1.01 and
         prior are not supported.
       * dmidecode parsing improved
       * lspci stuffs moved to generic
       * Linux: find Wifi connection
       * fix: pass correctly the logger to the modules
       * don't write the last_state is the connexion failed
       * Deals correctly with the accountinfo if it's internaly stored in a
         array ref
       * BSD support by Thierry Lacoste <|MERGE_RESOLUTION|>--- conflicted
+++ resolved
@@ -34,10 +34,7 @@
          in xml file from server (David DURIEUX)
        * etc/cron.d/fusioninventory-agent, call fusioninventory-agent
          instead of ocsinventory-agent
-<<<<<<< HEAD
-=======
        * limit the number of RPC connection, and fix the Win32 issue
->>>>>>> 96f22de5
 
 2.0.3     Sun, 11 Apr 2010 00:38:18 +0200
        * Fix a syntax problem in FusionInventory::Agent::Network
