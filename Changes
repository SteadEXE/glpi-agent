--- conflicted
+++ resolved
@@ -1,5 +1,4 @@
 Revision history for FusionInventory::Agent
-<<<<<<< HEAD
 2.1
        * Add Windows support for 2000/XP/2003/Vista/2008/Seven
        * Windows: Add new values for SOFTWARES key
@@ -53,19 +52,11 @@
        * HP RAID disk detection is now in Generic directory and so, can be
          used by Windows and probably HP-UX.
        * Linux: use blkid to get the partition serial number
-       * Revert a85fe84 Inventory: No need to generate in local mode, OCS
-         server needs CHECKSUM field, or it gives an err 500. Thanks
-         Eric Feron
-
-2.0.6
-       * Fix DRIVES/CREATEDATE for ext* filesystem
-=======
 
 2.0.6
        * Fix DRIVES/CREATEDATE for ext* filesystem
        * Inventory: Always generate a CHECKSUM, OCS is not able to import
          inventory is the key is missing, thanks Eric Feron
->>>>>>> 41bc4fa3
 
 2.0.5   Wed, 12 May 2010 10:50:51 +0200
        * Don't use dmidecode with -t and -s parameter since it's not
