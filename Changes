Revision history for FusionInventory agent

<<<<<<< HEAD
2.3.0
General:
* various UTF8 encoding fixes
* Add DNS_DOMAIN and FQDN in OPERATINGSYSTEM section

BSD:
* Megaraid and 3ware RAID controller support (Egor Morozov)

Linux:
* Megaraid controller support (Egor Morozov)
=======
2.2.4  Sun, 22 Jul 2012 23:23:12 +0200
General:
* Fix: non blocking flock() on log file

MacOSX:
* Fix: STORAGES uses MiB instead GB
* Fix: add Fiber Channel storage support
* Fix: Don't ignore second screen, if both have the same name

Linux:
* Fix: collect qemu -drive information (Alexander Evseev)

Windows:
* Fix: OCS Inventory registry support
* Fix: some time the softwares were not collected

Solaris:
* Fix: Collect ZFS drives properly
>>>>>>> 87276e69

2.2.3  Mon, 25 Jun 2012 21:36:29 +0200
General:
* Fix battery voltage and capacity retrieval
* Add --timeout option

MacOSX:
* Fix global memory and CPU inventory
* Fix drives inventory

Linux:
* LXC support (Egor Morozov)

2.2.2  Wed, 30 May 2012 16:56:43 +0200
General:
* Improve README
* Fix Screen.pm syntax error
* Add a test_requires dependency on LWP::Protocol::https

Windows:
* fix command execution

7ff3260 fix warning if getDevicesFromUdev returns nothing

Linux:
* detect Virtuozzo VM (Alexander Evseev)

2.2.1  Thu, 24 May 2012 14:39:50 +0200
General:
* failure encoding with UTF8 content when using Fusion protocol (#1663)
* wrong CSS path (#1580)
* missing test suite dependency (#1575)
* improve CPU details (#1597)
* --no-category process support (#1630)
* replace IS64BIT software property with more general ARCH property (#1581)
* sync EDID parsing code with mandriva
* more EDID manufacturer codes

Windows:
* various encoding issues (#1550)
* network addresses collecting failure (#1549)
* inventory all the KB on Win Vista/7 (#1668, #197, #706)
* Store the XML file with the local codepage (#272)

Virtualization:
* wrong character in Xen machine ID (#1562)
* additional disk emulation types for qemu and kvm support (#1630)

BSD:
* multiple network addresses per interface support (#1565)

Solaris:
* no swap/memory informations for unknown hardware (#1594)
* solaris container zone bug (#1586)
* sparc T3-1 CPU support (#1583)
* solaris 8/9/10 swap bug (#1577)

Linux:
* bad name for physical volumes (#1587)
* missing volume group ID (#1585)
* wrong volume group ID (#1584)
* duplicate volume groups (#1582)
* fix Lsilogic raid controller support (#1630)
* get device name from udev file content, not file name (#1630)
* get more disk informations from smartctl (#1630)
* sparc arch mismatch (#1573)
* read EDID data directly from /sys when available

2.2.0  Sat, 07 Apr 2012 18:57:49 +0200

Major changes:
* large speed improvement: up to 150% for a local inventory
* better multitasking support:
 - the agent use fork() to run task if needed, instead of running a new process
   from scratch, avoiding the need to use a temporary file to transmit
   parameters, with related security risks
 - the agent only forks to run a tasks when running as a server, making tracing
   and debugging easier
 - the agent only use one thread for the web interface
* better SSL support:
  - IO::Socket::SSL perl module is now required for certificate validation
  - Crypt::SSLeay perl module still allow HTTPS support, but without
    certificate validation, and the connection will be aborted unless
    certificate checking is disabled
  - validation is now performed by SSL library, and honours alternative subject
    names, and other subtilities
* large cleanup of values returned from inventory:
  - unknown values are filtered out
  - strings are trimmed for trailing spaces
  - irrelevant values, such as windows internal USB serial number, or
    controllers type and manufacturer on AIX and HPUX, are filtered out
* installation procedure automatically setup configuration and data directories
  locations in executable, there is no need to manually configure them anymore
* removal of useless features:
  - support for OCS account info have been dropped, the agent doesn't store
    arbitrary informations locally anymore
  - support for OCS network discovery and software deployment features within
    inventory task have been removed, we have better alternatives
  - useless Ping task has been dropped
* cleanup of available options:
  - deprecated --nosoft and --nosoftware options have been removed
  - --devlib, --share-dir, --basevardir and --realm options have been
    deprecated, as their values are now computed automatically at installation
  - --daemon-no-fork option has been deprecated, and replaced by --daemon
    --no-fork options
  - --info option has been deprecated, as it had no effect
  - --rpc-trust-localhost option has been deprecated, in favor of a more
    generic --http-trust option, allowing an arbitrary IP adresse or range
  - --debug option can be specified multiple times, for additional verbosity
  - --no-inventory, --no-ocsdeploy, --no-snmpquery, --no-netdiscovery options
    have been deprecated in favor of a generic --no-task option
  - --no-software, --no-printer options have been deprecated in favor of a
    generic --no-category option, and 'environment' value support has been added
* new --config option allows to select configuration backend, allowing to use
  file configuration if needed under windows, or to ignore any external
  configuration
* fusioninventory-agent-config executable has been dropped, in favor of better
  documentation
* documentation has been reviewed for consistency in various places where it
  appears (--help output, man page, configuration file)
* XML::TreePP perl module is now used instead of XML::Simple, reducing native
  perl modules dependencies
* OcsDeploy task is now deprecated. Please continue to use the 2.1.x agent is
  you need it.

Minor changes:
* Add the HARDWARE/CHASSIS_TYPE information
* Linux: report all IP addresses used by each interfaces (#854)
* HPUX: don't report unoccupied memory slots
* AIX: add LVM support

2.1.14  Wed, 22 Feb 2012 14:56:51 -0000

LINUX
 ✔ Detected OS is &quot;RedHat&quot; for CentOS servers if lsb_release not available
       commit:d3a252
     http://forge.fusioninventory.org/issues/1193
   thanks: Jonathan Clarke

MACOSX
 ✔ no-software option doesn't work as advertised
       commit:18dfaf
     http://forge.fusioninventory.org/issues/1476
   thanks: Ronan Mejecaze
 ✔ syntax error in Video module
   thanks: Walid Nouh

WINDOWS
 ✔ No 2007 Microsoft Office system into XML
       commit:39f3c7
     http://forge.fusioninventory.org/issues/1065
   thanks: Walid Nouh, Xavier Caillaud, jerome slayer
 ✔ On Windows Vista Office 2007 is not correctly gathered
       commit:39f3c7
     http://forge.fusioninventory.org/issues/1425
   thanks: Walid Nouh, Xavier Caillaud
 ✔ VM System incorrect
       commit:259996
     http://forge.fusioninventory.org/issues/1436
   thanks: Mario Gzuk
 ✔ Inventory Internet Explorer when it's not present in Add/remove programs
       commit:39f3c7
     http://forge.fusioninventory.org/issues/1441
   thanks: Walid Nouh, Xavier Caillaud, jerome slayer

2.1.13  Wed, 14 Dec 2011 13:06:44 +0100

TEST-SUITE
 ✔ 2.1.10 Test suite fails
       commit:8035bd
     http://forge.fusioninventory.org/issues/1161
   thanks: Remi Collet

WINDOWS
 ✔ VM System incorrect
       commit:b59a09
     http://forge.fusioninventory.org/issues/1391
   thanks: Mario Gzuk
 ✔ Fix the CPU detection on Windows 
   thanks: Anthony Facchin

2.1.12  Wed, 23 Nov 2011 18:14:52 +0100

GENERIC
 ✔ Memory: Add ECC / no ECC information
       commit:b01f6f
     http://forge.fusioninventory.org/issues/1234
   thanks: Walid Nouh, jerome slayer

LINUX
 ✔ Duplication virtualmachine name on the same machine
       commit:982c08
     http://forge.fusioninventory.org/issues/1140
   thanks: DuyLong LE

WINDOWS
 ✔ [windows] Virtual network adapter reported as physical - and breaks all computer linking in GLPI
       commit:5b4a1e
     http://forge.fusioninventory.org/issues/1166
   thanks: David Durieux, V'yacheslav Stetskevych
 ✔ use $ENV{COMPUTERNAME} is HARDWARE/NAME is empty
       commit:44c07b
     http://forge.fusioninventory.org/issues/1330
 ✔ 2.1.11 - Total amount of total RAM memory incorrectly detected on some Windows 7 computers
       commit:f93d24
     http://forge.fusioninventory.org/issues/1334
   thanks: Tomás Abad, Andre Silva
 ✔ Dual screen configuration ignored on Windows Vista/7
       commit:6cbf8b
     http://forge.fusioninventory.org/issues/1351

SOLARIS
 ✔ Fix some warnings for spurious stat() calls
 ✔ Fix hostname being forced to 'SOLARIS'

2.1.11  Mon, 12 Sep 2011 17:34:38 +0200

WINDOWS
 ✔ Fix the BIOS information collect on Win2003 <= system
       commit:8c2427da5, commit: fe345815
     http://forge.fusioninventory.org/issues/1156

2.1.10  Tue, 06 Sep 2011 08:48:27 -0000

 ✔ Model and SSN don't correct
       commit:7bb7b1
     http://forge.fusioninventory.org/issues/1061
   thanks: DuyLong LE

INTERNAL
 ✔ Report Linux distribution version number
       commit:c7e958
     http://forge.fusioninventory.org/issues/1066
   thanks: Guillaume Rousse, Jonathan Clarke
 ✔ incorrect FSF postal address
       commit:190a04
     http://forge.fusioninventory.org/issues/965
   thanks: Remi Collet
 ✔ Incorrect test for LWP version
       commit:ebd880
     http://forge.fusioninventory.org/issues/994
   thanks: Guillaume Rousse

LINUX
 ✔ Use of uninitialized value in pattern match on CPU.pm
       commit:ba5ee3
     http://forge.fusioninventory.org/issues/1068
   thanks: DuyLong LE

SOLARIS
 ✔ Can't get network interface
       commit:c54339
     http://forge.fusioninventory.org/issues/1056
   thanks: DuyLong LE
 ✔ Agent segfault on Opensolaris when trying to send an inventory using https
       commit:fcfb8a
     http://forge.fusioninventory.org/issues/332
   thanks: Walid Nouh

TEST-SUITE
 ✔ FusionInventory::Agent::RPC build fails is no JSON
       commit:914cb5
     http://forge.fusioninventory.org/issues/955
 ✔ New build-deps: Test::Exception, HTTP::Server::Simple::CGI,
   HTTP::Server::Simple::Authen

WINDOWS
 ✔ use BIOS/MMODEL instead of BIOS/SMODEL on Win32 &lt;= 2003
       commit:0b5ce8
     http://forge.fusioninventory.org/issues/1139
 ✔ keyboard with same serial added twice in connected items
       commit:ce7244
     http://forge.fusioninventory.org/issues/788
   thanks: David Durieux, Fabrice Flore-Thebault, jerome slayer

2.1.9  Tue, 14 Jun 2011 19:26:55 -0000

HPUX
 ✔ HARDWARE/MEMORY missing on HPUX PA-RISC 11.11
       commit:262392
     http://forge.fusioninventory.org/issues/737
   thanks: Amir Pakdel, yanick durant
 ✔ machinfo on HP-UX 11.31 ia64 (tukwila chip) reports differently - breaks Fusioninventory CPU reporting
       commit:0a9037
     http://forge.fusioninventory.org/issues/757
   thanks: Earl Flack
 ✔ HP-UX: typo in CPU name
       commit:050ead
     http://forge.fusioninventory.org/issues/760
 ✔ Serial and bios informations are missing on 11.31 
       commit:2e5608
     http://forge.fusioninventory.org/issues/761
   thanks: yanick durant
 ✔ HPUX Superdome CPU not correctly identified 
       commit:0a9037
     http://forge.fusioninventory.org/issues/767
   thanks: yanick durant
 ✔ HPUX: Error in execution of fsdb in Drive.pm
       commit:9d1045
     http://forge.fusioninventory.org/issues/773
   thanks: yanick durant
 ✔ should we use fsdb on HP-UX to get the FS creation date?
       commit:39cd5a commit:ecd475
     http://forge.fusioninventory.org/issues/778
   thanks: Guillaume Rousse, Amir Pakdel

INTERNAL
 ✔ Change message &quot;Force run now&quot;
       commit:03c651
     http://forge.fusioninventory.org/issues/535
   thanks: Walid Nouh
 ✔ RPC: do not regenerate a token if RPC request come from local loopback
       commit:96915c
     http://forge.fusioninventory.org/issues/730
 ✔ regression if --rpc-trust-localhost --scan-homedirs have no argument
       commit:d9a436
     http://forge.fusioninventory.org/issues/741
 ✔ Agent should follow HTTP err 301 redirection
       commit:7f61f3
     http://forge.fusioninventory.org/issues/776
 ✔ on linux, type of computer not reported
       commit:d01560
     http://forge.fusioninventory.org/issues/791
   thanks: Fabrice Flore-Thebault
 ✔ use full name key for LVM inventory
       commit:75bb13
     http://forge.fusioninventory.org/issues/863
 ✔ missing RPC port in the agent log
       commit:504d53
     http://forge.fusioninventory.org/issues/870
 ✔ LWP 6 support
       commit:5953dc
     http://forge.fusioninventory.org/issues/878
 ✔ add Hyper-V virtual machine detection
       commit:9152c7
     http://forge.fusioninventory.org/issues/910
 ✔ set TAG in local mode
       commit:000fcb
     http://forge.fusioninventory.org/issues/946

LINUX
 ✔ rhn inventory
       commit:e13d10
     http://forge.fusioninventory.org/issues/713
   thanks: Remi Collet
 ✔ HP DL servers - Harddisk
       commit:caa030
     http://forge.fusioninventory.org/issues/768
   thanks: Amir Pakdel, Walery Wysotsky
 ✔ Add Linux LVM support
       commit:5f861e commit:0a3aa5 commit:9e6d79
     http://forge.fusioninventory.org/issues/802
   thanks: Sébastien Dagnicourt
 ✔ Vmware desktop virtual machines not detected on Linux
       commit:88b545
     http://forge.fusioninventory.org/issues/808
   thanks: Walid Nouh
 ✔ With newer gentoolkit software query is failing
       commit:a07afd
     http://forge.fusioninventory.org/issues/852
   thanks: Guillaume Rousse, İbrahim Özgür Erişen

MACOSX
 ✔ Software installed on parallel virtual guest listed in physical host inventory
       commit:69ffe5
     http://forge.fusioninventory.org/issues/716
   thanks: Guillaume Rousse
 ✔ Error during Vmware Fusion inventort on Mac OS X
       commit:3eecb1
     http://forge.fusioninventory.org/issues/762
   thanks: Walid Nouh
 ✔ Error running Parallels Desktop on Mac OS X
       commit:4ec184
     http://forge.fusioninventory.org/issues/763
   thanks: Walid Nouh
 ✔ Improve Parallels Desktop support
       commit:823aec
     http://forge.fusioninventory.org/issues/769
   thanks: Walid Nouh
 ✔ Fix MONITORS/VIDEOS detection on MacOSX
       commit:974fd8
     http://forge.fusioninventory.org/issues/936
   thanks: Loic Lhermitte

SOLARIS
 ✔ SolarisZones module ignored in fusioninventory-agent  2.1.8_rc1
       commit:9368ea
     http://forge.fusioninventory.org/issues/787
   thanks: Christian Lete

TEST-SUITE
 ✔ FusionInventory::Agent::RPC build fails is no JSON
       commit:782834
     http://forge.fusioninventory.org/issues/955
   thanks: Remi Collet

WINDOWS
 ✔ The agent still conflicts with Oracle Perl
       commit:a63eba commit:1d18c6 commit:4afe98
     http://forge.fusioninventory.org/issues/889
   thanks: GuruNot
 ✔ GLPI plugin imports duplicate entries with software from Windows Agent 
       commit:4553aa
     http://forge.fusioninventory.org/issues/927
   thanks: David Durieux, Peter Luk

2.1.8  Fri, 25 Mar 2011 16:09:15 +0100
       * Show a larger part of the string returned by the server in case of
         error
       * Win32: Decrease the severity of a winkey read error
       * add FusionInventory::Agent::Tools::Win32::getValueFromRegistry()
         unused for now.
       * Win32: getWmiProperties() depends on Win32::OLE, load it first.
       * Win32/AntiVirus: avoid pointless OLE error
       * Add BNQ screen manufacturer support
         https://bugs.launchpad.net/bugs/736095
       * scan-homedirs and rpc-trust-localhost don't works in command line
         http://forge.fusioninventory.org/issues/636
       * Update the Inventory XML documentation
       * HPUX: use NAME instead of TYPE to set the CPU name (Yanick Durant)
         http://forum.fusioninventory.org/viewtopic.php?id=278
       * Document NETWORKS/{BSSID,SSID}
       * Add VIRTUALMACHINES/COMMENT and OWNER keys
       * VirtualBox: major rewrite of the mostly broken Vbox mod
       * add support for the task called «Deploy»
       * add support for the task called «ESX»

2.1.8_rc1  Sat, 05 Mar 2011 14:56:58 +0100
       * Linux, correctly read the number of core from /proc/cpuinfo
       * MacOSX: KB unit in missing in Mac OS X Drive.pm
         http://forge.fusioninventory.org/issues/521
       * FusionInventory::Agent::Task::Base, correctly preinitialize
         'myData' by loading the expected file.
       * A yum plugin in contrib to trigger FusionInventory after the updates
         (Remi COLLET)
       * SSL certificat check: Accept wild card in the hostname
         http://forge.fusioninventory.org/issues/542
       * Linux/CPU: avoid a warning is $serial is undef, thanks Raúl who
         pointed the issue
       * SSL: try to use the default CA if now --ca-cert-* is avalaible,
         thanks Kevin Cousin who suggested the idea
       * Inventory must be run after the deployment (OcsDeploy)
       * Linux: fix Knoppix version format
       * fix month number in process list start date
       * Avoid failure if the agent can't load the .dump file, see: #542
         thanks Kevin Cousin for the report
       * Decrease the severity of the error message when a optional module
         is missing
       * MacOSX/Drives: do not ignore the / filesystem
       * MacOSX/USB: no empty devices
       * Win32/Software: avoid a warning
       * Networks: improve the error message if deflat fails, thanks Walid Nouh
         for the suggestion
       * HP-UX/CPU: add a test-suite
       * HP-UX/CPU: identify the CPU on HP RX4640, (Yanick Durant)
       * HP-UX/Memory: hack to preinitialize the memory map (Yanick Durant)
       * t/README.t: only run the test if TEST_AUTHOR=1
       * Makefile.PL: add XML::TreePP in test_requires
       * RPM: feed the PUBLISHER field (Stéphane Urbanovski)
       * MacoSX/Software: Avoid breakage if .app's plist file is corrupted
       * Solaris: SUNWCzone is optionnal, use zonename instead (Raphaël SurcouF)
       * Inventory: look for backend module in @INC+$archname.'/auto' too, thanks
         to Philip Grodzki who helped to point out the issue.
       * Inventory: improve POD documentation
       * Inventory: Display a debug message if the STORAGES/INTERFACE is invalid
       * backport from master FusionInventory::Agent::Tools::getCanonicalManufacturer()
       * Linux/CPU rename AuthenticAMD to AMD
       * injector: --help show usage menu
       * injector: minor clean up in the --help menu
       * Add 2011 in the copyright years
       * Win32: set HARDWARE/DESCRIPTION
       * Tools: move the code used to find .pm in @INC in getFusionInventoryLibdir()
       * Linux/Network: set the IPv6 network address (Ludovic Hutin)
       * HP-UX/CPU: improve the machinfo parsing, thanks Amir Pakdel for
         the machinfo output on HP-UX 11.23
       * AIX: collect EMC/Clariion LUN storage (Sébastien Dagnicourt)
       * Win32: fix NETWORKS/VIRTUALDEV on OS prior Vista (David DURIEUX)
       * Internal: add and use getFusionInventoryLibdir(), getFusionInventoryTaskList()
       * Linux/Storage: collect WWN from SAS / SATA disk using hdparm
       * Win32/Networks: avoid duplicated IP in HARDWARE/IPADDR, thanks Fernando Lagrange
         for the bug report
         http://forge.fusioninventory.org/users/603
       * Gentoo: fix the regex to collect packages,
         https://bugs.launchpad.net/ocsinventory-contact/+bug/720626
       * Linux: dhcp-leases file now always detected, mostly on Redhat hosts (Bernhard Denner)
         https://bugs.launchpad.net/ocsinventory-unix-agent/+bug/720628
       * Win32: retrieve Antivirus information from //./root/SecurityCenter2 on Win7
         http://forge.fusioninventory.org/issues/583
       * Add VIRTUALMACHINES/MAC key
       * Win32: software, do not ignore software with very few information
       * Win32: better detection of product key on 64bit system, thanks Ionut Bujor for
         the feedbacks http://forge.fusioninventory.org/issues/582
       * Drop the Ping task. Was not used.

2.1.7  Sun, 12 Dec 2010 20:05:16 +01000
       * RPC: Better message if access is denied
       * add --no-p2p parameter
         http://forge.fusioninventory.org/issues/507
       * initialize $config->{'rpc-trust-localhost'} to avoid a warning
         with --help
       * injector: fix the --help, there is no default server
       * fusioninventory-agent, do not load lib with use to be able to change the @INC first.
         this is needed for AIX 6.1 prebuilt.
       * AIX/CPU: use addCPU() and collect the CORE/THREAD
       * AIX/hardware: fix a typo sysplanar0 instead of sysplana00
       * AIX/storage: reinitialise temp var correctly
       * AIX/storage: store the harddrive serial number
       * AIX/storage: use addStroage
       * AIX/user: use addUser()
       * Big Oops, CPUID != CPU serial number, see:
         http://en.wikipedia.org/wiki/CPUID
         Revert commit a1c4c665, which is broken because of that:
         Win32: try to identify dual core CPU even if Windows thinks it two physical CPU
       * Linux/resolution: fix the parsing for Nouveau, than Remi Collet
       * Linux: improve the Harddrive detection if lshal is not avalaible,
         thanks Bernhard DENNER for the initial patch
         https://bugs.launchpad.net/bugs/682689
       * No warning if ddcprobe is not avalaible

2.1.7_beta1  Fri, 19 Nov 2010 14:15:08 +0100
       * replace Cwd::abs_path with File::Spec->rel2abs
         abs_path fails if the directory doesn't exist yet. This was breaking
         --basevardir on UNIX system.
         The problem was fixed on Win32 with the 2.1.5 release. See commit
          6f376013c8584145a8f824632f1292b3212bd3ca
          a1f32c62145c46fa176165bba1695420505290b7
       * Fix regression: Do not empty log file if logfile-maxsize is undef
         or 0, thanks Remi Collet
         http://forge.fusioninventory.org/issues/414
       * Linux/PPC: Fix various warnings in CPU.pm
       * Linux/PPC: ignore some wrong warning
       * Linux: CPUS/TYPE renamed to CPUS/NAME
       * POD: add doc for BIOS/{S,B}MANUFACTURER
       * POD: fix a syntax error in fusioninventory-agent
       * use the default basevardir.
       * POD: clarify, we ignore virtual filesystem like /proc in <DRIVES />
       * Solaris: move showrev output example in ressources/solaris
       * Solaris: ignore Zone on Solaris < 5.10
       * Solaris: collect the UUID on x86
         http://forge.fusioninventory.org/issues/428
       * OpenSolaris: collect firmware information even if showrev is not installed
       * OpenSolaris: support GNU df to collect partition
       * Solaris: identify zfs filesystem and collect serial number (UUID)
       * Solaris/Drives.pm code clean up
       * Solaris/Storages.pm Don't set revision to 'Serial' if revision is empty
       * MacOSX: No serial & uudi gathered on Mac OS X 10.5 running VirtualBox
         fail back on ioreg when system_profiler do not give the wanted information
         http://forge.fusioninventory.org/issues/431
       * import a dmidecode output on OpenBSD 4.5
       * BSD/Storage: Avoid warning if model is unknown
       * BSD/CPU: failback on CPU Family if Version is empty in dmidecode, closes: #439
         http://forge.fusioninventory.org/issues/439
       * Linux, distro detection: ensure /etc/issue is parsed last if lsb_release is
         missing. This way /etc/debian_version is used on Debian 
       * Linux: correctly parse /etc/resolv.conf to identify the domain
       * Linux: don't save 2 time the same domain
       * Linux/ARM: collect the Hardware information from /proc/cpuinfo 
       * BSD: use sysctl -n hw.model to get the CPU name and frequency
       * MacOSX: Mem.pm, convert hex string to ASCII when needed, thanks Sylvain la Gravière
         for the bug report
         http://forge.fusioninventory.org/issues/440
       * Screen.pm: Add support for 3 new manufacturer. Backport Adam Buchbinder changes on
         1.1.x branch
       * Linux/ARM: collect the Hardware information from /proc/cpuinfo
       * Windows: Disable dmidecode.exe on Win2003
         http://forge.fusioninventory.org/issues/379
       * MacOSX/Drives: don't ignore autofs filesystem, thanks François Legastelois
         for the bug report
         http://forge.fusioninventory.org/issues/446
       * BSD: use mount to identify the filesystem type, this shoud fix bug #450
         http://forge.fusioninventory.org/issues/450
       * Win32: try to identify dual core CPU even if Windows thinks it two physical CPU
       * Win32: no need to change %PATH% anymore
         http://forge.fusioninventory.org/issues/151
       * fusioninventory-agent-config, better question for server address 
       * BIOS: clean up
          - do not mix motherboard and system information anymore
          - do not use CPU information do create fake serial anymore
          - retrieve the SKU number
       * MacOSX: use ioreg to get the machine serial number
         http://forge.fusioninventory.org/issues/442
       * Logger: ensure the logger is load just one time
       * add fusioninventory-injector in the distribution
       * Linux: fix: Agent don't give video ram size and video resolution,
         Eric FREYENS for the fix suggestion.
	 We now use ddcprobe or Xorg to get the resolution of the main screen.
	 This fix will be improved in the futur and should be seen as experimental
	 http://forge.fusioninventory.org/issues/316
       * Win32: ignore garbage character in the XML, and filter SOFTWARES/VERSION
         to deal with some very strange case, thanks Mario GZUK for the bug report
         and RDP access
         http://forge.fusioninventory.org/issues/415
       * MacOSX: ignore a warning in Drives.pm
         http://forge.fusioninventory.org/issues/441
       * MacOSX: retrieve partition UUID on MacOSX 10.4
       * Linux, use ddcprobe and Xorg log file to detect the X resolution, turn
         off the generic Screen.pm module
       * Solaris/Networks: no ugly hack to detect the Perl bin path to launch kstat
         http://forge.fusioninventory.org/issues/497
       * Solaris/Networks: no useless grep call
       * HTML: add the deviceid in the HTML file
       * Linux/CPU: workaround if cpuinfo has broken "physical id"
         http://forge.fusioninventory.org/issues/505
       * BSD: add support for DragonFlyBSD! :D
       * VirtualBox: Don't use process list (ps) to find running process
       * MacOSX/VirtualBox: looks for user dir in /Users on MacOSX
       * Linux/Storage: ignore fdisk -l error message
         http://forge.fusioninventory.org/issues/503
       * Linux/Storage: avoid error message with fdisk -s on invalid devices
       * RPC: Allow access to / from everywhere

2.1.6    Tue, 05 Oct 2010 21:03:39 +0200
       * Ensure the RPC serivce URL printed in the log message targets
         http://127.0.0.1::62354 with the default settings
       * Restore the Storage even if the target is not a server.
         Enable --tag and keep the DeviceID
       * fix 2.1.5 regression, correctly initialise $basevardir default value
       * POD, explain the registry is used on Windows, thanks Stéphane URBANOVSKI
       * Add support for MontaVista Linux, thanks Luka KODRIC
       * BSD: Fix a syntax error in Domain
       * BSD: Some adjustement for Debian GNU/kFreeBSD
       * BSD: avoid warning if the lease file can't be parsed
       * BSD: Drives.pm hide, df messages on STDERR
       * BSD: convert the IP mask from hex to dec
       * Win32: workaround to add timeout for HTTPS on Windows
       * OpenBSD: Do not fails if dmesg is in /sbin/dmesg instead of /bin/dmesg
       * AIX: ignore /proc filesystem like on Linux
         http://forge.fusioninventory.org/issues/397
       * Logger: avoid breakage if log file is > 5MB, thanks Benoit Machiavello
         http://forge.fusioninventory.org/issues/406
       * AIX: Error running AIX::Mem module on AIX 6.1, thanks Luka KODRIC
         http://forge.fusioninventory.org/issues/399
       * AIX: Erroor in harddrive module on AIX 6.1, thanks Luka KODRIC
         http://forge.fusioninventory.org/issues/398

2.1.5    Wed, 15 Sep 2010 11:08:56 +0200
       * Win32: Do not fail if the log file doesn't exist yet, thanks Igor
       * Win32: Correclty launch the sub Perl process, thanks Igor
       * Fix: Some NETWORKS/VIRTUALDEV were set to yes instead of 1
         http://forge.fusioninventory.org/issues/352

2.1.4    Wed, 15 Sep 2010 00:26:03 +0200
       * Save the realm if we found it by ourself. With this changes
         we avoid useless request with the wrong realm from sub module
       * Add Win32::OLE and Win32::TieRegistry dependency on Win32
       * MacOSX: fix the memory size inventory, thanks Eric Freyens for the
         bug report
       * Do not use dmidecode if it fails to give valuable information,
         use WMI instead on Win32
       * ensure basevardir and share-dir are canonical pathname
       * POD doc, add this sentence:
         "The command line parameters overwrite the configuration file."
       * Fix several issues in agent.cfg file (Walid NOUH)
       * Corrected a lot of english sentences (Benoit MORTIER)
       * Win32, avoid warning if the CPU has no name
         http://forge.fusioninventory.org/issues/349
       * if envvar REALLIB is defined, we use it to overright @INC, this in order
         to relocate the perl tree easily
       * Pass @INC content to the subprocess
       * Vmsystem, ignore some normal warning (missing /proc on some OSes)
         http://forge.fusioninventory.org/issues/326
       * fix Solaris Zone detection and add a test and some Solaris release file
         http://forge.fusioninventory.org/issues/323

2.1.3    Wed, 01 Sep 2010 21:31:25 +0200
       * Linux: Avoid error on system with no /proc/bus/input/devices
       * agent.cfg, add more server= parameter example
       * --server remove spaces at the begin and end of the server parameter
       * Networks.pm: fix is_success, load use HTTP::Status;
       * fix t/xml-query-inventory.t to not fail on non i486-linux-gnu-thread-multi
         arch
       * fix t/app.t on Windows

2.1.2    Mon, 23 Aug 2010 17:24:47 +0200
       * set a default SNMP version to really avoid warnings
       * Add ./t/README.t to check is README{,.html} files are present
       * Really set a default SNMP version, and bails out if an invalid version
         is used
       * Fix compatibility with snmpquery and netdiscovery plugins
       * Fix some warnings in Screen.pm
       * Ensure Xen PVH host identification
       * Linux: fix DNS domain detection
       * t/modules.t: do not fail on Syslog on Windows

2.1.1    Wed, 18 Aug 2010 21:04:30 +0200
       * Turn daemon mode off in the base configuration file
       * Fix some POD warnings
       * POD: document the common server URL for OCS and FusInv for GLPI
       * Add resources/hal/rh4-kvm and test it with t/drives.t
         adjustment needed
       * RH4, avoid false STORAGES (partition instead of disk)
       * Proc::Daemon close all the file descriptors including the file logger.
         We reopen it if needed
       * Print rpc-trust-localhost value in --help
       * RPC, cosmetic adjustement in debug message format
         http://forge.fusioninventory.org/issues/290
       * Linux/Storage: avoid breakaging if there is no disk in HAL
       * FusionInventory::Agent::SNMP clean up to avoid warning at run time
         (Guillaume Rousse)
       * Linux: parseLshal(): do not return empty hash ref anymore, thanks
         Guillaume Garson
       * Fix bypassing of virtualised system detection
       * Fix error message for non-present zoneadmin command
       * Do not call getCapacity() in parseUdev(), thanks Michał Panasiewicz

2.1      Sun, 15 Aug 2010 19:32:43 +0200
       * cleanup Makefile.PL
       * enhance documentation with optional and mandatory dependencies
       * drop README file lost in the middle of perl modules
       * Fix some warnings on Windows
       * agent.cfg, fix a syntax error
       * turns most call to carp() and die() into logger usage
       * Linux: storage, hdparm gives more reliable serial number
       * XML, storage, rename STORAGES/SERIAL to STORAGES/SERIALNUMBER, thanks
         azman
       * Win32: uses WMI to collect Environment vars to get correct UTF-8 data
       * Win32: ensure the hostname is in UTF-8
       * Win32: fix: load Win32::OLE in UTF-8
       * Win32: get the hostname from WMI in unicode
       * Win32: use the standard codepage to access the registry
       * Big thank you to Denis Linvinus who gave RDP access to a Russian
         Windows
       * Win32: don't put BIOS ROM in STORAGES, thanks EmpereurZorg
       * Win32: add Modem.pm
       * Fix: Virtuozzo containers memory unit (Jan JUNGMANN)
       * Win32: Ignore network it the network interface has no PNPDeviceID
         http://comments.gmane.org/gmane.comp.monitoring.fusion-inventory.devel/34 
       * HP-UX: fix --no-software support
       * Win32: retrieve the Windows key on Windows 64 bit,
         http://forge.fusioninventory.org/issues/267
       * Win32: Push the default monitor in <MONITORS />
         http://forge.fusioninventory.org/issues/252
         http://forge.fusioninventory.org/issues/269
       * Win32: Use the GUID as software name is NAME is empty
       * Solaris: Various fixes (CPU, memory, storage)
       * Fix HTTP auth on non HTTPS server, _BIG_ thinks to Mario Gzuk and
         Michael Kolowicz
       * Linux: Avoid a warning if /sys/class/net/%INTERFACE%/device/uevent doesn't
         exist
       * Basic HTTP Auth: if the realm parameter is missing, the agent reuse the one
         from the server
       * Initialize PROLOG_FREQ to 1h for every target
       * Don't fail is RPC module can't be loaded. threads and HTTP::Daemon are optional
         and it may be normal.
       * web interface: do not open a new windows when an inventory is forced

2.1_rc3  Sun, 25 Jul 2010 21:26:40 +0200
       * MacOSX: fix if diskutils gives size in GB/MB instead of GiB/MiB
       * MacOSX: ignore printer if name start with:
         The printers list is empty. To add printers (fixes: #169)
       * MacOSX, BSD, Linux: unify domain name computation to use host name
         as primary information source, and avoid using windows-specific
         'workgroup' as default value
       * Add resources/cpuinfo/linux-686-samsung-nc10-1
       * Fix, restore ability to specify server as an host name rather
         than a full URL
       * Fix, restore --noinventory support, print a warning saying
         --no-inventory should be used instead
       * Fix: Linux, PC: detect CPU configuration of machine with one
         CPU with one core and 2 threads (Samsung NC10)
       * Fix: Linux, PC: support /proc/cpuinfo with no "physical id:"
         thanks Sébastien Prud'homme
       * Fix: Linux, PC: get the number of core from dmidecode if
         avaible
       * Win32 and Linux, PC: get the CPU frequency from the CPU name, if
         possible. That's the most reliable way to get the
         information since 'Max Speed' in dmidecode is most of the
         time on crack and /proc/cpuinfo is not reliable because of
         the frequency scaling
       * Linux, PC: the cpu detection can work if only dmidecode is
         here
       * remove --perl-bin-dir-in-path, turns it on only in the Windows
         service
       * test scripts: fix is_deeply() argument order
       * RPC: print "now" as next contact date instead of 1/1970
       * Inventory, correctly store user list
       * Fix the noDuplicated to avoid duplicated XML sections in inventory
       * Import the new FusionInventory logo
       * Fix, HP-UX errors when listing drives
         http://forge.fusioninventory.org/issues/188 (Amir PAKDEL)
       * Win32, network: Filter interfaces with no IP, IPv6 and MAC
       * Win32, printer: restore the DRIVER field
       * Win32, drive: restore the SIZE field
       * Win32, get the memories from WMI only if dmidecode is missing
       * Dmidecode, drop the unit from the memory speed like the Win32 OCS
         agent do
       * Win32, set the BIOS/TYPE field
       * Win32, storage: clean up. Reduce the number of hdparm call.
       * Win32, set USBDEVICES/NAME
       * RPC: rewrite the thread management to reduce the memory consumption
         on Windows
       * Win32: Users, we need to use Get() to retrieve Win32::OLE::Variant
         object content
       * Add more test scripts: xml-query-inventory.t,
         xml-query-simplemessage.t, t/xml-response.t
       * Fix a typo scanhomedirs → scan-homedirs
       * HP-UX: add HP-UX VM support (Sébastien PRUD'HOMME)
       * Linux, PC: CPU fixes for VMware ESX, thanks Benoit Machiavello
       * Linux: set correctly HARDWARE/WORKGROUP with the domain name,
         thanks Benoit Machiavello
       * HARDWARE/USERID: don't put more than one time in row the same user
       * Makefile.PL: Turns off the post-installation script. The hack is broken.
       * Solaris: imporove CPU, Mem, Slots (Lucas MASSE)
       * Solaris: imporove Bios, Controllers, Domains, Drives, IPv4, Memory,
         Networks, Packages, Storages and Users (Jérome LEBAS)
       * Add comment and default settings in agent.cfg (Walid NOUH)
       * UUID, improve the code to support old dmidecode
       * VirtualBox, improve Virtualbox detection, closes: #230
       * MacOSX: Set the UUID
       * MacOSX: rewrite storage.pm without Mac::SysProfile
       * MacOSX: collecte IPv6 address
       * Win32: set the NT Domain for the WORKGROUP if avalaible like OCS agent
       * MacOSX: Collect Firewire disk

2.1_rc2  Thu, 01 Jul 2010 23:05:10 +0200
       * MANIFEST.SKIP, we need the resources files for the test suite
       * Linux: set back DRIVES/FREE
       * Linux: CONTROLLERS/NAME drop the trailing whitespace
       * addEntry(), do not ignore $noDuplicated parameter
       * remplace --html-dir by --share-dir
       * use pciid to know the pci device name and manufacturer, thanks
         Sébastien Prud'homme
       * load dmidecode from $PATH
       * fix VirtualBox VM detection (David DURIEUX)
       * Makefile.PL, UNIVERSAL::require is a dependency now
       * Document --logger
       * Fix --logger: to not overwrite other loggers if --logfile is on
       * POD, add for PROCESSES inventory
       * tools/ fixes for Solaris shell
       * Add CONTROLLERS/REV
       * Fix: Linux/i386: retrieve the number of CORE correctly
       * Fix: Vmsystem, don't load 'version', we don't use it anymore
       * Fix: Linux/ARM: drop a debug print
       * Fix: Linux Storages, fix fdisk parsing
       * MacOSX: use addCPU to collect cpu information
       * MacOSX: the number of core of the CPU
       * MacOSX: Collect all the net devices and set VIRTUALDEV=1/0
       * MacOSX: collect all the drives (fixes: #119)
       * MacOSX: DRIVES, swap VOLUMN and TYPE fields
       * Makefile.PL, no parameter for install_share, thanks Act from GLPI
         forum (http://www.glpi-project.org/forum/viewtopic.php?pid=107979#p107979)
       * Network.pm: drop the dependency on Net::SSLeay and IO::Socket::SSL,
         we don't need them (!)
         Fix: HTTP proxy with HTTPS
       * Network.pm: drop the dependency on Net::SSLeay and IO::Socket::SSL,
         we don't need them (!)
         Fix: HTTP proxy with HTTPS
       * Makefile.PL, no parameter for install_share, thanks Act from GLPI
         forum (http://www.glpi-project.org/forum/viewtopic.php?pid=107979#p107979)
       * Fix: don't ignore 0 values in the XML
       * MacOSX: don't use Mac::SysProfile to get memory info
       * Linux/i386: Igore empty CPU socket, thanks Sébastien Prud'homme,
         bug: #177
       * MacOSX: USB devices inventory
       * LInux/PC: Fix the core detection on multiCPU system
       * in tools:build-perl-tree.sh  download-perl-dependencies.sh
         merge-fusinv-with-perl-tree.sh and README are now in a new git
         repository 'agent-tools.git'
       * Linux + Lsilogic, avoid a warning if smartctl is installed
       * Linux Storage, parseUdev() use SERIALNUMBER _SHORT if avalaible

2.1_rc1 Sat, 26 Jun 2010 00:49:44 +0200
       * Add Windows support for 2000/XP/2003/Vista/2008/Seven
       * Windows: Add new values for SOFTWARES key
       * Add Windows service
       * disable --color for Windows for now
       * Collect Solaris process informations (Emengao)
       * VirtualMachine: Add Vserver.pm
       * VirtualMachine: Check is the status is correct
       * detect Slackware packages (David DURIEUX)
       * Libvirt.pm switch SUBSYSTEM and VMTYPE values.VMTYPE is "libvirt"
         now
       * Better error handling if it's not possible to create basevardir
       * Inventory: reduce the number of debug messages
       * Add DRIVES/SYSTEMDRIVE to know if it's the system partition
       * Inventory.pm, fix: addStorages is deprecred, not addStorage
       * Inventory.pm, addSection() is now deprecated and a warning is
         printed everytime the function is called
       * Linux/PC/CPU: set CPU name and detect CORE/THREAD
       * Stores environement variables
       * Bios, add ENCLOSURESERIAL BASEBOARDSERIAL and BIOSSERIAL keys
       * Identify USB devices (Windows, Linux)
       * --realm was two time in --help
       * LoggerBackend/Syslog.pm: fix https://bugs.launchpad.net/bugs/571655
         (Guillaume Rousse)
       * LoggerBackend/File.pm: don't reopen file descriptor for every new
         message (Guillaume Rousse)
       * Cups.pm: gets all installed printers and their drivers names
        (Aurelien Bondis)
       * ocsinventory-ng is not more the default server hostname, you've to
         set it yourself in agent.cfg
       * Inputs.pm: adds Inputs support for Linux clients (Aurelien Bondis)
       * Turns off interactive mode of GNU fdisk (Aurelien Bondis)
       * Add a few new PNP monitor IDs (Alex Mauer)
       * Makefile.PL: Define Perl 5.8 as the minimal version.
       * RPC: Add http://hostname:62354/status to get the current status of
         the agent
       * Add --rpc-trust-localhost
       * RPC: serve a basic page to present the agent
       * --html-dir parameter
       * Linux/Domains. Use Sys::Hostname to get the domain
       * Exit if no --server or --target is defined
       * Inventory: If two modules with the same name are found, only load
         the first
       * Linux/Storages: detect floppy and block devices (Amir PAKDEL)
       * Linux/Storages: don't attempt to run df on cdrom devices
         (Guillaume Rousse)
       * Linux/Storages: factorize redudant code for udev devices detection
         (Guillaume Rousse)
       * HP-UX numerous improvement (Amir PAKDEL)
       * Add NETWORKS/SPEED (in MB/s) (Amir PAKDEL)
       * HP-UX/Drives: Swapped "Type" and "File System" (Amir PAKDEL)
       * Inventory: POD doc for NETWORKS part
       * add --no-printer parameter
       * BSD: don't use uname to get the OSName, but $^O aka $SNAME
       * BSD: chomp() the number of CPU
       * HP RAID disk detection is now in Generic directory and so, can be
         used by Windows and probably HP-UX.
       * Linux: use blkid to get the partition serial number
       * Task: Add the Ping.pm module for debugging purpose
       * HTTP::Daemon::get_request is not thread safe and must be called from
         the master thread. The timeout is set at 5 seconds to avoid
         blockage
       * Linux: HP Integrated Lights-Out (iLO) (Management Interface of HP
         ProLiant servers) (Amir PAKDEL)
       * HP-UX: HP Management Processor (MP) (Management Interface of HP
         Integrity servers) (Amir PAKDEL)
       * Add --perl-bin-dir-in-path parameter for the Windows package
       * Collect Batteries information
       * Add --disable-perllib-envvar to be able to ignore PERLLIB and
         PERL5LIB envvar
       * turns off PERL5LIB envvar in win32-service
       * Get CONTROLLERS/PCISUBSYSTEMID
       * Simplify a lot Inventory.pm, add _addEntry() function
       * Do not set CPU Id as MBoard serial number anymore
       * XML: Only set the non empty field to decrease the final file
         size and improve the performance
       * Add a template config file in etc/agent.cfg
       * Add --conf-file=XXX parameter to allow the user to use another
         config file
       * Fix, allow dash in key name in config file
       * Rethink the script in ./tools, see ./tools/README
       * Inventory: use encode('UTF-8', $string) to reencode to UTF-8
         string detected invalide.
       * print help messages on STDERR
       * Linux: factorize redundant modules for non-LSB Linux distribution
         identification (Guillaume Rousse)
       * rewrite lshal and dmidecode parsing code for readability and
         efficiency (Guillaume Rousse)
       * don't test umask() result, it always succeed
       * don't test Sys::Hostname availability, it's a core module
       * RPC: ignore when socket::accept return an undef $socket
       * RPC: display the date of the next inventory planned
       * testing: test modules loading (Guillaume Rousse)
       * testing: test PBP compliance (Guillaume Rousse)
       * testing: test dmidecode and lshal parsing tests (Guillaume Rousse)
       * code cleanup: ensure consistent 4-spaces indentation step everyhwere
        (Guillaume Rousse)
       * code cleanup: use strict and warning pragmas everywhere
        (Guillaume Rousse)
       * code cleanup: use lexical file handles (Guillaume Rousse)
       * code cleanup: use 3-args open statement (Guillaume Rousse)
       * code cleanup: use block-style eval statement (Guillaume Rousse)
       * code cleanup: use english names for magic variables (Guillaume Rousse)
       * code cleanup: use explicit return statement (Guillaume Rousse)
       * code cleanup: ensure all opened file handles are proprely closed
        (Guillaume Rousse)
       * code cleanup: ensure all open failure are signaled to user with a
         meaningful message (Guillaume Rousse)
       * code cleanup: ensure object constructors can handle subclasses
         (Guillaume Rousse)
       * Linux/Storages: Rename addStorages to addStorage finally
       * Add Virtuozzo support (Jan JUNGMANN)
       * merge README file with the fusioninventory-agent POD documentation
       * File::Find is required
       * Add --html parameter
       * Improve --help presentation

2.0.7    Mon, 14 Jun 2010 18:09:27 +0200
       * Avoid a warning if --stdout is used.
       * print help messages on STDERR
       * --wait: no need to wait before the final exit
       * Inventory PROCESSES. Support more different date format and avoid
         warning

2.0.6    Fri, 28 May 2010 15:53:16 +0200
       * Fix DRIVES/CREATEDATE for ext* filesystem
       * Inventory: Always generate a CHECKSUM, OCS is not able to import
         inventory is the key is missing, thanks Eric Feron
       * Ipdiscover: Fix, wrong IP/MAC pair, thanks anto1ne
         https://bugs.launchpad.net/bugs/585753
       * Fix dmidecode version comparaison
         https://bugs.launchpad.net/ocsinventory-unix-agent/+bug/586321
         (Guillaume Rousse)
       * Mismatch between xen dom0 and xen PV host
         https://bugs.launchpad.net/ocsinventory-unix-agent/+bug/586337
         (Guillaume Rousse)

2.0.5    Wed, 12 May 2010 10:50:51 +0200
       * Don't use dmidecode with -t and -s parameter since it's not
         supported on RHEL4
       * Remove wrong code to detect problem with umask. umask(077) will
         returns the previous umask. In daemon mode, the umask is set to
         0 which was seen as an error code
       * Fix a minor typo in Storage.pm
       * daemon mode: don't change current directory to / if --devlib is
         on
       * Add MIME::Base64 as recommended package
       * A Fedora RPC spec file in contrib/fedora (Remi COLLET)
       * RPC: drop the sleep(1) before every new request
       * RPC: avoid threads::running to keep compatiblity with Perl < 5.10
       * SSL: --ca-cert-file correctly detect if the cert is present
       * Don't use ExtUtils::Installed to identify the installed files,
         ExtUtils::Installed looks all the @INC directory for .pack files,
         including '.'. When the agent was launched by a cron task or in
         daemon mode, the current directory is / and so the whole system was
         scanned, thank you Remi COLLET for pointing this issue.
       * BIOS: correctly set SMANUFACTURER and SSN instead of
         SMANUFACTURERSSN

2.0.4    Thu, 06 May 2010 18:43:30 +0200
       * Add debug message on WOL and correction when no mac address comes
         in xml file from server (David DURIEUX)
       * etc/cron.d/fusioninventory-agent, call fusioninventory-agent
         instead of ocsinventory-agent
       * limit the number of RPC connection, and fix the Win32 issue
       * Restore --wait XXX
       * Fix --wait documentation.
       * Avoid an error with --lazy, thanks Remi Collet
       * Bump "Next server contact planned for ..." message severity from
         debug to info

2.0.3     Sun, 11 Apr 2010 00:38:18 +0200
       * Fix a syntax problem in FusionInventory::Agent::Network

2.0.2     Sat Apr 10 23:31:48 2010 +0200
       * fusioninventory-agent-config: Fix a typo, thank you Act
       * --delaytime really read the parameter, thanks Walid NOUH
       * fix --no-socket
       * Fix a typo in fusioninventory-agent-config, logtotate (Girish NAVUDA)
       * Fix: between two server query, really wait during a random period
         still based on server PROLOG_FREQ
       * Do not load Crypt::SSLeay and IO::Socket::SSL at the same
       * POD doc, explain how to use more than one server
       * Fix: between two server query, really wait during a random period
         still based on server PROLOG_FREQ
       * SNMP.pm: Correct bug when oid result is pack and put mac in right format
         (David DURIEUX)
       * Set 2.0.1 release date in Changes file

2.0.1 (Solarium)    Sun Mar 28 22:26:47 2010 +0200
       * tools/build-perl-tree.sh: clean up
       * Only use thread if Perl has got thread support, thank you
         Lei Andy Shi for the bug report (LP: #545477)
       * -D/-d avoid unless loop if --local is used too
       * RPC: correctly initialize $logger in new()
       * Add a warning for the Storage.pm breakage with pre 2.0 tasks
       * SNMP.pm: fixes (David DURIEUX)

2.0 (Zygotene Bouquet)   Tue, 23 Mar 2010 18:53:36 +0100
       * OcsDeploy: avoid a warning when the server don't send DOWNLOAD
         option
       * Drop the Net::Walk dependency
       * README, add File::Copy::Recursive in the list of dependency
       * OcsDeploy: use 'df -Pm' to get a consistent output with GNU tools
       * Task exec: Log the errcode return by the system()
       * Debug: do not drop the FusionInventory-Agent.dump to help debbuging
       * VERSION is not defined in $FusionInventory::Agent::VERSION
       * README: Clean up
       * Storage: Use only hashref to pass arguments
       * SNMPQuery: translate in english some comments
       * FusionInventory::Agent::Task::{OcsDeploy,NetDiscovery,SNMPQuery} are now
         maintained in new sub-projects
         - drop their dependencies in Makefile.PL
       * backport a fix from ocsinventory in fusioninventory-agent-config to fix a typo
         thanks Guillaume PROTET and Jean-Sebastien NORMAND
         ocsinventor-agent → ocsinventory-agent
       * Don't try to parse empty response from server
       * fusioninventory-agent-config: RPM/DEB mode turn off by default
       * Check if the module is installed before the execution
       * fusioninventory-agent-config: add a minimalist POD doc
       * FusionInventory::Agent::RPC add POD documentation
       * Network.pm: Load LWP::UserAgent and HTTP::Status in an eval to get these
         dependencies loaded only when needed
       * Makefile.PL add Net::CUPS is recommended
       * Linux, retrieve the PCI Class

2.0beta4 Thu, 04 Mar 2010 12:19:47 +0100
       * Drop the dependency on Net::SSLGlue::LWP because its own dependencies
         are not avalaible on RHEL5.x, thank you Remi Collet for pointing
         this issue.
       * Makefile.PL: suggest IO::Socket::SSL for SSL
       * Drop the Dependency on LWP::Simple
       * RPC: Do not die if client send random data
       * HP-UX: Use can_run to know if machinfo if avalaible  (François MERMET)
       * HP-UX: code clean up  (François MERMET)
       * Net::IP is now required.
       * OcsDeploy: Fix 2 malformed regex, thank you Mario Gzuk
       * OcsDeploy: avoid a warning if $rc in unset on Perl 5.8
       * OcsDeploy: Archive::Extract is just recommended now
       * Network: load HTTP::Status
       * standalone.sh dropped, was deprecated with the 2.0 changes
       * Do not ignore --server if --local is present
       * Inventory: No need to generate in local mode
       * Inventory: create one last_state file per server
       * Inventory: save last_state if server send a response
       * Storage: use umask 077 for stored files
       * Target and Logger: fix the lock, use a global var now
       * Inventory: Set the VERSIONCLIENT XML key
       * HPUX: Software, fix the package name
       * MacOSX, move the MacOSX packing files from the main branch to
         lp:fusioninventory-agent/macosx
       * SNMPQUERY : Update Dico to known new devices (David DURIEUX)
       * SNMPQUERY : Corrections of ports, mac address and other things (David DURIEUX)
       * NETDISCOVERY : Correction of NMAP discovery (David DURIEUX)
       * NETDISCOVERY : Correction of many bugs (empty devices, data send to server...) (David DURIEUX)
       * rename FusionInventory::Agent::Task::NetDiscovery::dico in FusionInventory::Agent::Task::NetDiscovery::Dico;
       * WAKEONLAN : Begin to rewrite good WOL, so send magic packet directly on OSI2 of network card (ONLY FOR LINUX UNDER ROOT) (David DURIEUX)

2.0beta3 Mon, 22 Feb 2010 00:51:36 +0100
       * README: clean up
       * Do not use IPC::Run, thanks Mario Gzuk
       * Fix --local
       * fix: Invalid type 'W' in pack in RPC.pm, thanks Mario Gzuk
       * HP-UX: fix the module. They'd been broken during the merge
       * Turns Off FusionInventory::Agent::Storage
       * Correctly checks if $basevardir exist (-d instead of -f)
       * --no-ssl-check, show warning just one time
       * Libvirt.pm: ignore stderr
       * HP-UX: Fix CPU/serial detection on HP-UX 11.31 (Marty RIEDLING)
       * POD documentation for FusionInventory::Agent::Network
       * POD documentation clean in FusionInventory::Agent::XML::Query::Inventory
       * POD documentation for FusionInventory::Agent::XML::Query::SimpleMessage
       * Linux: Handle channel bonding interfaces (Stéphane URBANOVSKI) 
       * XML: clean up addNetwork (Stéphane URBANOVSKI) 
       * CPU: Add CORE/THREAD 
       * Inventory: use the standard Inventory object
       * Inventory: correctly save OcsDeploy package ID
       * NetDiscover/SNMP: Various changes (David DURIEUX)

2.0beta2 Wed, 17 Feb 2010 23:21:59 +0100
       * Update dico for detected devices in NETDISCOVERY module
         (David DURIEUX)
       * Changes file clean up

2.0beta1 Wed, 17 Feb 2010 22:08:00 +0100
       * Use Sys::Hostname instead of uname for better portability
       * add --daemon-no-fork
       * post-install.pl: Don't ask the user if Download.pm should be
         enabled
       * Drop the linux_agent modules compatibility layer
       * Rename module hook functions:
          check()    → isInventoryEnabled()
          run()      → doInventory()
          longRun()  → postInventory()
       * Add isPostInventoryEnabled() function
       * Drop AccountConfig. replaced by Storage
       * Move Ocsinventory::Agent::XML::{Inventory,Prolog,SimpleMessage} in
         Ocsinventory::Agent::XML::Query
       * WakeOnLan support (David DURIEUX)
       * Ocsinventory renamed to FusionInventory
       * OcsDeply jull rewrite
       *  P2P mode in daemon mode (-d or -D)
       * add --rpc-ip
       * SNMP support (David DURIEUX)
       * Network discovery (David DURIEUX)
       * WakeOnLan (David DURIEUX)
       * postinst.pl is now and is installed in the $PATH
       * Solaris: use regex to identify CPU class (Jerome LEBAS)
       * Solaris/Network: support Zone (Jerome LEBAS)
       * HP-UX: initial support, tested on RP3440 (François MERMET)
       * Changed arguments to dpkg-query for compatibility (Scott HANNAHS)
       * MacOSX: Distinguish clearly between "OS Name" and "System Version" by
         parsing output carefully for both variables. Clean up language in
         description. (Scott HANNAHS)
       * Add an in contrib example of script to identify specific software
         (Simon CLARA)
       * Upgrade memconf to V2.13
       * Use parameters to simplify the way dmidecode is called (Dmitry ILYIN)
       * Solaris: Bonding support (Stéphane URBANOVSKI)
       * Remove exec flag on
         lib/Ocsinventory/Agent/Backend/OS/MacOS/Hostname.pm (Remi COLLET)
       * spelling in manpage authentification → authentication
       * MacOSX: Correctly identify the CPU frequency on MacOSX 1.6 French,
         thanks Grek
       * Improve the README about non-interactive installation
       * Bump copyright date from 2009 to 2010
       * Linux/PPC: Frequency is an integer, not a float
       * run dosfslabel on the correct device
       * Nmap: Check ip send by server

1.1.2    Sun, 27 Dec 2009 17:24:43 +0100
       * Avoid problem with dmidecode -V output on RHEL3.9 (Remi COLLET)
       * Fix internal --delaytime handling. That's seconds, not hours!
       * Download.pm: improve a error message

1.1.1    Mon, 21 Dec 2009 22:38:12 +0100
       * NETWORKS/VIRTUALDEV should be 1 or 0
       * FreeBSD: Fix CPU detection (David DURIEUX)
       * Virtualization::Qemu, fix kvm detection
       * Don't run brctl if it's not installed
       * Various wording fixes (Vincent KNECHT)
       * Improve README (Barius DRUBECK)
       * Get serial number from ext4 partition if ext4dev driver is used
       * LP: #494908 Agent fails to retrieve info file when a package is
         activated only with the server name (Pascal DANEK)
       * LP: #495398 Fix RedHat version detection (Stéphane URBANOVSKI)
       * Improve README (Barius DRUBECK)
       * LP: #490774 Fix PowerPC CPU detection on Linux, thanks darkpep for
         the bug report

1.1     Fri, 06 Nov 2009 16:07:08 +0100
       * addMemorie() renamed to addMemories(), this had been broken during
         the addMemories() → addMemory() transition
       * Debug mode: msg "check function failed" changed to "ignored" since
         the fails may be wanted by the check() function
       * CompatibilityLayer: $self->{params} changed to $self->{config},
         this restore the debug mode in Download.pm
       * Continue XML::Inventory functions name clean up. Rename:
        - addSlots() calls to addSlot()
        - addMemories() calls to addMemory()
       * Move ocsinventory-agent POD documentation frol Ocsinventory::Agent
         to the ocsinventory-agent shell script. So now the manpage has the
         correct name
       * Fix RPM output parsing (Remi COLLET)
       * VMWareESX: avoid breakage is VM has spaces in its name
         (Christian Michallek)
       * Try to detect kvm --uuid value
       * Makefile.PL, check for Net::SSLeay
       * Move Ocsinventory::Agent in a .pm and add a wrapper script to load
         in order to by able to process --devlib
       * Parallels.pm: doesn't use sudo anymore and check for
         --scan-homedirs
       * Prune 'Mac OS X' from the version on Mac + typo fixes (Scott HANNAHS)
       * POD doc, add a paragraph about the config file
       * LP: #462529, Fix EDID screen detection, thanks Sergio MERINO
       * Use boolean for networks/virtualdev
       * Generic/Screen: chomp uuencode output
       * Generic/Screen: HSD code for "Hanns.G" (Remi COLLET)
       * postinst.pl, put user $PATH in /etc/cron.d/ocsinventory-agent

1.1_beta1    Fri, 18 Sep 2009 11:54:12 +0200
       * Can use Net::CUPS to find the default printer
       * AIX: Hide procfs in Filesystem
       * OS::Linux::Storages, correctly retrieve the serial (Vladimir ELISSEEV)
       * load $http_proxy env settings and --proxy option is available
       * Add OS::Linux::Distro::NonLSB::ArchLinux (Julien SAFAR)
       * New Backend OS::Generic::Processes 
       * Linux/BSD: detect DNS servers config 
       * Solaris: Better output for $OSVErsion (Vladimir ELISSEEV)
       * Solaris: Sun Fire T1000 patches for memory (Vladimir ELISSEEV)
       * Solaris: memory SPARC Enterprise T5220 (Vladimir ELISSEEV)
       * Solaris: CPU SPARC Enterprise T5220 (Vladimir ELISSEEV)
       * Solaris: CPU SPARC Enterprise T5220 (Vladimir ELISSEEV)
       * Linux: split the /proc/cpuinfo parsing depending on the arch
       * Linux: drop Linux::Controllers which is duplicated with
         Generic::Lspci::Controllers (Vladimir ELISSEEV)
       * AIX: Various fixes in Memory.pm (Sebastien DAGNICOURT)
       * AIX: Storages.pm, Virtual disks support and fixes (Sebastien DAGNICOURT)
       * Backend.pm: Bump the default timeout from 30 to 180 secondes
       * Agent/XML/Inventory: Fix when version == 0, bug found by neisen
       * AIX: device type adjustment (Sebastien DAGNICOURT)
       * Solaris: Sun-Fire-V440 support (Sebastien DAGNICOURT)
       * Add a missing space is the name banner in --debug mode
       * Agent/XML/Inventory.pm: Add FROM and INSTALLDATE fields in software
         list and LASTLOGGEDUSER DATELASTLOGGEDUSER
         in HARDWARE (Nicolas EISEN)
       * Initialize etcdir key even if there is no config file
       * CompatibilityLayer: correctly set $debug
       * CompatibilityLayer: better log messages
       * getOptionInfoByName return an array ref now
       * rename getOptionInfoByName to getOptionsInfoByName
       * --debug print the XML on STDERR
       * Rename the params key to config to avoid ambiguity
         with $params
       * set HARDWARE/DEFAULTGATEWAY (Nicolas EISEN)
       * RPM: collect the install date and the size (Nicolas EISEN)
       * Linux: Collect LASTLOGGEDUSER and DATELASTLOGGEDUSER (Nicolas EISEN)
       * DPKG: collect the Installed-Size (Nicolas EISEN)
       * Linux: Collect the ext{2,3,4} and xfs serial number
       * Linux: Collect the ext{2,3,4} creation date
       * Add a warning when no certificat is found
       * Turns off alarm once it's backend run is finish
       * Fix the IPMI module detection
       * Linux: Store the PCISLOT and the driver name
       * NETWORKDS, only store Networks with an address
       * Linux: detect virtual network device
       * Linux: Store CONTROLLERS/DRIVER and CONTROLLERS/PCISLOT
       * Linux: Collects xfs, ext{2,3,4} and vfat label
       * runs the backend module from main() it's possible to
         reuse the Backend object.
       * Linux: filter non standard MAC address returned by ifconfig like
         00-00-00-00-00-00-00-00-00-00-00-00-00-00-00-00 mac
       * Linux: Fix the Uptime check()
       * Preliminary libvirt support
       * Partial rewrite of the Download.pm backend
       * Add a warning if the user is no root, thanks Nicolas EISEN and
         Sylvain LUCE
       * SPARC-Enterprise M4000 and M5000 support (Sylvain LUCE)
       * Libvirt: collect VCPU info (Philippe LIBAT)
       * Add Virtualization::Xen module (Philippe LIBAT)
       * Solaris: add a warning if memconf is not in $PATH
       * Switch the XML content from ISO-8859-1 to UTF-8, BTW we force
         LC_ALL=C...
       * Fix the history flood in Download.pm (Pascal DANEK) 
         https://sourceforge.net/tracker/index.php?func=detail&aid=2806585&group_id=58373&atid=487492
       * Stores PCIID in CONTROLLERS/PCIID
       * Storage the monitor EDID string in BASE64 and UUENCODE
       * Linux: Storages: reorganize the code base and use lshal
       * Linux: Drives, complete inforamtions with lshal (Nicolas EISEN)
       * Linux: fix the PowerPC CPU detection
         https://sourceforge.net/tracker/?func=detail&atid=487492&aid=2043221&group_id=58373
       * Warns the user during the install process if one of
         the recommended module is not installed
       * Update out copy of memconf, thanks WeatherDave who notified the new
         revision and of course Tom Schmidt who do a great job 
       * MacOSX: Avoid a scalar used has hash ref error, thanks Adadov
       * Save VIDEOS/MEMORY and VIDEOS/RESOLUTION
       * MacOSX: Correctilly detect Up/Down network interfaces
         (David OLIVIER)
       * AddNetwork() doesn't ignore network with no IP address
         (David OLIVIER)
       * add --backend-collect-timeout parameter (Nicolas EISEN)
       * MacOSX: convert the IP mask from hex (David OLIVIER)
       * MacOSX: add a workaround to avoid Mac::SysProfile failure on
         MacOSX 10.5.7 (David OLIVIER)
       * Add Virtualization::VirtualBox module (Nicolas EISEN)
       * Add Virtualization::Qemu module (Nicolas EISEN)
       * Add Virtualization::Vmsystem module (Nicolas EISEN)
       * Better smartctl detection (Nicolas EISEN)
       * optimization and vm users detection Virtualization::VirtualBox (Nicolas EISEN)
       * Add Virtualization::VmwareFusion module (Walid NOUH)
       * Don't use hdparm prior 9.2.2 anymore to avoid crap in kernel log, see
         http://forums.ocsinventory-ng.org/viewtopic.php?pid=20768
       * Correctly detect ipmitool
       * Solaris: i86pc Memory support (Jean-François BOUCHER)
       * Solaris Zone support (Maurizio BERTABONI)
       * Always send tag, even if server already has one
       * Add the byHand software collect method (Sébastien DAGNICOURT)
       * add logging to can_read(), can_load() and can_run()
       * use addUser() instead of setHardware() 
       * Add the runcmd() in the Backend modules

1.0.1    Sun, 22 Mar 2009 20:48:49 +0100
       * Fix a typo in Ocsinventory::Agent::Backend::OS::AIX::Memory 

1.0    Sun, 22 Mar 2009 20:14:26 +0100
       * Hide warning messages when tw_cli or hpacucli are not present on CentOS
       * Avoid unnecessary about missing 'http://' in local mode
       * Ipmi.pm: use can_run do detect ipmitool
       * LSB.pm: properly use can_run
       * Avoid a warning in CompatibilityLayer.pm in local mode
       * Improve the README file
       * Avoid a warning at runtime if rpm is not correctly installed
       * BSD: Detect AMD64 arch (David DURIEUX)
       * HP.pm: force detection even if slot 1 is 0 (Remi COLLET)
       * HP.pm minor clean up + indentation
       * HP.pm send the $model as NAME to avoid NAME == 'unknown' (Remi COLLET)
       * New backend module ServeRaid for IBM ServeRAID card (Remi COLLET)
       * Linux::Storages, fix the hdparm call (Remi COLLET)
       * OS::Generic::Dmidecode::Bios, fix for RHEL2 dmidecode (Remi COLLET)
       * launch backend modules with a 30sec timeout
       * post-inst.pl: use prompt() from ExtUtils::MakeMaker to avoid
         unexpected error with cpan
       * avoid the "No LSB modules are available." warning message
       * Backend: --debug print a warning when arun() function is not found
       * Fix the Debian/Ubuntu detection for non lsb system
       * postinst.pl also drop /etc/cron.d/ocsinventory-client is the user
         want to drop the old linux_agent
       * Backend::OS::Solaris::Memory: use the Logger instead of "print"
       * Solaris: Drop unwanted spaces around OSVERSION and STORAGES/DESCRIPTION
       * Solaris: Avoid warning is the user can't use fstyp 
       * MANIFEST.SKIP: ignore .git/ and .gitignore
       * add a workaround for http://rt.cpan.org/Ticket/Display.html?id=38067 
       * build-perl-tree.sh use cpanp and perl 5.10 now
       * Backend.pm: do a eval around require File::Find
       * Add a workaround to find the backend modules for PAR::Packer
       * Backend.pm: internal change, now do eval 'use $pmodule' instead of require
       * fix serialnum detection in Lsilogic.pm and Adaptec.pm (Edouard GAMIN)
       * Makefile.PL: drop wait(), not used
       * Makefile.PL: fix a syntax error
       * add tools/makedist.sh to document the workaround used to avoid
         http://rt.cpan.org/Public/Bug/Display.html?id=43060
       * Fix --logfile=/somewhere.log, see
         http://forums.ocsinventory-ng.org/viewtopic.php?id=3092
       * tools/build-perl-tree.sh, add a new script
       * Don't print ugly error if next_timefile can't be saved
       * OS::Linux::Domains, improve the way it deals with multiple
         domaine entries (Remi COLLET)
       * AIX: Record the last memory Slot (Wilfried BRUNKEN)
         http://sourceforge.net/tracker/?func=detail&atid=487492&aid=2350694&group_id=58373
       * Bump 0.0.10 to 1.0 because it's the first release to be officially part
         of the OCSInventory distribution

0.0.10beta2    Wed, 24 Sep 2008 23:41:21 +0200
       * README: add a not about the $PATH varible on Solaris.
       * Added extra section support for backends (Pascal DANEK)
       * Fix the way submodules are disabled with $runMeIfTheseChecksFailed
       * Linux: Use lsb_release if presents to detect the OS, this will fix
         the Ubuntu detection
       * Hide a Perl warning if the agent is run by the user want the last_state
         file is missing
       * Add Ipmi backend module (Jean PARPAILLON)
       * Drop the control characters from the inventory XML
         https://sourceforge.net/tracker/index.php?func=detail&aid=2100606&group_id=58373&atid=487492
       * Apply a little change in standalone.sh that may fix the ParserDetails.ini problem,
         thanks tharoun

0.0.10beta1    Thu, 04 Sep 2008 18:16:49 +0200
       * Fix a "ocs server name" => URI side effect (Pascal DANEK)
       * Download::Store: used absolute path to "cp" on STORE action (Pascal DANEK)
       * Download::Store: set -dpR flags to "cp" (Pascal DANEK)
       * Solaris: Replaced hostid in serialnumber by real serialnumber (Nicolas DORFSMAN)
                  (SUNWsneep becomes mandatory on sparc)
       * Solaris: Return only one IP address (trying to guess which one corresponds to hostname) (Nicolas DORFSMAN)
       * Solaris: return disks SERIALNUMBER and FIRMWARE as XML fields (Nicolas DORFSMAN)
       * Redirection and stderr issue on Solaris (Nicolas DORFSMAN)
         - Removed close of stderr fd
         - Modified lspci and screen check() to avoid pollution of stdout/stderr
       * fix the previous changelog entry, the 0.0.9.1 fix had been done by Nicolas DORFSMAN
       * postinst.pl checks for MANIFEST present
       * improve the backend module detection by also scanning the symlinked directory
       * add the --devlib flag to load ./lib only if wanted and remove '.' from the directory to scan
         with File::Find.
       * import the can_run, can_load and can_read functions in the Backend modules
       * the backend module can have no check function, in this case OCS assume it's ok
       * apply a patch by Etienne GUILLAUMONT to fix CPU detection on AIX 4 
       * standalone.sh checks PAR::Packer presence now
       * only inventory installed .deb
       * postinst.pl: accept another vardir if the first one was invalide
         https://sourceforge.net/tracker/?func=detail&atid=487492&aid=1961771&group_id=58373
       * postinst.pl Download.pm correctly actived in modules.conf is the user needs it
       * add MacOSX support thanks to Wes YOUNG (Wes YOUNG)
         - Added tools/darwin/ support scripts/code for OS X enterprise deployment
       * add the follow_skip==2 flag to File::Find in Backend.pm so it doesn't detect the same
         file two time
       * import of backend module for RAID controler on Linux (3ware, Adaptec, HP and Lsilogic)
         (Edouard GAMIN)
       * remove a warning in Debug mod, if a backend module has no run() function
       * don't crash in Daemon mode if the server is unreachable (Wes YOUNG)
       * Net::IP is just (strongly) suggested now
       * fix --basevardir so it really accepts a parameter, thanks Gubluts from the forum who
         pointed out the bug
       * postinst.pl use which to find ocsinventory-agent location
       * Makefile.PL, Perl 5.6 doesn't have Config::config_re, I call it from an eval now
       * Added --delaytime option as commandline / .cfg file adjustable (Wes YOUNG)
       * standalone.sh, don't use grep -v since it's not POSIX
       * doesn't die if Storable.pm is missing like with perl 5.6
       * avoid a warning with gzip -h on AIX if Compress::Zlib is missing
       * README: depends on Perl 5.8
       * README: On solaris the Makefile needs gmake
       * README: Add a note about crontab and PATH
       * Linux: redirect hdparm error to /dev/null
       * postinst.pl yes/no questions have a default value now
       * postinst.pl fix a bug in the import of the old ocsinv.adm
         https://sourceforge.net/tracker/index.php?func=detail&aid=1991668&group_id=58373&atid=487492
       * postinst.pl doesn't create two vardir directories anymore
       * do not print a wrning is --nosoftware is used. Thanks Knarfling and Remi who pointed the issue
         out.
         http://forums.ocsinventory-ng.org/viewtopic.php?pid=12569
       * fix the POD documentation, some mistakes were detected by Perl 5.10's perldoc.
       * the agent doesn't crash anymore if ocsinv.adm or ocsinv.conf is corrupted
       * Makefile.pl: install memconf on Solaris
       * Solaris: apply patches to use memconf for CPU, Drives and Memory (Christoph HALMES)

0.0.9.2 04/18/2008 Bug fix
       * Add /ocsinventory in the server path if the user enter just the hostname
         https://sourceforge.net/tracker/?func=detail&atid=487492&aid=1945865&group_id=58373

0.0.9.1 04/03/2008 Bug fix
       * fix a error in the previous release that was forcing the local mode (Nicolas DORFSMAN)
         https://sourceforge.net/tracker/?func=detail&atid=487492&aid=1945863&group_id=58373

0.0.9 04/01/2008 April Fool release!
       * Added fallback for --lazy if no prolog freq was found and server error (Pascal DANEK)
       * Fixed accountinfos handling bugs (Pascal DANEK)
       * Changed --wait behaviour (--wait=number_of_seconds || "server") (Pascal DANEK)
       * PROLOG_FREQ is handled in prolog phase (Pascal DANEK)
       * the random value for file_nexttime is computed only if prolog_freq has changed since last prolog (Pascal DANEK)
       * import the documentation documentation by adding a description of the
         agent and pointer to the official website
       * --nosoft option renamed to --nosoftware, --nosoft still works but with a warning
       * add --basevardir to be able to use a specific place to store the var file
       * add the --lazy parameter: send an inventory only if the a random delay between 0 and PROLOG_FREQ had been run over. Usefull for package maintainer (Remi COLLET)
       * return 1 to the shell is the agent failed to contact the server
       * postinst.pl asks for the basevardir
       * postinst.pl write the modules.conf 
       * OS::Linux::Network::Networks, correctly reset the ipaddress before every loop so
         now a network can't have the address of the previous one
       * rename the key $params->{conffile} to $params->{accountconfig}
       * fix the way accountinfo information are stored
       * improve (a bit) tools/standalone.sh to avoid error if people launch it
         from the tools directory
       * --server is ignore if --local is in use
       * adjust Backend::OS::Generic::Screen to be able to use monitor-edid with DVI link (Remi COLLET)
       * OS::Linux::Storages, add NEC as a know manufacturer add assume the manifacturer is Seagate if
         the model doesn't match the others and begin with ST (rjhill)
       * fix the CPU detection on Linux Sparc64 and ARM (Linksys NSLU2)
       * improve the Solaris version detection by reading the /etc/release file (Nicolas DORFSMAN)
       * Solaris: fix the MAC addresses when the leading zeros is missing (Jean-Jacques MICHEL)
       * Solaris: Add publisher is possible in the software list (Nicolas DORFSMAN)
       * Solaris: improve the hard drive detection (Nicolas DORFSMAN)
       * postinst.pl can remove the previous linux_agent
       * postinst.pl reuse linux_agent old config file to set the default server and tag
       * return the SERIALNUMBER and the FIRMWARE on Linux with hdparm, the feature is not supported
         yet by the server (egamin)

0.0.8.1 02/20/2008
       * postinst.pl, correctly save the realm, do not override the password 
       * Added "CAPTION" field to memory (Pascal DANEK)
       * Fix a bug with "NUMSLOTS" memory field (Pascal DANEK)
       * improve the parsing of the config file to accept quote and spaces in the value
       * postinst.pl save the configfile with 0600 right since the server
         password maybe be stored in it
       * standalone.sh doesn't scan the inc/ directory anymore
       * remove the BUNDLE packages which seem to break the install process
       * change Solaris::CPU to use psrinfo -v to get the CPUs which works fine on x86
       * fix a path error in Ocsinventory::LoggerBackend::File (Remi COLLET)
       * fix: don't send the inventory if the server doesn't need it (Remi COLLET)

0.0.8 02/05/2008
       * fix the deviceid and old_deviceid handling (Pascal DANEK)
       * fix a debug message in Network.pm (Pascal DANEK)
       * different fixes on Compress.pm (Pascal DANEK)
       * fix an event message name in Option/Download.pm (Pascal DANEK)
       * fix the Compatibility Layer with prolog_read hook (Pascal DANEK)
       * merge PowerPC and PC code to detect the CPU and improve/fix the regex
       * looks for config file in /etc/ocsinventory /usr/local/etc/ocsinventory and
         /etc/ocsinventory-agent
       * add a pod documentation about the different config files and directories
       * Compress::Zlib is required but recommended now. In fact, you need it with
         ocs server prior 1.02

0.0.7.2 01/16/2008
       * fix the post installation script to avoid invalid cron time

0.0.7.1 01/14/2008
       * add setup.sh in the MANIFEST.SKIP to keep it out of the tarball

0.0.7 01/13/2008
       * Ocsinventory::Agent::AccountInfo does not warn accountinfofile if runned in debug mode
         without root privilege
       * fix params->{etcdir} to /etc/ocsinventory, /etc/ocsinventory-agent/modules.conf must be moved
         to /etc/ocsinventory/modules.conf
       * Solaris: Improve the CPU detection (Olivier ROUSSY)
       * AIX: Return the directory with the AIX package name (Olivier ROUSSY)
       * Ocsinventory::Agent::XML::Inventory can now write software inventory
         value of FILESIZE, FOLDER and PUBLISHER
       * processChecksum() and feedInventory() are called by Ocsinventory::Agent::XML::Inventory
         directly now
       * the server responses are not parsed in the main script anymore
       * do not create an inventory if the server doesnn't need it
       * new parameters for the backend modules (run and check functions):
         - prologresp, the Ocsinventory::Agent::XML::Response::Prolog object returned by
           the prolog
         - storage: an hashref stored on the harddrive at the end of the execution of the module
       * a backend module without a run function is accepted now 
       * Inventory.pm: add addIpDiscoverEntry() to add host from the same network
       * @runMeIfTheseChecksFailed: new optional setting for Backend module
       * Ipdiscover is now a backend module and nmap can be used instead of ipdiscover
       * --nosoft disable the Ocsinventory::Agent::Backend::OS::Generic::Packaging modules
       * Remove the deprecated modules Ocsinventory::Agent::Option::Ipdiscover and
            Ocsinventory::Agent::Option::Update
       * the check function of the backend accepts the same parameter than the run function
       * Linux::Archs::I386 regex are more robust
       * perldoc documentation for the ocsinventory-agent command
       * minor improvment on the Makefile.PL
       * change the way --server parameter is read. Now we can have a full URL, --remotedir
         is now useless
       * fix: correctly load the last_state
       * improve the Makefile.PL by using inc::Module::Install and adding new check 
       * add a --version parameter and improve the --help
       * come with bundled dependency to simply the build process
       * fix the login/passwd/realm authentification
       * remove Agent/Pid.pm, I've to prepare a better system to keep the pid first
       * try to read the config in /usr/local/etc/ocsinventory/ocsinventory-agent.cfg if the
         standard one is missing

0.0.6.2 07/16/2007 Bug fix release

       * remove a debug "die" in the code

0.0.6.1 06/12/2007 Bug fix release 
       * Fix an undef value in Ocsinventory::Agent::Backend::OS::BSD::Mem
       * AIX: retrieve correctly the MAC address of some FibberChannel card 
       * now standalone.sh will try to find every module before the build to
         avoid unexplicated error

0.0.6  06/07/2007
       * Enable "verbose" is debug is turned on
       * AIX: Ocsinventory::Agent::Backend::OS::AIX::Networks rewrote
       * AIX: Memory.pm, remove the spaces from the end of the DESCRIPTION
       * add standalone.sh, a script designed to prepare a stand-alone binary of the agent
       * AIX: Retrieve all the gateway of every subnet instead of just the default one
       * Config.pm renamed to AccountConfig.pm
       * New flag: --stdout to print the inventory directly on STDOUT
       * If the use want write on the system var directory, the agent create one in
         ~/.ocsinventory/var
       * The agent setting can be preinitialised with /etc/ocsinventory/ocsinventory-agent.cfg or
         ~/ocsinventory/ocsinventory-agent.cfg.
       * remove two debug messages printed during accountinfo rewrite and the
         daemon starting process
       * remove a stupid check in Ocsinventory::Agent::AccountConfig, the
         accountconfig file was not written unless the file was already present
       * add a recMkdir function in ocsinventory-agent to create directory recursivly
       * do not process checksum in local mode 

0.0.5  04/17/2007
       * AIX: use lslpp -c -l to find installed packages
       * AIX: fixes on CPU.pm, Networks.pm and Memory.pm
       * AIX: fetch the serial number with lscfg unless it was found with lsvpd
       * add the .ocs extension to local written files
       * with --local flag: don't not warn if last_state doesn't exit
       * Solaris: retrieve installed package
       * downgrade some message important from info to debug
       * read screen serial number in the EDID (DDC screen)
       * Xorg.pm replaced by Screen.pm
       * Screen.pm all the data are read from EDID now
       * Initial Linux PPC support (tested in Debian Etch).
         thanks Walid Nouh for the hardware
       * Apply patch by Remi Collet to fix an issue with Linux distro detection and Perl 5.6.1
       * Turn of STDERR during the module execution to avoid useless message (e.g: foo: not found)
         use --debug to turn them back
       * If the system side vardir can't be created. The agent try to create one in ~/.ocs-inventory-agent
       * Add a THANKS file

0.0.4 03/20/2007
       * use of gzip when Compress:Zlib is not avalaible. OCS server 1.01 and
         prior are not supported.
       * dmidecode parsing improved
       * lspci stuffs moved to generic
       * Linux: find Wifi connection
       * fix: pass correctly the logger to the modules
       * don't write the last_state is the connexion failed
       * Deals correctly with the accountinfo if it's internaly stored in a
         array ref
       * BSD support by Thierry Lacoste <|MERGE_RESOLUTION|>--- conflicted
+++ resolved
@@ -1,6 +1,5 @@
 Revision history for FusionInventory agent
 
-<<<<<<< HEAD
 2.3.0
 General:
 * various UTF8 encoding fixes
@@ -11,7 +10,7 @@
 
 Linux:
 * Megaraid controller support (Egor Morozov)
-=======
+
 2.2.4  Sun, 22 Jul 2012 23:23:12 +0200
 General:
 * Fix: non blocking flock() on log file
@@ -30,7 +29,6 @@
 
 Solaris:
 * Fix: Collect ZFS drives properly
->>>>>>> 87276e69
 
 2.2.3  Mon, 25 Jun 2012 21:36:29 +0200
 General:
