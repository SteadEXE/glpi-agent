Revision history for FusionInventory agent

<<<<<<< HEAD
2.3.0
General:
* various UTF8 encoding fixes
* Add DNS_DOMAIN and FQDN in OPERATINGSYSTEM section

BSD:
* Megaraid and 3ware RAID controller support (Egor Morozov)

Linux:
* Megaraid controller support (Egor Morozov)
* Support new OpenVZ configuration (Alessandro Iurlano)
=======
2.2.5
General:
* Fix: deal with broken last_state file
* Fix: fix HP RAID size parsing
* Fix: Virtual machine inventory with VMware desktop
* Fix: add /usr/local/{bin,sbin} in default $PATH

Solaris:
* Fix: improve ZFS support
Fix: get memory on solaris on Sun-Fire-V490

HP-UX:
* Fix: variou syntax issues (Drives, Uptime, etc)
* Fix: get network interfaces from netstat -nrv
* Fix: import VXFS 7 volumes

Test suite:
* Improve the SSL tests
* add an AIX slot test
* Deals properly with disabled thread support
>>>>>>> 968c7626

2.2.4  Sun, 22 Jul 2012 23:23:12 +0200
General:
* Fix: non blocking flock() on log file

MacOSX:
* Fix: STORAGES uses MiB instead GB
* Fix: add Fiber Channel storage support
* Fix: Don't ignore second screen, if both have the same name

Linux:
* Fix: collect qemu -drive information (Alexander Evseev)

Windows:
* Fix: OCS Inventory registry support
* Fix: some time the softwares were not collected

Solaris:
* Fix: Collect ZFS drives properly

2.2.3  Mon, 25 Jun 2012 21:36:29 +0200
General:
* Fix battery voltage and capacity retrieval
* Add --timeout option

MacOSX:
* Fix global memory and CPU inventory
* Fix drives inventory

Linux:
* LXC support (Egor Morozov)

2.2.2  Wed, 30 May 2012 16:56:43 +0200
General:
* Improve README
* Fix Screen.pm syntax error
* Add a test_requires dependency on LWP::Protocol::https

Windows:
* fix command execution

7ff3260 fix warning if getDevicesFromUdev returns nothing

Linux:
* detect Virtuozzo VM (Alexander Evseev)

2.2.1  Thu, 24 May 2012 14:39:50 +0200
General:
* failure encoding with UTF8 content when using Fusion protocol (#1663)
* wrong CSS path (#1580)
* missing test suite dependency (#1575)
* improve CPU details (#1597)
* --no-category process support (#1630)
* replace IS64BIT software property with more general ARCH property (#1581)
* sync EDID parsing code with mandriva
* more EDID manufacturer codes

Windows:
* various encoding issues (#1550)
* network addresses collecting failure (#1549)
* inventory all the KB on Win Vista/7 (#1668, #197, #706)
* Store the XML file with the local codepage (#272)

Virtualization:
* wrong character in Xen machine ID (#1562)
* additional disk emulation types for qemu and kvm support (#1630)

BSD:
* multiple network addresses per interface support (#1565)

Solaris:
* no swap/memory informations for unknown hardware (#1594)
* solaris container zone bug (#1586)
* sparc T3-1 CPU support (#1583)
* solaris 8/9/10 swap bug (#1577)

Linux:
* bad name for physical volumes (#1587)
* missing volume group ID (#1585)
* wrong volume group ID (#1584)
* duplicate volume groups (#1582)
* fix Lsilogic raid controller support (#1630)
* get device name from udev file content, not file name (#1630)
* get more disk informations from smartctl (#1630)
* sparc arch mismatch (#1573)
* read EDID data directly from /sys when available

2.2.0  Sat, 07 Apr 2012 18:57:49 +0200

Major changes:
* large speed improvement: up to 150% for a local inventory
* better multitasking support:
 - the agent use fork() to run task if needed, instead of running a new process
   from scratch, avoiding the need to use a temporary file to transmit
   parameters, with related security risks
 - the agent only forks to run a tasks when running as a server, making tracing
   and debugging easier
 - the agent only use one thread for the web interface
* better SSL support:
  - IO::Socket::SSL perl module is now required for certificate validation
  - Crypt::SSLeay perl module still allow HTTPS support, but without
    certificate validation, and the connection will be aborted unless
    certificate checking is disabled
  - validation is now performed by SSL library, and honours alternative subject
    names, and other subtilities
* large cleanup of values returned from inventory:
  - unknown values are filtered out
  - strings are trimmed for trailing spaces
  - irrelevant values, such as windows internal USB serial number, or
    controllers type and manufacturer on AIX and HPUX, are filtered out
* installation procedure automatically setup configuration and data directories
  locations in executable, there is no need to manually configure them anymore
* removal of useless features:
  - support for OCS account info have been dropped, the agent doesn't store
    arbitrary informations locally anymore
  - support for OCS network discovery and software deployment features within
    inventory task have been removed, we have better alternatives
  - useless Ping task has been dropped
* cleanup of available options:
  - deprecated --nosoft and --nosoftware options have been removed
  - --devlib, --share-dir, --basevardir and --realm options have been
    deprecated, as their values are now computed automatically at installation
  - --daemon-no-fork option has been deprecated, and replaced by --daemon
    --no-fork options
  - --info option has been deprecated, as it had no effect
  - --rpc-trust-localhost option has been deprecated, in favor of a more
    generic --http-trust option, allowing an arbitrary IP adresse or range
  - --debug option can be specified multiple times, for additional verbosity
  - --no-inventory, --no-ocsdeploy, --no-snmpquery, --no-netdiscovery options
    have been deprecated in favor of a generic --no-task option
  - --no-software, --no-printer options have been deprecated in favor of a
    generic --no-category option, and 'environment' value support has been added
* new --config option allows to select configuration backend, allowing to use
  file configuration if needed under windows, or to ignore any external
  configuration
* fusioninventory-agent-config executable has been dropped, in favor of better
  documentation
* documentation has been reviewed for consistency in various places where it
  appears (--help output, man page, configuration file)
* XML::TreePP perl module is now used instead of XML::Simple, reducing native
  perl modules dependencies
* OcsDeploy task is now deprecated. Please continue to use the 2.1.x agent is
  you need it.

Minor changes:
* Add the HARDWARE/CHASSIS_TYPE information
* Linux: report all IP addresses used by each interfaces (#854)
* HPUX: don't report unoccupied memory slots
* AIX: add LVM support

2.1.14  Wed, 22 Feb 2012 14:56:51 -0000

LINUX
 ✔ Detected OS is &quot;RedHat&quot; for CentOS servers if lsb_release not available
       commit:d3a252
     http://forge.fusioninventory.org/issues/1193
   thanks: Jonathan Clarke

MACOSX
 ✔ no-software option doesn't work as advertised
       commit:18dfaf
     http://forge.fusioninventory.org/issues/1476
   thanks: Ronan Mejecaze
 ✔ syntax error in Video module
   thanks: Walid Nouh

WINDOWS
 ✔ No 2007 Microsoft Office system into XML
       commit:39f3c7
     http://forge.fusioninventory.org/issues/1065
   thanks: Walid Nouh, Xavier Caillaud, jerome slayer
 ✔ On Windows Vista Office 2007 is not correctly gathered
       commit:39f3c7
     http://forge.fusioninventory.org/issues/1425
   thanks: Walid Nouh, Xavier Caillaud
 ✔ VM System incorrect
       commit:259996
     http://forge.fusioninventory.org/issues/1436
   thanks: Mario Gzuk
 ✔ Inventory Internet Explorer when it's not present in Add/remove programs
       commit:39f3c7
     http://forge.fusioninventory.org/issues/1441
   thanks: Walid Nouh, Xavier Caillaud, jerome slayer

2.1.13  Wed, 14 Dec 2011 13:06:44 +0100

TEST-SUITE
 ✔ 2.1.10 Test suite fails
       commit:8035bd
     http://forge.fusioninventory.org/issues/1161
   thanks: Remi Collet

WINDOWS
 ✔ VM System incorrect
       commit:b59a09
     http://forge.fusioninventory.org/issues/1391
   thanks: Mario Gzuk
 ✔ Fix the CPU detection on Windows
   thanks: Anthony Facchin

2.1.12  Wed, 23 Nov 2011 18:14:52 +0100

GENERIC
 ✔ Memory: Add ECC / no ECC information
       commit:b01f6f
     http://forge.fusioninventory.org/issues/1234
   thanks: Walid Nouh, jerome slayer

LINUX
 ✔ Duplication virtualmachine name on the same machine
       commit:982c08
     http://forge.fusioninventory.org/issues/1140
   thanks: DuyLong LE

WINDOWS
 ✔ [windows] Virtual network adapter reported as physical - and breaks all computer linking in GLPI
       commit:5b4a1e
     http://forge.fusioninventory.org/issues/1166
   thanks: David Durieux, V'yacheslav Stetskevych
 ✔ use $ENV{COMPUTERNAME} is HARDWARE/NAME is empty
       commit:44c07b
     http://forge.fusioninventory.org/issues/1330
 ✔ 2.1.11 - Total amount of total RAM memory incorrectly detected on some Windows 7 computers
       commit:f93d24
     http://forge.fusioninventory.org/issues/1334
   thanks: Tomás Abad, Andre Silva
 ✔ Dual screen configuration ignored on Windows Vista/7
       commit:6cbf8b
     http://forge.fusioninventory.org/issues/1351

SOLARIS
 ✔ Fix some warnings for spurious stat() calls
 ✔ Fix hostname being forced to 'SOLARIS'

2.1.11  Mon, 12 Sep 2011 17:34:38 +0200

WINDOWS
 ✔ Fix the BIOS information collect on Win2003 <= system
       commit:8c2427da5, commit: fe345815
     http://forge.fusioninventory.org/issues/1156

2.1.10  Tue, 06 Sep 2011 08:48:27 -0000

 ✔ Model and SSN don't correct
       commit:7bb7b1
     http://forge.fusioninventory.org/issues/1061
   thanks: DuyLong LE

INTERNAL
 ✔ Report Linux distribution version number
       commit:c7e958
     http://forge.fusioninventory.org/issues/1066
   thanks: Guillaume Rousse, Jonathan Clarke
 ✔ incorrect FSF postal address
       commit:190a04
     http://forge.fusioninventory.org/issues/965
   thanks: Remi Collet
 ✔ Incorrect test for LWP version
       commit:ebd880
     http://forge.fusioninventory.org/issues/994
   thanks: Guillaume Rousse

LINUX
 ✔ Use of uninitialized value in pattern match on CPU.pm
       commit:ba5ee3
     http://forge.fusioninventory.org/issues/1068
   thanks: DuyLong LE

SOLARIS
 ✔ Can't get network interface
       commit:c54339
     http://forge.fusioninventory.org/issues/1056
   thanks: DuyLong LE
 ✔ Agent segfault on Opensolaris when trying to send an inventory using https
       commit:fcfb8a
     http://forge.fusioninventory.org/issues/332
   thanks: Walid Nouh

TEST-SUITE
 ✔ FusionInventory::Agent::RPC build fails is no JSON
       commit:914cb5
     http://forge.fusioninventory.org/issues/955
 ✔ New build-deps: Test::Exception, HTTP::Server::Simple::CGI,
   HTTP::Server::Simple::Authen

WINDOWS
 ✔ use BIOS/MMODEL instead of BIOS/SMODEL on Win32 &lt;= 2003
       commit:0b5ce8
     http://forge.fusioninventory.org/issues/1139
 ✔ keyboard with same serial added twice in connected items
       commit:ce7244
     http://forge.fusioninventory.org/issues/788
   thanks: David Durieux, Fabrice Flore-Thebault, jerome slayer

2.1.9  Tue, 14 Jun 2011 19:26:55 -0000

HPUX
 ✔ HARDWARE/MEMORY missing on HPUX PA-RISC 11.11
       commit:262392
     http://forge.fusioninventory.org/issues/737
   thanks: Amir Pakdel, yanick durant
 ✔ machinfo on HP-UX 11.31 ia64 (tukwila chip) reports differently - breaks Fusioninventory CPU reporting
       commit:0a9037
     http://forge.fusioninventory.org/issues/757
   thanks: Earl Flack
 ✔ HP-UX: typo in CPU name
       commit:050ead
     http://forge.fusioninventory.org/issues/760
 ✔ Serial and bios informations are missing on 11.31
       commit:2e5608
     http://forge.fusioninventory.org/issues/761
   thanks: yanick durant
 ✔ HPUX Superdome CPU not correctly identified
       commit:0a9037
     http://forge.fusioninventory.org/issues/767
   thanks: yanick durant
 ✔ HPUX: Error in execution of fsdb in Drive.pm
       commit:9d1045
     http://forge.fusioninventory.org/issues/773
   thanks: yanick durant
 ✔ should we use fsdb on HP-UX to get the FS creation date?
       commit:39cd5a commit:ecd475
     http://forge.fusioninventory.org/issues/778
   thanks: Guillaume Rousse, Amir Pakdel

INTERNAL
 ✔ Change message &quot;Force run now&quot;
       commit:03c651
     http://forge.fusioninventory.org/issues/535
   thanks: Walid Nouh
 ✔ RPC: do not regenerate a token if RPC request come from local loopback
       commit:96915c
     http://forge.fusioninventory.org/issues/730
 ✔ regression if --rpc-trust-localhost --scan-homedirs have no argument
       commit:d9a436
     http://forge.fusioninventory.org/issues/741
 ✔ Agent should follow HTTP err 301 redirection
       commit:7f61f3
     http://forge.fusioninventory.org/issues/776
 ✔ on linux, type of computer not reported
       commit:d01560
     http://forge.fusioninventory.org/issues/791
   thanks: Fabrice Flore-Thebault
 ✔ use full name key for LVM inventory
       commit:75bb13
     http://forge.fusioninventory.org/issues/863
 ✔ missing RPC port in the agent log
       commit:504d53
     http://forge.fusioninventory.org/issues/870
 ✔ LWP 6 support
       commit:5953dc
     http://forge.fusioninventory.org/issues/878
 ✔ add Hyper-V virtual machine detection
       commit:9152c7
     http://forge.fusioninventory.org/issues/910
 ✔ set TAG in local mode
       commit:000fcb
     http://forge.fusioninventory.org/issues/946

LINUX
 ✔ rhn inventory
       commit:e13d10
     http://forge.fusioninventory.org/issues/713
   thanks: Remi Collet
 ✔ HP DL servers - Harddisk
       commit:caa030
     http://forge.fusioninventory.org/issues/768
   thanks: Amir Pakdel, Walery Wysotsky
 ✔ Add Linux LVM support
       commit:5f861e commit:0a3aa5 commit:9e6d79
     http://forge.fusioninventory.org/issues/802
   thanks: Sébastien Dagnicourt
 ✔ Vmware desktop virtual machines not detected on Linux
       commit:88b545
     http://forge.fusioninventory.org/issues/808
   thanks: Walid Nouh
 ✔ With newer gentoolkit software query is failing
       commit:a07afd
     http://forge.fusioninventory.org/issues/852
   thanks: Guillaume Rousse, İbrahim Özgür Erişen

MACOSX
 ✔ Software installed on parallel virtual guest listed in physical host inventory
       commit:69ffe5
     http://forge.fusioninventory.org/issues/716
   thanks: Guillaume Rousse
 ✔ Error during Vmware Fusion inventort on Mac OS X
       commit:3eecb1
     http://forge.fusioninventory.org/issues/762
   thanks: Walid Nouh
 ✔ Error running Parallels Desktop on Mac OS X
       commit:4ec184
     http://forge.fusioninventory.org/issues/763
   thanks: Walid Nouh
 ✔ Improve Parallels Desktop support
       commit:823aec
     http://forge.fusioninventory.org/issues/769
   thanks: Walid Nouh
 ✔ Fix MONITORS/VIDEOS detection on MacOSX
       commit:974fd8
     http://forge.fusioninventory.org/issues/936
   thanks: Loic Lhermitte

SOLARIS
 ✔ SolarisZones module ignored in fusioninventory-agent  2.1.8_rc1
       commit:9368ea
     http://forge.fusioninventory.org/issues/787
   thanks: Christian Lete

TEST-SUITE
 ✔ FusionInventory::Agent::RPC build fails is no JSON
       commit:782834
     http://forge.fusioninventory.org/issues/955
   thanks: Remi Collet

WINDOWS
 ✔ The agent still conflicts with Oracle Perl
       commit:a63eba commit:1d18c6 commit:4afe98
     http://forge.fusioninventory.org/issues/889
   thanks: GuruNot
 ✔ GLPI plugin imports duplicate entries with software from Windows Agent
       commit:4553aa
     http://forge.fusioninventory.org/issues/927
   thanks: David Durieux, Peter Luk

2.1.8  Fri, 25 Mar 2011 16:09:15 +0100
       * Show a larger part of the string returned by the server in case of
         error
       * Win32: Decrease the severity of a winkey read error
       * add FusionInventory::Agent::Tools::Win32::getValueFromRegistry()
         unused for now.
       * Win32: getWmiProperties() depends on Win32::OLE, load it first.
       * Win32/AntiVirus: avoid pointless OLE error
       * Add BNQ screen manufacturer support
         https://bugs.launchpad.net/bugs/736095
       * scan-homedirs and rpc-trust-localhost don't works in command line
         http://forge.fusioninventory.org/issues/636
       * Update the Inventory XML documentation
       * HPUX: use NAME instead of TYPE to set the CPU name (Yanick Durant)
         http://forum.fusioninventory.org/viewtopic.php?id=278
       * Document NETWORKS/{BSSID,SSID}
       * Add VIRTUALMACHINES/COMMENT and OWNER keys
       * VirtualBox: major rewrite of the mostly broken Vbox mod
       * add support for the task called «Deploy»
       * add support for the task called «ESX»

2.1.8_rc1  Sat, 05 Mar 2011 14:56:58 +0100
       * Linux, correctly read the number of core from /proc/cpuinfo
       * MacOSX: KB unit in missing in Mac OS X Drive.pm
         http://forge.fusioninventory.org/issues/521
       * FusionInventory::Agent::Task::Base, correctly preinitialize
         'myData' by loading the expected file.
       * A yum plugin in contrib to trigger FusionInventory after the updates
         (Remi COLLET)
       * SSL certificat check: Accept wild card in the hostname
         http://forge.fusioninventory.org/issues/542
       * Linux/CPU: avoid a warning is $serial is undef, thanks Raúl who
         pointed the issue
       * SSL: try to use the default CA if now --ca-cert-* is avalaible,
         thanks Kevin Cousin who suggested the idea
       * Inventory must be run after the deployment (OcsDeploy)
       * Linux: fix Knoppix version format
       * fix month number in process list start date
       * Avoid failure if the agent can't load the .dump file, see: #542
         thanks Kevin Cousin for the report
       * Decrease the severity of the error message when a optional module
         is missing
       * MacOSX/Drives: do not ignore the / filesystem
       * MacOSX/USB: no empty devices
       * Win32/Software: avoid a warning
       * Networks: improve the error message if deflat fails, thanks Walid Nouh
         for the suggestion
       * HP-UX/CPU: add a test-suite
       * HP-UX/CPU: identify the CPU on HP RX4640, (Yanick Durant)
       * HP-UX/Memory: hack to preinitialize the memory map (Yanick Durant)
       * t/README.t: only run the test if TEST_AUTHOR=1
       * Makefile.PL: add XML::TreePP in test_requires
       * RPM: feed the PUBLISHER field (Stéphane Urbanovski)
       * MacoSX/Software: Avoid breakage if .app's plist file is corrupted
       * Solaris: SUNWCzone is optionnal, use zonename instead (Raphaël SurcouF)
       * Inventory: look for backend module in @INC+$archname.'/auto' too, thanks
         to Philip Grodzki who helped to point out the issue.
       * Inventory: improve POD documentation
       * Inventory: Display a debug message if the STORAGES/INTERFACE is invalid
       * backport from master FusionInventory::Agent::Tools::getCanonicalManufacturer()
       * Linux/CPU rename AuthenticAMD to AMD
       * injector: --help show usage menu
       * injector: minor clean up in the --help menu
       * Add 2011 in the copyright years
       * Win32: set HARDWARE/DESCRIPTION
       * Tools: move the code used to find .pm in @INC in getFusionInventoryLibdir()
       * Linux/Network: set the IPv6 network address (Ludovic Hutin)
       * HP-UX/CPU: improve the machinfo parsing, thanks Amir Pakdel for
         the machinfo output on HP-UX 11.23
       * AIX: collect EMC/Clariion LUN storage (Sébastien Dagnicourt)
       * Win32: fix NETWORKS/VIRTUALDEV on OS prior Vista (David DURIEUX)
       * Internal: add and use getFusionInventoryLibdir(), getFusionInventoryTaskList()
       * Linux/Storage: collect WWN from SAS / SATA disk using hdparm
       * Win32/Networks: avoid duplicated IP in HARDWARE/IPADDR, thanks Fernando Lagrange
         for the bug report
         http://forge.fusioninventory.org/users/603
       * Gentoo: fix the regex to collect packages,
         https://bugs.launchpad.net/ocsinventory-contact/+bug/720626
       * Linux: dhcp-leases file now always detected, mostly on Redhat hosts (Bernhard Denner)
         https://bugs.launchpad.net/ocsinventory-unix-agent/+bug/720628
       * Win32: retrieve Antivirus information from //./root/SecurityCenter2 on Win7
         http://forge.fusioninventory.org/issues/583
       * Add VIRTUALMACHINES/MAC key
       * Win32: software, do not ignore software with very few information
       * Win32: better detection of product key on 64bit system, thanks Ionut Bujor for
         the feedbacks http://forge.fusioninventory.org/issues/582
       * Drop the Ping task. Was not used.

2.1.7  Sun, 12 Dec 2010 20:05:16 +01000
       * RPC: Better message if access is denied
       * add --no-p2p parameter
         http://forge.fusioninventory.org/issues/507
       * initialize $config->{'rpc-trust-localhost'} to avoid a warning
         with --help
       * injector: fix the --help, there is no default server
       * fusioninventory-agent, do not load lib with use to be able to change the @INC first.
         this is needed for AIX 6.1 prebuilt.
       * AIX/CPU: use addCPU() and collect the CORE/THREAD
       * AIX/hardware: fix a typo sysplanar0 instead of sysplana00
       * AIX/storage: reinitialise temp var correctly
       * AIX/storage: store the harddrive serial number
       * AIX/storage: use addStroage
       * AIX/user: use addUser()
       * Big Oops, CPUID != CPU serial number, see:
         http://en.wikipedia.org/wiki/CPUID
         Revert commit a1c4c665, which is broken because of that:
         Win32: try to identify dual core CPU even if Windows thinks it two physical CPU
       * Linux/resolution: fix the parsing for Nouveau, than Remi Collet
       * Linux: improve the Harddrive detection if lshal is not avalaible,
         thanks Bernhard DENNER for the initial patch
         https://bugs.launchpad.net/bugs/682689
       * No warning if ddcprobe is not avalaible

2.1.7_beta1  Fri, 19 Nov 2010 14:15:08 +0100
       * replace Cwd::abs_path with File::Spec->rel2abs
         abs_path fails if the directory doesn't exist yet. This was breaking
         --basevardir on UNIX system.
         The problem was fixed on Win32 with the 2.1.5 release. See commit
          6f376013c8584145a8f824632f1292b3212bd3ca
          a1f32c62145c46fa176165bba1695420505290b7
       * Fix regression: Do not empty log file if logfile-maxsize is undef
         or 0, thanks Remi Collet
         http://forge.fusioninventory.org/issues/414
       * Linux/PPC: Fix various warnings in CPU.pm
       * Linux/PPC: ignore some wrong warning
       * Linux: CPUS/TYPE renamed to CPUS/NAME
       * POD: add doc for BIOS/{S,B}MANUFACTURER
       * POD: fix a syntax error in fusioninventory-agent
       * use the default basevardir.
       * POD: clarify, we ignore virtual filesystem like /proc in <DRIVES />
       * Solaris: move showrev output example in ressources/solaris
       * Solaris: ignore Zone on Solaris < 5.10
       * Solaris: collect the UUID on x86
         http://forge.fusioninventory.org/issues/428
       * OpenSolaris: collect firmware information even if showrev is not installed
       * OpenSolaris: support GNU df to collect partition
       * Solaris: identify zfs filesystem and collect serial number (UUID)
       * Solaris/Drives.pm code clean up
       * Solaris/Storages.pm Don't set revision to 'Serial' if revision is empty
       * MacOSX: No serial & uudi gathered on Mac OS X 10.5 running VirtualBox
         fail back on ioreg when system_profiler do not give the wanted information
         http://forge.fusioninventory.org/issues/431
       * import a dmidecode output on OpenBSD 4.5
       * BSD/Storage: Avoid warning if model is unknown
       * BSD/CPU: failback on CPU Family if Version is empty in dmidecode, closes: #439
         http://forge.fusioninventory.org/issues/439
       * Linux, distro detection: ensure /etc/issue is parsed last if lsb_release is
         missing. This way /etc/debian_version is used on Debian
       * Linux: correctly parse /etc/resolv.conf to identify the domain
       * Linux: don't save 2 time the same domain
       * Linux/ARM: collect the Hardware information from /proc/cpuinfo
       * BSD: use sysctl -n hw.model to get the CPU name and frequency
       * MacOSX: Mem.pm, convert hex string to ASCII when needed, thanks Sylvain la Gravière
         for the bug report
         http://forge.fusioninventory.org/issues/440
       * Screen.pm: Add support for 3 new manufacturer. Backport Adam Buchbinder changes on
         1.1.x branch
       * Linux/ARM: collect the Hardware information from /proc/cpuinfo
       * Windows: Disable dmidecode.exe on Win2003
         http://forge.fusioninventory.org/issues/379
       * MacOSX/Drives: don't ignore autofs filesystem, thanks François Legastelois
         for the bug report
         http://forge.fusioninventory.org/issues/446
       * BSD: use mount to identify the filesystem type, this shoud fix bug #450
         http://forge.fusioninventory.org/issues/450
       * Win32: try to identify dual core CPU even if Windows thinks it two physical CPU
       * Win32: no need to change %PATH% anymore
         http://forge.fusioninventory.org/issues/151
       * fusioninventory-agent-config, better question for server address
       * BIOS: clean up
          - do not mix motherboard and system information anymore
          - do not use CPU information do create fake serial anymore
          - retrieve the SKU number
       * MacOSX: use ioreg to get the machine serial number
         http://forge.fusioninventory.org/issues/442
       * Logger: ensure the logger is load just one time
       * add fusioninventory-injector in the distribution
       * Linux: fix: Agent don't give video ram size and video resolution,
         Eric FREYENS for the fix suggestion.
	 We now use ddcprobe or Xorg to get the resolution of the main screen.
	 This fix will be improved in the futur and should be seen as experimental
	 http://forge.fusioninventory.org/issues/316
       * Win32: ignore garbage character in the XML, and filter SOFTWARES/VERSION
         to deal with some very strange case, thanks Mario GZUK for the bug report
         and RDP access
         http://forge.fusioninventory.org/issues/415
       * MacOSX: ignore a warning in Drives.pm
         http://forge.fusioninventory.org/issues/441
       * MacOSX: retrieve partition UUID on MacOSX 10.4
       * Linux, use ddcprobe and Xorg log file to detect the X resolution, turn
         off the generic Screen.pm module
       * Solaris/Networks: no ugly hack to detect the Perl bin path to launch kstat
         http://forge.fusioninventory.org/issues/497
       * Solaris/Networks: no useless grep call
       * HTML: add the deviceid in the HTML file
       * Linux/CPU: workaround if cpuinfo has broken "physical id"
         http://forge.fusioninventory.org/issues/505
       * BSD: add support for DragonFlyBSD! :D
       * VirtualBox: Don't use process list (ps) to find running process
       * MacOSX/VirtualBox: looks for user dir in /Users on MacOSX
       * Linux/Storage: ignore fdisk -l error message
         http://forge.fusioninventory.org/issues/503
       * Linux/Storage: avoid error message with fdisk -s on invalid devices
       * RPC: Allow access to / from everywhere

2.1.6    Tue, 05 Oct 2010 21:03:39 +0200
       * Ensure the RPC serivce URL printed in the log message targets
         http://127.0.0.1::62354 with the default settings
       * Restore the Storage even if the target is not a server.
         Enable --tag and keep the DeviceID
       * fix 2.1.5 regression, correctly initialise $basevardir default value
       * POD, explain the registry is used on Windows, thanks Stéphane URBANOVSKI
       * Add support for MontaVista Linux, thanks Luka KODRIC
       * BSD: Fix a syntax error in Domain
       * BSD: Some adjustement for Debian GNU/kFreeBSD
       * BSD: avoid warning if the lease file can't be parsed
       * BSD: Drives.pm hide, df messages on STDERR
       * BSD: convert the IP mask from hex to dec
       * Win32: workaround to add timeout for HTTPS on Windows
       * OpenBSD: Do not fails if dmesg is in /sbin/dmesg instead of /bin/dmesg
       * AIX: ignore /proc filesystem like on Linux
         http://forge.fusioninventory.org/issues/397
       * Logger: avoid breakage if log file is > 5MB, thanks Benoit Machiavello
         http://forge.fusioninventory.org/issues/406
       * AIX: Error running AIX::Mem module on AIX 6.1, thanks Luka KODRIC
         http://forge.fusioninventory.org/issues/399
       * AIX: Erroor in harddrive module on AIX 6.1, thanks Luka KODRIC
         http://forge.fusioninventory.org/issues/398

2.1.5    Wed, 15 Sep 2010 11:08:56 +0200
       * Win32: Do not fail if the log file doesn't exist yet, thanks Igor
       * Win32: Correclty launch the sub Perl process, thanks Igor
       * Fix: Some NETWORKS/VIRTUALDEV were set to yes instead of 1
         http://forge.fusioninventory.org/issues/352

2.1.4    Wed, 15 Sep 2010 00:26:03 +0200
       * Save the realm if we found it by ourself. With this changes
         we avoid useless request with the wrong realm from sub module
       * Add Win32::OLE and Win32::TieRegistry dependency on Win32
       * MacOSX: fix the memory size inventory, thanks Eric Freyens for the
         bug report
       * Do not use dmidecode if it fails to give valuable information,
         use WMI instead on Win32
       * ensure basevardir and share-dir are canonical pathname
       * POD doc, add this sentence:
         "The command line parameters overwrite the configuration file."
       * Fix several issues in agent.cfg file (Walid NOUH)
       * Corrected a lot of english sentences (Benoit MORTIER)
       * Win32, avoid warning if the CPU has no name
         http://forge.fusioninventory.org/issues/349
       * if envvar REALLIB is defined, we use it to overright @INC, this in order
         to relocate the perl tree easily
       * Pass @INC content to the subprocess
       * Vmsystem, ignore some normal warning (missing /proc on some OSes)
         http://forge.fusioninventory.org/issues/326
       * fix Solaris Zone detection and add a test and some Solaris release file
         http://forge.fusioninventory.org/issues/323

2.1.3    Wed, 01 Sep 2010 21:31:25 +0200
       * Linux: Avoid error on system with no /proc/bus/input/devices
       * agent.cfg, add more server= parameter example
       * --server remove spaces at the begin and end of the server parameter
       * Networks.pm: fix is_success, load use HTTP::Status;
       * fix t/xml-query-inventory.t to not fail on non i486-linux-gnu-thread-multi
         arch
       * fix t/app.t on Windows

2.1.2    Mon, 23 Aug 2010 17:24:47 +0200
       * set a default SNMP version to really avoid warnings
       * Add ./t/README.t to check is README{,.html} files are present
       * Really set a default SNMP version, and bails out if an invalid version
         is used
       * Fix compatibility with snmpquery and netdiscovery plugins
       * Fix some warnings in Screen.pm
       * Ensure Xen PVH host identification
       * Linux: fix DNS domain detection
       * t/modules.t: do not fail on Syslog on Windows

2.1.1    Wed, 18 Aug 2010 21:04:30 +0200
       * Turn daemon mode off in the base configuration file
       * Fix some POD warnings
       * POD: document the common server URL for OCS and FusInv for GLPI
       * Add resources/hal/rh4-kvm and test it with t/drives.t
         adjustment needed
       * RH4, avoid false STORAGES (partition instead of disk)
       * Proc::Daemon close all the file descriptors including the file logger.
         We reopen it if needed
       * Print rpc-trust-localhost value in --help
       * RPC, cosmetic adjustement in debug message format
         http://forge.fusioninventory.org/issues/290
       * Linux/Storage: avoid breakaging if there is no disk in HAL
       * FusionInventory::Agent::SNMP clean up to avoid warning at run time
         (Guillaume Rousse)
       * Linux: parseLshal(): do not return empty hash ref anymore, thanks
         Guillaume Garson
       * Fix bypassing of virtualised system detection
       * Fix error message for non-present zoneadmin command
       * Do not call getCapacity() in parseUdev(), thanks Michał Panasiewicz

2.1      Sun, 15 Aug 2010 19:32:43 +0200
       * cleanup Makefile.PL
       * enhance documentation with optional and mandatory dependencies
       * drop README file lost in the middle of perl modules
       * Fix some warnings on Windows
       * agent.cfg, fix a syntax error
       * turns most call to carp() and die() into logger usage
       * Linux: storage, hdparm gives more reliable serial number
       * XML, storage, rename STORAGES/SERIAL to STORAGES/SERIALNUMBER, thanks
         azman
       * Win32: uses WMI to collect Environment vars to get correct UTF-8 data
       * Win32: ensure the hostname is in UTF-8
       * Win32: fix: load Win32::OLE in UTF-8
       * Win32: get the hostname from WMI in unicode
       * Win32: use the standard codepage to access the registry
       * Big thank you to Denis Linvinus who gave RDP access to a Russian
         Windows
       * Win32: don't put BIOS ROM in STORAGES, thanks EmpereurZorg
       * Win32: add Modem.pm
       * Fix: Virtuozzo containers memory unit (Jan JUNGMANN)
       * Win32: Ignore network it the network interface has no PNPDeviceID
         http://comments.gmane.org/gmane.comp.monitoring.fusion-inventory.devel/34
       * HP-UX: fix --no-software support
       * Win32: retrieve the Windows key on Windows 64 bit,
         http://forge.fusioninventory.org/issues/267
       * Win32: Push the default monitor in <MONITORS />
         http://forge.fusioninventory.org/issues/252
         http://forge.fusioninventory.org/issues/269
       * Win32: Use the GUID as software name is NAME is empty
       * Solaris: Various fixes (CPU, memory, storage)
       * Fix HTTP auth on non HTTPS server, _BIG_ thinks to Mario Gzuk and
         Michael Kolowicz
       * Linux: Avoid a warning if /sys/class/net/%INTERFACE%/device/uevent doesn't
         exist
       * Basic HTTP Auth: if the realm parameter is missing, the agent reuse the one
         from the server
       * Initialize PROLOG_FREQ to 1h for every target
       * Don't fail is RPC module can't be loaded. threads and HTTP::Daemon are optional
         and it may be normal.
       * web interface: do not open a new windows when an inventory is forced

2.1_rc3  Sun, 25 Jul 2010 21:26:40 +0200
       * MacOSX: fix if diskutils gives size in GB/MB instead of GiB/MiB
       * MacOSX: ignore printer if name start with:
         The printers list is empty. To add printers (fixes: #169)
       * MacOSX, BSD, Linux: unify domain name computation to use host name
         as primary information source, and avoid using windows-specific
         'workgroup' as default value
       * Add resources/cpuinfo/linux-686-samsung-nc10-1
       * Fix, restore ability to specify server as an host name rather
         than a full URL
       * Fix, restore --noinventory support, print a warning saying
         --no-inventory should be used instead
       * Fix: Linux, PC: detect CPU configuration of machine with one
         CPU with one core and 2 threads (Samsung NC10)
       * Fix: Linux, PC: support /proc/cpuinfo with no "physical id:"
         thanks Sébastien Prud'homme
       * Fix: Linux, PC: get the number of core from dmidecode if
         avaible
       * Win32 and Linux, PC: get the CPU frequency from the CPU name, if
         possible. That's the most reliable way to get the
         information since 'Max Speed' in dmidecode is most of the
         time on crack and /proc/cpuinfo is not reliable because of
         the frequency scaling
       * Linux, PC: the cpu detection can work if only dmidecode is
         here
       * remove --perl-bin-dir-in-path, turns it on only in the Windows
         service
       * test scripts: fix is_deeply() argument order
       * RPC: print "now" as next contact date instead of 1/1970
       * Inventory, correctly store user list
       * Fix the noDuplicated to avoid duplicated XML sections in inventory
       * Import the new FusionInventory logo
       * Fix, HP-UX errors when listing drives
         http://forge.fusioninventory.org/issues/188 (Amir PAKDEL)
       * Win32, network: Filter interfaces with no IP, IPv6 and MAC
       * Win32, printer: restore the DRIVER field
       * Win32, drive: restore the SIZE field
       * Win32, get the memories from WMI only if dmidecode is missing
       * Dmidecode, drop the unit from the memory speed like the Win32 OCS
         agent do
       * Win32, set the BIOS/TYPE field
       * Win32, storage: clean up. Reduce the number of hdparm call.
       * Win32, set USBDEVICES/NAME
       * RPC: rewrite the thread management to reduce the memory consumption
         on Windows
       * Win32: Users, we need to use Get() to retrieve Win32::OLE::Variant
         object content
       * Add more test scripts: xml-query-inventory.t,
         xml-query-simplemessage.t, t/xml-response.t
       * Fix a typo scanhomedirs → scan-homedirs
       * HP-UX: add HP-UX VM support (Sébastien PRUD'HOMME)
       * Linux, PC: CPU fixes for VMware ESX, thanks Benoit Machiavello
       * Linux: set correctly HARDWARE/WORKGROUP with the domain name,
         thanks Benoit Machiavello
       * HARDWARE/USERID: don't put more than one time in row the same user
       * Makefile.PL: Turns off the post-installation script. The hack is broken.
       * Solaris: imporove CPU, Mem, Slots (Lucas MASSE)
       * Solaris: imporove Bios, Controllers, Domains, Drives, IPv4, Memory,
         Networks, Packages, Storages and Users (Jérome LEBAS)
       * Add comment and default settings in agent.cfg (Walid NOUH)
       * UUID, improve the code to support old dmidecode
       * VirtualBox, improve Virtualbox detection, closes: #230
       * MacOSX: Set the UUID
       * MacOSX: rewrite storage.pm without Mac::SysProfile
       * MacOSX: collecte IPv6 address
       * Win32: set the NT Domain for the WORKGROUP if avalaible like OCS agent
       * MacOSX: Collect Firewire disk

2.1_rc2  Thu, 01 Jul 2010 23:05:10 +0200
       * MANIFEST.SKIP, we need the resources files for the test suite
       * Linux: set back DRIVES/FREE
       * Linux: CONTROLLERS/NAME drop the trailing whitespace
       * addEntry(), do not ignore $noDuplicated parameter
       * remplace --html-dir by --share-dir
       * use pciid to know the pci device name and manufacturer, thanks
         Sébastien Prud'homme
       * load dmidecode from $PATH
       * fix VirtualBox VM detection (David DURIEUX)
       * Makefile.PL, UNIVERSAL::require is a dependency now
       * Document --logger
       * Fix --logger: to not overwrite other loggers if --logfile is on
       * POD, add for PROCESSES inventory
       * tools/ fixes for Solaris shell
       * Add CONTROLLERS/REV
       * Fix: Linux/i386: retrieve the number of CORE correctly
       * Fix: Vmsystem, don't load 'version', we don't use it anymore
       * Fix: Linux/ARM: drop a debug print
       * Fix: Linux Storages, fix fdisk parsing
       * MacOSX: use addCPU to collect cpu information
       * MacOSX: the number of core of the CPU
       * MacOSX: Collect all the net devices and set VIRTUALDEV=1/0
       * MacOSX: collect all the drives (fixes: #119)
       * MacOSX: DRIVES, swap VOLUMN and TYPE fields
       * Makefile.PL, no parameter for install_share, thanks Act from GLPI
         forum (http://www.glpi-project.org/forum/viewtopic.php?pid=107979#p107979)
       * Network.pm: drop the dependency on Net::SSLeay and IO::Socket::SSL,
         we don't need them (!)
         Fix: HTTP proxy with HTTPS
       * Network.pm: drop the dependency on Net::SSLeay and IO::Socket::SSL,
         we don't need them (!)
         Fix: HTTP proxy with HTTPS
       * Makefile.PL, no parameter for install_share, thanks Act from GLPI
         forum (http://www.glpi-project.org/forum/viewtopic.php?pid=107979#p107979)
       * Fix: don't ignore 0 values in the XML
       * MacOSX: don't use Mac::SysProfile to get memory info
       * Linux/i386: Igore empty CPU socket, thanks Sébastien Prud'homme,
         bug: #177
       * MacOSX: USB devices inventory
       * LInux/PC: Fix the core detection on multiCPU system
       * in tools:build-perl-tree.sh  download-perl-dependencies.sh
         merge-fusinv-with-perl-tree.sh and README are now in a new git
         repository 'agent-tools.git'
       * Linux + Lsilogic, avoid a warning if smartctl is installed
       * Linux Storage, parseUdev() use SERIALNUMBER _SHORT if avalaible

2.1_rc1 Sat, 26 Jun 2010 00:49:44 +0200
       * Add Windows support for 2000/XP/2003/Vista/2008/Seven
       * Windows: Add new values for SOFTWARES key
       * Add Windows service
       * disable --color for Windows for now
       * Collect Solaris process informations (Emengao)
       * VirtualMachine: Add Vserver.pm
       * VirtualMachine: Check is the status is correct
       * detect Slackware packages (David DURIEUX)
       * Libvirt.pm switch SUBSYSTEM and VMTYPE values.VMTYPE is "libvirt"
         now
       * Better error handling if it's not possible to create basevardir
       * Inventory: reduce the number of debug messages
       * Add DRIVES/SYSTEMDRIVE to know if it's the system partition
       * Inventory.pm, fix: addStorages is deprecred, not addStorage
       * Inventory.pm, addSection() is now deprecated and a warning is
         printed everytime the function is called
       * Linux/PC/CPU: set CPU name and detect CORE/THREAD
       * Stores environement variables
       * Bios, add ENCLOSURESERIAL BASEBOARDSERIAL and BIOSSERIAL keys
       * Identify USB devices (Windows, Linux)
       * --realm was two time in --help
       * LoggerBackend/Syslog.pm: fix https://bugs.launchpad.net/bugs/571655
         (Guillaume Rousse)
       * LoggerBackend/File.pm: don't reopen file descriptor for every new
         message (Guillaume Rousse)
       * Cups.pm: gets all installed printers and their drivers names
        (Aurelien Bondis)
       * ocsinventory-ng is not more the default server hostname, you've to
         set it yourself in agent.cfg
       * Inputs.pm: adds Inputs support for Linux clients (Aurelien Bondis)
       * Turns off interactive mode of GNU fdisk (Aurelien Bondis)
       * Add a few new PNP monitor IDs (Alex Mauer)
       * Makefile.PL: Define Perl 5.8 as the minimal version.
       * RPC: Add http://hostname:62354/status to get the current status of
         the agent
       * Add --rpc-trust-localhost
       * RPC: serve a basic page to present the agent
       * --html-dir parameter
       * Linux/Domains. Use Sys::Hostname to get the domain
       * Exit if no --server or --target is defined
       * Inventory: If two modules with the same name are found, only load
         the first
       * Linux/Storages: detect floppy and block devices (Amir PAKDEL)
       * Linux/Storages: don't attempt to run df on cdrom devices
         (Guillaume Rousse)
       * Linux/Storages: factorize redudant code for udev devices detection
         (Guillaume Rousse)
       * HP-UX numerous improvement (Amir PAKDEL)
       * Add NETWORKS/SPEED (in MB/s) (Amir PAKDEL)
       * HP-UX/Drives: Swapped "Type" and "File System" (Amir PAKDEL)
       * Inventory: POD doc for NETWORKS part
       * add --no-printer parameter
       * BSD: don't use uname to get the OSName, but $^O aka $SNAME
       * BSD: chomp() the number of CPU
       * HP RAID disk detection is now in Generic directory and so, can be
         used by Windows and probably HP-UX.
       * Linux: use blkid to get the partition serial number
       * Task: Add the Ping.pm module for debugging purpose
       * HTTP::Daemon::get_request is not thread safe and must be called from
         the master thread. The timeout is set at 5 seconds to avoid
         blockage
       * Linux: HP Integrated Lights-Out (iLO) (Management Interface of HP
         ProLiant servers) (Amir PAKDEL)
       * HP-UX: HP Management Processor (MP) (Management Interface of HP
         Integrity servers) (Amir PAKDEL)
       * Add --perl-bin-dir-in-path parameter for the Windows package
       * Collect Batteries information
       * Add --disable-perllib-envvar to be able to ignore PERLLIB and
         PERL5LIB envvar
       * turns off PERL5LIB envvar in win32-service
       * Get CONTROLLERS/PCISUBSYSTEMID
       * Simplify a lot Inventory.pm, add _addEntry() function
       * Do not set CPU Id as MBoard serial number anymore
       * XML: Only set the non empty field to decrease the final file
         size and improve the performance
       * Add a template config file in etc/agent.cfg
       * Add --conf-file=XXX parameter to allow the user to use another
         config file
       * Fix, allow dash in key name in config file
       * Rethink the script in ./tools, see ./tools/README
       * Inventory: use encode('UTF-8', $string) to reencode to UTF-8
         string detected invalide.
       * print help messages on STDERR
       * Linux: factorize redundant modules for non-LSB Linux distribution
         identification (Guillaume Rousse)
       * rewrite lshal and dmidecode parsing code for readability and
         efficiency (Guillaume Rousse)
       * don't test umask() result, it always succeed
       * don't test Sys::Hostname availability, it's a core module
       * RPC: ignore when socket::accept return an undef $socket
       * RPC: display the date of the next inventory planned
       * testing: test modules loading (Guillaume Rousse)
       * testing: test PBP compliance (Guillaume Rousse)
       * testing: test dmidecode and lshal parsing tests (Guillaume Rousse)
       * code cleanup: ensure consistent 4-spaces indentation step everyhwere
        (Guillaume Rousse)
       * code cleanup: use strict and warning pragmas everywhere
        (Guillaume Rousse)
       * code cleanup: use lexical file handles (Guillaume Rousse)
       * code cleanup: use 3-args open statement (Guillaume Rousse)
       * code cleanup: use block-style eval statement (Guillaume Rousse)
       * code cleanup: use english names for magic variables (Guillaume Rousse)
       * code cleanup: use explicit return statement (Guillaume Rousse)
       * code cleanup: ensure all opened file handles are proprely closed
        (Guillaume Rousse)
       * code cleanup: ensure all open failure are signaled to user with a
         meaningful message (Guillaume Rousse)
       * code cleanup: ensure object constructors can handle subclasses
         (Guillaume Rousse)
       * Linux/Storages: Rename addStorages to addStorage finally
       * Add Virtuozzo support (Jan JUNGMANN)
       * merge README file with the fusioninventory-agent POD documentation
       * File::Find is required
       * Add --html parameter
       * Improve --help presentation

2.0.7    Mon, 14 Jun 2010 18:09:27 +0200
       * Avoid a warning if --stdout is used.
       * print help messages on STDERR
       * --wait: no need to wait before the final exit
       * Inventory PROCESSES. Support more different date format and avoid
         warning

2.0.6    Fri, 28 May 2010 15:53:16 +0200
       * Fix DRIVES/CREATEDATE for ext* filesystem
       * Inventory: Always generate a CHECKSUM, OCS is not able to import
         inventory is the key is missing, thanks Eric Feron
       * Ipdiscover: Fix, wrong IP/MAC pair, thanks anto1ne
         https://bugs.launchpad.net/bugs/585753
       * Fix dmidecode version comparaison
         https://bugs.launchpad.net/ocsinventory-unix-agent/+bug/586321
         (Guillaume Rousse)
       * Mismatch between xen dom0 and xen PV host
         https://bugs.launchpad.net/ocsinventory-unix-agent/+bug/586337
         (Guillaume Rousse)

2.0.5    Wed, 12 May 2010 10:50:51 +0200
       * Don't use dmidecode with -t and -s parameter since it's not
         supported on RHEL4
       * Remove wrong code to detect problem with umask. umask(077) will
         returns the previous umask. In daemon mode, the umask is set to
         0 which was seen as an error code
       * Fix a minor typo in Storage.pm
       * daemon mode: don't change current directory to / if --devlib is
         on
       * Add MIME::Base64 as recommended package
       * A Fedora RPC spec file in contrib/fedora (Remi COLLET)
       * RPC: drop the sleep(1) before every new request
       * RPC: avoid threads::running to keep compatiblity with Perl < 5.10
       * SSL: --ca-cert-file correctly detect if the cert is present
       * Don't use ExtUtils::Installed to identify the installed files,
         ExtUtils::Installed looks all the @INC directory for .pack files,
         including '.'. When the agent was launched by a cron task or in
         daemon mode, the current directory is / and so the whole system was
         scanned, thank you Remi COLLET for pointing this issue.
       * BIOS: correctly set SMANUFACTURER and SSN instead of
         SMANUFACTURERSSN

2.0.4    Thu, 06 May 2010 18:43:30 +0200
       * Add debug message on WOL and correction when no mac address comes
         in xml file from server (David DURIEUX)
       * etc/cron.d/fusioninventory-agent, call fusioninventory-agent
         instead of ocsinventory-agent
       * limit the number of RPC connection, and fix the Win32 issue
       * Restore --wait XXX
       * Fix --wait documentation.
       * Avoid an error with --lazy, thanks Remi Collet
       * Bump "Next server contact planned for ..." message severity from
         debug to info

2.0.3     Sun, 11 Apr 2010 00:38:18 +0200
       * Fix a syntax problem in FusionInventory::Agent::Network

2.0.2     Sat Apr 10 23:31:48 2010 +0200
       * fusioninventory-agent-config: Fix a typo, thank you Act
       * --delaytime really read the parameter, thanks Walid NOUH
       * fix --no-socket
       * Fix a typo in fusioninventory-agent-config, logtotate (Girish NAVUDA)
       * Fix: between two server query, really wait during a random period
         still based on server PROLOG_FREQ
       * Do not load Crypt::SSLeay and IO::Socket::SSL at the same
       * POD doc, explain how to use more than one server
       * Fix: between two server query, really wait during a random period
         still based on server PROLOG_FREQ
       * SNMP.pm: Correct bug when oid result is pack and put mac in right format
         (David DURIEUX)
       * Set 2.0.1 release date in Changes file

2.0.1 (Solarium)    Sun Mar 28 22:26:47 2010 +0200
       * tools/build-perl-tree.sh: clean up
       * Only use thread if Perl has got thread support, thank you
         Lei Andy Shi for the bug report (LP: #545477)
       * -D/-d avoid unless loop if --local is used too
       * RPC: correctly initialize $logger in new()
       * Add a warning for the Storage.pm breakage with pre 2.0 tasks
       * SNMP.pm: fixes (David DURIEUX)

2.0 (Zygotene Bouquet)   Tue, 23 Mar 2010 18:53:36 +0100
       * OcsDeploy: avoid a warning when the server don't send DOWNLOAD
         option
       * Drop the Net::Walk dependency
       * README, add File::Copy::Recursive in the list of dependency
       * OcsDeploy: use 'df -Pm' to get a consistent output with GNU tools
       * Task exec: Log the errcode return by the system()
       * Debug: do not drop the FusionInventory-Agent.dump to help debbuging
       * VERSION is not defined in $FusionInventory::Agent::VERSION
       * README: Clean up
       * Storage: Use only hashref to pass arguments
       * SNMPQuery: translate in english some comments
       * FusionInventory::Agent::Task::{OcsDeploy,NetDiscovery,SNMPQuery} are now
         maintained in new sub-projects
         - drop their dependencies in Makefile.PL
       * backport a fix from ocsinventory in fusioninventory-agent-config to fix a typo
         thanks Guillaume PROTET and Jean-Sebastien NORMAND
         ocsinventor-agent → ocsinventory-agent
       * Don't try to parse empty response from server
       * fusioninventory-agent-config: RPM/DEB mode turn off by default
       * Check if the module is installed before the execution
       * fusioninventory-agent-config: add a minimalist POD doc
       * FusionInventory::Agent::RPC add POD documentation
       * Network.pm: Load LWP::UserAgent and HTTP::Status in an eval to get these
         dependencies loaded only when needed
       * Makefile.PL add Net::CUPS is recommended
       * Linux, retrieve the PCI Class

2.0beta4 Thu, 04 Mar 2010 12:19:47 +0100
       * Drop the dependency on Net::SSLGlue::LWP because its own dependencies
         are not avalaible on RHEL5.x, thank you Remi Collet for pointing
         this issue.
       * Makefile.PL: suggest IO::Socket::SSL for SSL
       * Drop the Dependency on LWP::Simple
       * RPC: Do not die if client send random data
       * HP-UX: Use can_run to know if machinfo if avalaible  (François MERMET)
       * HP-UX: code clean up  (François MERMET)
       * Net::IP is now required.
       * OcsDeploy: Fix 2 malformed regex, thank you Mario Gzuk
       * OcsDeploy: avoid a warning if $rc in unset on Perl 5.8
       * OcsDeploy: Archive::Extract is just recommended now
       * Network: load HTTP::Status
       * standalone.sh dropped, was deprecated with the 2.0 changes
       * Do not ignore --server if --local is present
       * Inventory: No need to generate in local mode
       * Inventory: create one last_state file per server
       * Inventory: save last_state if server send a response
       * Storage: use umask 077 for stored files
       * Target and Logger: fix the lock, use a global var now
       * Inventory: Set the VERSIONCLIENT XML key
       * HPUX: Software, fix the package name
       * MacOSX, move the MacOSX packing files from the main branch to
         lp:fusioninventory-agent/macosx
       * SNMPQUERY : Update Dico to known new devices (David DURIEUX)
       * SNMPQUERY : Corrections of ports, mac address and other things (David DURIEUX)
       * NETDISCOVERY : Correction of NMAP discovery (David DURIEUX)
       * NETDISCOVERY : Correction of many bugs (empty devices, data send to server...) (David DURIEUX)
       * rename FusionInventory::Agent::Task::NetDiscovery::dico in FusionInventory::Agent::Task::NetDiscovery::Dico;
       * WAKEONLAN : Begin to rewrite good WOL, so send magic packet directly on OSI2 of network card (ONLY FOR LINUX UNDER ROOT) (David DURIEUX)

2.0beta3 Mon, 22 Feb 2010 00:51:36 +0100
       * README: clean up
       * Do not use IPC::Run, thanks Mario Gzuk
       * Fix --local
       * fix: Invalid type 'W' in pack in RPC.pm, thanks Mario Gzuk
       * HP-UX: fix the module. They'd been broken during the merge
       * Turns Off FusionInventory::Agent::Storage
       * Correctly checks if $basevardir exist (-d instead of -f)
       * --no-ssl-check, show warning just one time
       * Libvirt.pm: ignore stderr
       * HP-UX: Fix CPU/serial detection on HP-UX 11.31 (Marty RIEDLING)
       * POD documentation for FusionInventory::Agent::Network
       * POD documentation clean in FusionInventory::Agent::XML::Query::Inventory
       * POD documentation for FusionInventory::Agent::XML::Query::SimpleMessage
       * Linux: Handle channel bonding interfaces (Stéphane URBANOVSKI)
       * XML: clean up addNetwork (Stéphane URBANOVSKI)
       * CPU: Add CORE/THREAD
       * Inventory: use the standard Inventory object
       * Inventory: correctly save OcsDeploy package ID
       * NetDiscover/SNMP: Various changes (David DURIEUX)

2.0beta2 Wed, 17 Feb 2010 23:21:59 +0100
       * Update dico for detected devices in NETDISCOVERY module
         (David DURIEUX)
       * Changes file clean up

2.0beta1 Wed, 17 Feb 2010 22:08:00 +0100
       * Use Sys::Hostname instead of uname for better portability
       * add --daemon-no-fork
       * post-install.pl: Don't ask the user if Download.pm should be
         enabled
       * Drop the linux_agent modules compatibility layer
       * Rename module hook functions:
          check()    → isInventoryEnabled()
          run()      → doInventory()
          longRun()  → postInventory()
       * Add isPostInventoryEnabled() function
       * Drop AccountConfig. replaced by Storage
       * Move Ocsinventory::Agent::XML::{Inventory,Prolog,SimpleMessage} in
         Ocsinventory::Agent::XML::Query
       * WakeOnLan support (David DURIEUX)
       * Ocsinventory renamed to FusionInventory
       * OcsDeply jull rewrite
       *  P2P mode in daemon mode (-d or -D)
       * add --rpc-ip
       * SNMP support (David DURIEUX)
       * Network discovery (David DURIEUX)
       * WakeOnLan (David DURIEUX)
       * postinst.pl is now and is installed in the $PATH
       * Solaris: use regex to identify CPU class (Jerome LEBAS)
       * Solaris/Network: support Zone (Jerome LEBAS)
       * HP-UX: initial support, tested on RP3440 (François MERMET)
       * Changed arguments to dpkg-query for compatibility (Scott HANNAHS)
       * MacOSX: Distinguish clearly between "OS Name" and "System Version" by
         parsing output carefully for both variables. Clean up language in
         description. (Scott HANNAHS)
       * Add an in contrib example of script to identify specific software
         (Simon CLARA)
       * Upgrade memconf to V2.13
       * Use parameters to simplify the way dmidecode is called (Dmitry ILYIN)
       * Solaris: Bonding support (Stéphane URBANOVSKI)
       * Remove exec flag on
         lib/Ocsinventory/Agent/Backend/OS/MacOS/Hostname.pm (Remi COLLET)
       * spelling in manpage authentification → authentication
       * MacOSX: Correctly identify the CPU frequency on MacOSX 1.6 French,
         thanks Grek
       * Improve the README about non-interactive installation
       * Bump copyright date from 2009 to 2010
       * Linux/PPC: Frequency is an integer, not a float
       * run dosfslabel on the correct device
       * Nmap: Check ip send by server

1.1.2    Sun, 27 Dec 2009 17:24:43 +0100
       * Avoid problem with dmidecode -V output on RHEL3.9 (Remi COLLET)
       * Fix internal --delaytime handling. That's seconds, not hours!
       * Download.pm: improve a error message

1.1.1    Mon, 21 Dec 2009 22:38:12 +0100
       * NETWORKS/VIRTUALDEV should be 1 or 0
       * FreeBSD: Fix CPU detection (David DURIEUX)
       * Virtualization::Qemu, fix kvm detection
       * Don't run brctl if it's not installed
       * Various wording fixes (Vincent KNECHT)
       * Improve README (Barius DRUBECK)
       * Get serial number from ext4 partition if ext4dev driver is used
       * LP: #494908 Agent fails to retrieve info file when a package is
         activated only with the server name (Pascal DANEK)
       * LP: #495398 Fix RedHat version detection (Stéphane URBANOVSKI)
       * Improve README (Barius DRUBECK)
       * LP: #490774 Fix PowerPC CPU detection on Linux, thanks darkpep for
         the bug report

1.1     Fri, 06 Nov 2009 16:07:08 +0100
       * addMemorie() renamed to addMemories(), this had been broken during
         the addMemories() → addMemory() transition
       * Debug mode: msg "check function failed" changed to "ignored" since
         the fails may be wanted by the check() function
       * CompatibilityLayer: $self->{params} changed to $self->{config},
         this restore the debug mode in Download.pm
       * Continue XML::Inventory functions name clean up. Rename:
        - addSlots() calls to addSlot()
        - addMemories() calls to addMemory()
       * Move ocsinventory-agent POD documentation frol Ocsinventory::Agent
         to the ocsinventory-agent shell script. So now the manpage has the
         correct name
       * Fix RPM output parsing (Remi COLLET)
       * VMWareESX: avoid breakage is VM has spaces in its name
         (Christian Michallek)
       * Try to detect kvm --uuid value
       * Makefile.PL, check for Net::SSLeay
       * Move Ocsinventory::Agent in a .pm and add a wrapper script to load
         in order to by able to process --devlib
       * Parallels.pm: doesn't use sudo anymore and check for
         --scan-homedirs
       * Prune 'Mac OS X' from the version on Mac + typo fixes (Scott HANNAHS)
       * POD doc, add a paragraph about the config file
       * LP: #462529, Fix EDID screen detection, thanks Sergio MERINO
       * Use boolean for networks/virtualdev
       * Generic/Screen: chomp uuencode output
       * Generic/Screen: HSD code for "Hanns.G" (Remi COLLET)
       * postinst.pl, put user $PATH in /etc/cron.d/ocsinventory-agent

1.1_beta1    Fri, 18 Sep 2009 11:54:12 +0200
       * Can use Net::CUPS to find the default printer
       * AIX: Hide procfs in Filesystem
       * OS::Linux::Storages, correctly retrieve the serial (Vladimir ELISSEEV)
       * load $http_proxy env settings and --proxy option is available
       * Add OS::Linux::Distro::NonLSB::ArchLinux (Julien SAFAR)
       * New Backend OS::Generic::Processes
       * Linux/BSD: detect DNS servers config
       * Solaris: Better output for $OSVErsion (Vladimir ELISSEEV)
       * Solaris: Sun Fire T1000 patches for memory (Vladimir ELISSEEV)
       * Solaris: memory SPARC Enterprise T5220 (Vladimir ELISSEEV)
       * Solaris: CPU SPARC Enterprise T5220 (Vladimir ELISSEEV)
       * Solaris: CPU SPARC Enterprise T5220 (Vladimir ELISSEEV)
       * Linux: split the /proc/cpuinfo parsing depending on the arch
       * Linux: drop Linux::Controllers which is duplicated with
         Generic::Lspci::Controllers (Vladimir ELISSEEV)
       * AIX: Various fixes in Memory.pm (Sebastien DAGNICOURT)
       * AIX: Storages.pm, Virtual disks support and fixes (Sebastien DAGNICOURT)
       * Backend.pm: Bump the default timeout from 30 to 180 secondes
       * Agent/XML/Inventory: Fix when version == 0, bug found by neisen
       * AIX: device type adjustment (Sebastien DAGNICOURT)
       * Solaris: Sun-Fire-V440 support (Sebastien DAGNICOURT)
       * Add a missing space is the name banner in --debug mode
       * Agent/XML/Inventory.pm: Add FROM and INSTALLDATE fields in software
         list and LASTLOGGEDUSER DATELASTLOGGEDUSER
         in HARDWARE (Nicolas EISEN)
       * Initialize etcdir key even if there is no config file
       * CompatibilityLayer: correctly set $debug
       * CompatibilityLayer: better log messages
       * getOptionInfoByName return an array ref now
       * rename getOptionInfoByName to getOptionsInfoByName
       * --debug print the XML on STDERR
       * Rename the params key to config to avoid ambiguity
         with $params
       * set HARDWARE/DEFAULTGATEWAY (Nicolas EISEN)
       * RPM: collect the install date and the size (Nicolas EISEN)
       * Linux: Collect LASTLOGGEDUSER and DATELASTLOGGEDUSER (Nicolas EISEN)
       * DPKG: collect the Installed-Size (Nicolas EISEN)
       * Linux: Collect the ext{2,3,4} and xfs serial number
       * Linux: Collect the ext{2,3,4} creation date
       * Add a warning when no certificat is found
       * Turns off alarm once it's backend run is finish
       * Fix the IPMI module detection
       * Linux: Store the PCISLOT and the driver name
       * NETWORKDS, only store Networks with an address
       * Linux: detect virtual network device
       * Linux: Store CONTROLLERS/DRIVER and CONTROLLERS/PCISLOT
       * Linux: Collects xfs, ext{2,3,4} and vfat label
       * runs the backend module from main() it's possible to
         reuse the Backend object.
       * Linux: filter non standard MAC address returned by ifconfig like
         00-00-00-00-00-00-00-00-00-00-00-00-00-00-00-00 mac
       * Linux: Fix the Uptime check()
       * Preliminary libvirt support
       * Partial rewrite of the Download.pm backend
       * Add a warning if the user is no root, thanks Nicolas EISEN and
         Sylvain LUCE
       * SPARC-Enterprise M4000 and M5000 support (Sylvain LUCE)
       * Libvirt: collect VCPU info (Philippe LIBAT)
       * Add Virtualization::Xen module (Philippe LIBAT)
       * Solaris: add a warning if memconf is not in $PATH
       * Switch the XML content from ISO-8859-1 to UTF-8, BTW we force
         LC_ALL=C...
       * Fix the history flood in Download.pm (Pascal DANEK)
         https://sourceforge.net/tracker/index.php?func=detail&aid=2806585&group_id=58373&atid=487492
       * Stores PCIID in CONTROLLERS/PCIID
       * Storage the monitor EDID string in BASE64 and UUENCODE
       * Linux: Storages: reorganize the code base and use lshal
       * Linux: Drives, complete inforamtions with lshal (Nicolas EISEN)
       * Linux: fix the PowerPC CPU detection
         https://sourceforge.net/tracker/?func=detail&atid=487492&aid=2043221&group_id=58373
       * Warns the user during the install process if one of
         the recommended module is not installed
       * Update out copy of memconf, thanks WeatherDave who notified the new
         revision and of course Tom Schmidt who do a great job
       * MacOSX: Avoid a scalar used has hash ref error, thanks Adadov
       * Save VIDEOS/MEMORY and VIDEOS/RESOLUTION
       * MacOSX: Correctilly detect Up/Down network interfaces
         (David OLIVIER)
       * AddNetwork() doesn't ignore network with no IP address
         (David OLIVIER)
       * add --backend-collect-timeout parameter (Nicolas EISEN)
       * MacOSX: convert the IP mask from hex (David OLIVIER)
       * MacOSX: add a workaround to avoid Mac::SysProfile failure on
         MacOSX 10.5.7 (David OLIVIER)
       * Add Virtualization::VirtualBox module (Nicolas EISEN)
       * Add Virtualization::Qemu module (Nicolas EISEN)
       * Add Virtualization::Vmsystem module (Nicolas EISEN)
       * Better smartctl detection (Nicolas EISEN)
       * optimization and vm users detection Virtualization::VirtualBox (Nicolas EISEN)
       * Add Virtualization::VmwareFusion module (Walid NOUH)
       * Don't use hdparm prior 9.2.2 anymore to avoid crap in kernel log, see
         http://forums.ocsinventory-ng.org/viewtopic.php?pid=20768
       * Correctly detect ipmitool
       * Solaris: i86pc Memory support (Jean-François BOUCHER)
       * Solaris Zone support (Maurizio BERTABONI)
       * Always send tag, even if server already has one
       * Add the byHand software collect method (Sébastien DAGNICOURT)
       * add logging to can_read(), can_load() and can_run()
       * use addUser() instead of setHardware()
       * Add the runcmd() in the Backend modules

1.0.1    Sun, 22 Mar 2009 20:48:49 +0100
       * Fix a typo in Ocsinventory::Agent::Backend::OS::AIX::Memory

1.0    Sun, 22 Mar 2009 20:14:26 +0100
       * Hide warning messages when tw_cli or hpacucli are not present on CentOS
       * Avoid unnecessary about missing 'http://' in local mode
       * Ipmi.pm: use can_run do detect ipmitool
       * LSB.pm: properly use can_run
       * Avoid a warning in CompatibilityLayer.pm in local mode
       * Improve the README file
       * Avoid a warning at runtime if rpm is not correctly installed
       * BSD: Detect AMD64 arch (David DURIEUX)
       * HP.pm: force detection even if slot 1 is 0 (Remi COLLET)
       * HP.pm minor clean up + indentation
       * HP.pm send the $model as NAME to avoid NAME == 'unknown' (Remi COLLET)
       * New backend module ServeRaid for IBM ServeRAID card (Remi COLLET)
       * Linux::Storages, fix the hdparm call (Remi COLLET)
       * OS::Generic::Dmidecode::Bios, fix for RHEL2 dmidecode (Remi COLLET)
       * launch backend modules with a 30sec timeout
       * post-inst.pl: use prompt() from ExtUtils::MakeMaker to avoid
         unexpected error with cpan
       * avoid the "No LSB modules are available." warning message
       * Backend: --debug print a warning when arun() function is not found
       * Fix the Debian/Ubuntu detection for non lsb system
       * postinst.pl also drop /etc/cron.d/ocsinventory-client is the user
         want to drop the old linux_agent
       * Backend::OS::Solaris::Memory: use the Logger instead of "print"
       * Solaris: Drop unwanted spaces around OSVERSION and STORAGES/DESCRIPTION
       * Solaris: Avoid warning is the user can't use fstyp
       * MANIFEST.SKIP: ignore .git/ and .gitignore
       * add a workaround for http://rt.cpan.org/Ticket/Display.html?id=38067
       * build-perl-tree.sh use cpanp and perl 5.10 now
       * Backend.pm: do a eval around require File::Find
       * Add a workaround to find the backend modules for PAR::Packer
       * Backend.pm: internal change, now do eval 'use $pmodule' instead of require
       * fix serialnum detection in Lsilogic.pm and Adaptec.pm (Edouard GAMIN)
       * Makefile.PL: drop wait(), not used
       * Makefile.PL: fix a syntax error
       * add tools/makedist.sh to document the workaround used to avoid
         http://rt.cpan.org/Public/Bug/Display.html?id=43060
       * Fix --logfile=/somewhere.log, see
         http://forums.ocsinventory-ng.org/viewtopic.php?id=3092
       * tools/build-perl-tree.sh, add a new script
       * Don't print ugly error if next_timefile can't be saved
       * OS::Linux::Domains, improve the way it deals with multiple
         domaine entries (Remi COLLET)
       * AIX: Record the last memory Slot (Wilfried BRUNKEN)
         http://sourceforge.net/tracker/?func=detail&atid=487492&aid=2350694&group_id=58373
       * Bump 0.0.10 to 1.0 because it's the first release to be officially part
         of the OCSInventory distribution

0.0.10beta2    Wed, 24 Sep 2008 23:41:21 +0200
       * README: add a not about the $PATH varible on Solaris.
       * Added extra section support for backends (Pascal DANEK)
       * Fix the way submodules are disabled with $runMeIfTheseChecksFailed
       * Linux: Use lsb_release if presents to detect the OS, this will fix
         the Ubuntu detection
       * Hide a Perl warning if the agent is run by the user want the last_state
         file is missing
       * Add Ipmi backend module (Jean PARPAILLON)
       * Drop the control characters from the inventory XML
         https://sourceforge.net/tracker/index.php?func=detail&aid=2100606&group_id=58373&atid=487492
       * Apply a little change in standalone.sh that may fix the ParserDetails.ini problem,
         thanks tharoun

0.0.10beta1    Thu, 04 Sep 2008 18:16:49 +0200
       * Fix a "ocs server name" => URI side effect (Pascal DANEK)
       * Download::Store: used absolute path to "cp" on STORE action (Pascal DANEK)
       * Download::Store: set -dpR flags to "cp" (Pascal DANEK)
       * Solaris: Replaced hostid in serialnumber by real serialnumber (Nicolas DORFSMAN)
                  (SUNWsneep becomes mandatory on sparc)
       * Solaris: Return only one IP address (trying to guess which one corresponds to hostname) (Nicolas DORFSMAN)
       * Solaris: return disks SERIALNUMBER and FIRMWARE as XML fields (Nicolas DORFSMAN)
       * Redirection and stderr issue on Solaris (Nicolas DORFSMAN)
         - Removed close of stderr fd
         - Modified lspci and screen check() to avoid pollution of stdout/stderr
       * fix the previous changelog entry, the 0.0.9.1 fix had been done by Nicolas DORFSMAN
       * postinst.pl checks for MANIFEST present
       * improve the backend module detection by also scanning the symlinked directory
       * add the --devlib flag to load ./lib only if wanted and remove '.' from the directory to scan
         with File::Find.
       * import the can_run, can_load and can_read functions in the Backend modules
       * the backend module can have no check function, in this case OCS assume it's ok
       * apply a patch by Etienne GUILLAUMONT to fix CPU detection on AIX 4
       * standalone.sh checks PAR::Packer presence now
       * only inventory installed .deb
       * postinst.pl: accept another vardir if the first one was invalide
         https://sourceforge.net/tracker/?func=detail&atid=487492&aid=1961771&group_id=58373
       * postinst.pl Download.pm correctly actived in modules.conf is the user needs it
       * add MacOSX support thanks to Wes YOUNG (Wes YOUNG)
         - Added tools/darwin/ support scripts/code for OS X enterprise deployment
       * add the follow_skip==2 flag to File::Find in Backend.pm so it doesn't detect the same
         file two time
       * import of backend module for RAID controler on Linux (3ware, Adaptec, HP and Lsilogic)
         (Edouard GAMIN)
       * remove a warning in Debug mod, if a backend module has no run() function
       * don't crash in Daemon mode if the server is unreachable (Wes YOUNG)
       * Net::IP is just (strongly) suggested now
       * fix --basevardir so it really accepts a parameter, thanks Gubluts from the forum who
         pointed out the bug
       * postinst.pl use which to find ocsinventory-agent location
       * Makefile.PL, Perl 5.6 doesn't have Config::config_re, I call it from an eval now
       * Added --delaytime option as commandline / .cfg file adjustable (Wes YOUNG)
       * standalone.sh, don't use grep -v since it's not POSIX
       * doesn't die if Storable.pm is missing like with perl 5.6
       * avoid a warning with gzip -h on AIX if Compress::Zlib is missing
       * README: depends on Perl 5.8
       * README: On solaris the Makefile needs gmake
       * README: Add a note about crontab and PATH
       * Linux: redirect hdparm error to /dev/null
       * postinst.pl yes/no questions have a default value now
       * postinst.pl fix a bug in the import of the old ocsinv.adm
         https://sourceforge.net/tracker/index.php?func=detail&aid=1991668&group_id=58373&atid=487492
       * postinst.pl doesn't create two vardir directories anymore
       * do not print a wrning is --nosoftware is used. Thanks Knarfling and Remi who pointed the issue
         out.
         http://forums.ocsinventory-ng.org/viewtopic.php?pid=12569
       * fix the POD documentation, some mistakes were detected by Perl 5.10's perldoc.
       * the agent doesn't crash anymore if ocsinv.adm or ocsinv.conf is corrupted
       * Makefile.pl: install memconf on Solaris
       * Solaris: apply patches to use memconf for CPU, Drives and Memory (Christoph HALMES)

0.0.9.2 04/18/2008 Bug fix
       * Add /ocsinventory in the server path if the user enter just the hostname
         https://sourceforge.net/tracker/?func=detail&atid=487492&aid=1945865&group_id=58373

0.0.9.1 04/03/2008 Bug fix
       * fix a error in the previous release that was forcing the local mode (Nicolas DORFSMAN)
         https://sourceforge.net/tracker/?func=detail&atid=487492&aid=1945863&group_id=58373

0.0.9 04/01/2008 April Fool release!
       * Added fallback for --lazy if no prolog freq was found and server error (Pascal DANEK)
       * Fixed accountinfos handling bugs (Pascal DANEK)
       * Changed --wait behaviour (--wait=number_of_seconds || "server") (Pascal DANEK)
       * PROLOG_FREQ is handled in prolog phase (Pascal DANEK)
       * the random value for file_nexttime is computed only if prolog_freq has changed since last prolog (Pascal DANEK)
       * import the documentation documentation by adding a description of the
         agent and pointer to the official website
       * --nosoft option renamed to --nosoftware, --nosoft still works but with a warning
       * add --basevardir to be able to use a specific place to store the var file
       * add the --lazy parameter: send an inventory only if the a random delay between 0 and PROLOG_FREQ had been run over. Usefull for package maintainer (Remi COLLET)
       * return 1 to the shell is the agent failed to contact the server
       * postinst.pl asks for the basevardir
       * postinst.pl write the modules.conf
       * OS::Linux::Network::Networks, correctly reset the ipaddress before every loop so
         now a network can't have the address of the previous one
       * rename the key $params->{conffile} to $params->{accountconfig}
       * fix the way accountinfo information are stored
       * improve (a bit) tools/standalone.sh to avoid error if people launch it
         from the tools directory
       * --server is ignore if --local is in use
       * adjust Backend::OS::Generic::Screen to be able to use monitor-edid with DVI link (Remi COLLET)
       * OS::Linux::Storages, add NEC as a know manufacturer add assume the manifacturer is Seagate if
         the model doesn't match the others and begin with ST (rjhill)
       * fix the CPU detection on Linux Sparc64 and ARM (Linksys NSLU2)
       * improve the Solaris version detection by reading the /etc/release file (Nicolas DORFSMAN)
       * Solaris: fix the MAC addresses when the leading zeros is missing (Jean-Jacques MICHEL)
       * Solaris: Add publisher is possible in the software list (Nicolas DORFSMAN)
       * Solaris: improve the hard drive detection (Nicolas DORFSMAN)
       * postinst.pl can remove the previous linux_agent
       * postinst.pl reuse linux_agent old config file to set the default server and tag
       * return the SERIALNUMBER and the FIRMWARE on Linux with hdparm, the feature is not supported
         yet by the server (egamin)

0.0.8.1 02/20/2008
       * postinst.pl, correctly save the realm, do not override the password
       * Added "CAPTION" field to memory (Pascal DANEK)
       * Fix a bug with "NUMSLOTS" memory field (Pascal DANEK)
       * improve the parsing of the config file to accept quote and spaces in the value
       * postinst.pl save the configfile with 0600 right since the server
         password maybe be stored in it
       * standalone.sh doesn't scan the inc/ directory anymore
       * remove the BUNDLE packages which seem to break the install process
       * change Solaris::CPU to use psrinfo -v to get the CPUs which works fine on x86
       * fix a path error in Ocsinventory::LoggerBackend::File (Remi COLLET)
       * fix: don't send the inventory if the server doesn't need it (Remi COLLET)

0.0.8 02/05/2008
       * fix the deviceid and old_deviceid handling (Pascal DANEK)
       * fix a debug message in Network.pm (Pascal DANEK)
       * different fixes on Compress.pm (Pascal DANEK)
       * fix an event message name in Option/Download.pm (Pascal DANEK)
       * fix the Compatibility Layer with prolog_read hook (Pascal DANEK)
       * merge PowerPC and PC code to detect the CPU and improve/fix the regex
       * looks for config file in /etc/ocsinventory /usr/local/etc/ocsinventory and
         /etc/ocsinventory-agent
       * add a pod documentation about the different config files and directories
       * Compress::Zlib is required but recommended now. In fact, you need it with
         ocs server prior 1.02

0.0.7.2 01/16/2008
       * fix the post installation script to avoid invalid cron time

0.0.7.1 01/14/2008
       * add setup.sh in the MANIFEST.SKIP to keep it out of the tarball

0.0.7 01/13/2008
       * Ocsinventory::Agent::AccountInfo does not warn accountinfofile if runned in debug mode
         without root privilege
       * fix params->{etcdir} to /etc/ocsinventory, /etc/ocsinventory-agent/modules.conf must be moved
         to /etc/ocsinventory/modules.conf
       * Solaris: Improve the CPU detection (Olivier ROUSSY)
       * AIX: Return the directory with the AIX package name (Olivier ROUSSY)
       * Ocsinventory::Agent::XML::Inventory can now write software inventory
         value of FILESIZE, FOLDER and PUBLISHER
       * processChecksum() and feedInventory() are called by Ocsinventory::Agent::XML::Inventory
         directly now
       * the server responses are not parsed in the main script anymore
       * do not create an inventory if the server doesnn't need it
       * new parameters for the backend modules (run and check functions):
         - prologresp, the Ocsinventory::Agent::XML::Response::Prolog object returned by
           the prolog
         - storage: an hashref stored on the harddrive at the end of the execution of the module
       * a backend module without a run function is accepted now
       * Inventory.pm: add addIpDiscoverEntry() to add host from the same network
       * @runMeIfTheseChecksFailed: new optional setting for Backend module
       * Ipdiscover is now a backend module and nmap can be used instead of ipdiscover
       * --nosoft disable the Ocsinventory::Agent::Backend::OS::Generic::Packaging modules
       * Remove the deprecated modules Ocsinventory::Agent::Option::Ipdiscover and
            Ocsinventory::Agent::Option::Update
       * the check function of the backend accepts the same parameter than the run function
       * Linux::Archs::I386 regex are more robust
       * perldoc documentation for the ocsinventory-agent command
       * minor improvment on the Makefile.PL
       * change the way --server parameter is read. Now we can have a full URL, --remotedir
         is now useless
       * fix: correctly load the last_state
       * improve the Makefile.PL by using inc::Module::Install and adding new check
       * add a --version parameter and improve the --help
       * come with bundled dependency to simply the build process
       * fix the login/passwd/realm authentification
       * remove Agent/Pid.pm, I've to prepare a better system to keep the pid first
       * try to read the config in /usr/local/etc/ocsinventory/ocsinventory-agent.cfg if the
         standard one is missing

0.0.6.2 07/16/2007 Bug fix release

       * remove a debug "die" in the code

0.0.6.1 06/12/2007 Bug fix release
       * Fix an undef value in Ocsinventory::Agent::Backend::OS::BSD::Mem
       * AIX: retrieve correctly the MAC address of some FibberChannel card
       * now standalone.sh will try to find every module before the build to
         avoid unexplicated error

0.0.6  06/07/2007
       * Enable "verbose" is debug is turned on
       * AIX: Ocsinventory::Agent::Backend::OS::AIX::Networks rewrote
       * AIX: Memory.pm, remove the spaces from the end of the DESCRIPTION
       * add standalone.sh, a script designed to prepare a stand-alone binary of the agent
       * AIX: Retrieve all the gateway of every subnet instead of just the default one
       * Config.pm renamed to AccountConfig.pm
       * New flag: --stdout to print the inventory directly on STDOUT
       * If the use want write on the system var directory, the agent create one in
         ~/.ocsinventory/var
       * The agent setting can be preinitialised with /etc/ocsinventory/ocsinventory-agent.cfg or
         ~/ocsinventory/ocsinventory-agent.cfg.
       * remove two debug messages printed during accountinfo rewrite and the
         daemon starting process
       * remove a stupid check in Ocsinventory::Agent::AccountConfig, the
         accountconfig file was not written unless the file was already present
       * add a recMkdir function in ocsinventory-agent to create directory recursivly
       * do not process checksum in local mode

0.0.5  04/17/2007
       * AIX: use lslpp -c -l to find installed packages
       * AIX: fixes on CPU.pm, Networks.pm and Memory.pm
       * AIX: fetch the serial number with lscfg unless it was found with lsvpd
       * add the .ocs extension to local written files
       * with --local flag: don't not warn if last_state doesn't exit
       * Solaris: retrieve installed package
       * downgrade some message important from info to debug
       * read screen serial number in the EDID (DDC screen)
       * Xorg.pm replaced by Screen.pm
       * Screen.pm all the data are read from EDID now
       * Initial Linux PPC support (tested in Debian Etch).
         thanks Walid Nouh for the hardware
       * Apply patch by Remi Collet to fix an issue with Linux distro detection and Perl 5.6.1
       * Turn of STDERR during the module execution to avoid useless message (e.g: foo: not found)
         use --debug to turn them back
       * If the system side vardir can't be created. The agent try to create one in ~/.ocs-inventory-agent
       * Add a THANKS file

0.0.4 03/20/2007
       * use of gzip when Compress:Zlib is not avalaible. OCS server 1.01 and
         prior are not supported.
       * dmidecode parsing improved
       * lspci stuffs moved to generic
       * Linux: find Wifi connection
       * fix: pass correctly the logger to the modules
       * don't write the last_state is the connexion failed
       * Deals correctly with the accountinfo if it's internaly stored in a
         array ref
       * BSD support by Thierry Lacoste<|MERGE_RESOLUTION|>--- conflicted
+++ resolved
@@ -1,6 +1,5 @@
 Revision history for FusionInventory agent
 
-<<<<<<< HEAD
 2.3.0
 General:
 * various UTF8 encoding fixes
@@ -12,7 +11,7 @@
 Linux:
 * Megaraid controller support (Egor Morozov)
 * Support new OpenVZ configuration (Alessandro Iurlano)
-=======
+
 2.2.5
 General:
 * Fix: deal with broken last_state file
@@ -33,7 +32,6 @@
 * Improve the SSL tests
 * add an AIX slot test
 * Deals properly with disabled thread support
->>>>>>> 968c7626
 
 2.2.4  Sun, 22 Jul 2012 23:23:12 +0200
 General:
