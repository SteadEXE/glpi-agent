--- conflicted
+++ resolved
@@ -1,6 +1,5 @@
 Revision history for FusionInventory::Agent
 
-<<<<<<< HEAD
 2.2.0
 
 Major changes:
@@ -52,7 +51,7 @@
 * Add the HARDWARE/CHASSIS_TYPE information
 * Linux: Use /sbin/ip to get the interface IP addresses (#854)
 * HPUX: don't report unoccupied memory slots
-=======
+
 2.1.10  Tue, 06 Sep 2011 08:48:27 -0000
 
  ✔ Model and SSN don't correct
@@ -105,7 +104,6 @@
        commit:ce7244
      http://forge.fusioninventory.org/issues/788
    thanks: David Durieux, Fabrice Flore-Thebault, jerome slayer
->>>>>>> 3c8cd208
 
 2.1.9  Tue, 14 Jun 2011 19:26:55 -0000
 
