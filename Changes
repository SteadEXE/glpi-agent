Revision history for FusionInventory::Agent
2.1
       * Add Windows support for 2000/XP/2003/Vista/2008/Seven
       * Windows: Add new values for SOFTWARES key
       * Add Windows service
       * disable --color for Windows for now
       * Collect Solaris process informations (Emengao)
       * VirtualMachine: Add Vserver.pm
       * VirtualMachine: Check is the status is correct
       * detect Slackware packages (David DURIEUX)
       * Libvirt.pm switch SUBSYSTEM and VMTYPE values.VMTYPE is "libvirt"
         now
       * add test scripts in t/
       * Better error handling if it's not possible to create basevardir
       * Inventory: reduce the number of debug messages
       * Add DRIVES/SYSTEMDRIVE to know if it's the system partition
       * Inventory.pm, fix: addStorages is deprecred, not addStorage
       * Inventory.pm, addSection() is now deprecated and a warning is
         printed everytime the function is called
       * Linux/PC/CPU: set CPU name and detect CORE/THREAD
       * Stores environement variables
       * Bios, add ENCLOSURESERIAL BASEBOARDSERIAL and BIOSSERIAL keys
       * Identify USB devices (Windows, Linux)
       * --realm was two time in --help
       * Fix Syslog backend, cf: https://bugs.launchpad.net/bugs/571655
         (Guillaume ROUSSE)
	   * Cups.pm: gets all installed printers and their drivers names
        (Aurelien Bondis)
       * ocsinventory-ng is not more the default server hostname, you've to
         set it yourself in agent.cfg
       * Inputs.pm: adds Inputs support for Linux clients (Aurelien Bondis)
       * Turns off interactive mode of GNU fdisk (Aurelien Bondis)
       * Add a few new PNP monitor IDs (Alex Mauer)
       * Makefile.PL: Define Perl 5.8 as the minimal version.
       * RPC: Add http://hostname:62354/status to get the current status of
         the agent
       * Add --rpc-trust-localhost
       * RPC: serve a basic page to present the agent
       * --html-dir parameter
       * Linux/Domains. Use Sys::Hostname to get the domain
       * Exit if no --server or --target is defined
       * Inventory: If two modules with the same name are found, only load
         the first
       * Linux/Storages: detect floppy and block devices (Amir PAKDEL)
       * HP-UX numerous improvement (Amir PAKDEL)
       * Add NETWORKS/SPEED (in MB/s) (Amir PAKDEL)
       * HP-UX/Drives: Swapped "Type" and "File System" (Amir PAKDEL)
       * Inventory: POD doc for NETWORKS part
       * add --no-printer parameter
       * BSD: don't use uname to get the OSName, but $^O aka $SNAME
       * BSD: chomp() the number of CPU
       * HP RAID disk detection is now in Generic directory and so, can be
         used by Windows and probably HP-UX.
       * Linux: use blkid to get the partition serial number
<<<<<<< HEAD
       * Linux: HP Integrated Lights-Out (iLO) (Management Interface of HP ProLiant servers)
=======
       * Task: Add the Ping.pm module for debugging purpose
       * HTTP::Daemon::get_request is not thread safe and must be called from
         the master thread. The timeout is set at 5 seconds to avoid
         blockage

>>>>>>> cf1b6442

2.0.6
       * Fix DRIVES/CREATEDATE for ext* filesystem
       * Inventory: Always generate a CHECKSUM, OCS is not able to import
         inventory is the key is missing, thanks Eric Feron
       * Ipdiscover: Fix, wrong IP/MAC pair, thanks anto1ne
         https://bugs.launchpad.net/bugs/585753

2.0.5   Wed, 12 May 2010 10:50:51 +0200
       * Don't use dmidecode with -t and -s parameter since it's not
         supported on RHEL4
       * Remove wrong code to detect problem with umask. umask(077) will
         returns the previous umask. In daemon mode, the umask is set to
         0 which was seen as an error code
       * Fix a minor typo in Storage.pm
       * daemon mode: don't change current directory to / if --devlib is
         on
       * Add MIME::Base64 as recommended package
       * A Fedora RPC spec file in contrib/fedora (Remi COLLET)
       * RPC: drop the sleep(1) before every new request
       * RPC: avoid threads::running to keep compatiblity with Perl < 5.10
       * SSL: --ca-cert-file correctly detect if the cert is present
       * Don't use ExtUtils::Installed to identify the installed files,
         ExtUtils::Installed looks all the @INC directory for .pack files,
         including '.'. When the agent was launched by a cron task or in
         daemon mode, the current directory is / and so the whole system was
         scanned, thank you Remi COLLET for pointing this issue.
       * BIOS: correctly set SMANUFACTURER and SSN instead of
         SMANUFACTURERSSN

2.0.4    Thu, 06 May 2010 18:43:30 +0200
       * Add debug message on WOL and correction when no mac address comes
         in xml file from server (David DURIEUX)
       * etc/cron.d/fusioninventory-agent, call fusioninventory-agent
         instead of ocsinventory-agent
       * limit the number of RPC connection, and fix the Win32 issue
       * Restore --wait XXX
       * Fix --wait documentation.
       * Avoid an error with --lazy, thanks Remi Collet
       * Bump "Next server contact planned for ..." message severity from
         debug to info

2.0.3     Sun, 11 Apr 2010 00:38:18 +0200
       * Fix a syntax problem in FusionInventory::Agent::Network

2.0.2     Sat Apr 10 23:31:48 2010 +0200
       * fusioninventory-agent-config: Fix a typo, thank you Act
       * --delaytime really read the parameter, thanks Walid NOUH
       * fix --no-socket
       * Fix a typo in fusioninventory-agent-config, logtotate (Girish NAVUDA)
       * Fix: between two server query, really wait during a random period
         still based on server PROLOG_FREQ
       * Do not load Crypt::SSLeay and IO::Socket::SSL at the same
       * POD doc, explain how to use more than one server
       * Fix: between two server query, really wait during a random period
         still based on server PROLOG_FREQ
       * SNMP.pm: Correct bug when oid result is pack and put mac in right format
         (David DURIEUX)
       * Set 2.0.1 release date in Changes file

2.0.1 (Solarium)    Sun Mar 28 22:26:47 2010 +0200
       * tools/build-perl-tree.sh: clean up
       * Only use thread if Perl has got thread support, thank you
         Lei Andy Shi for the bug report (LP: #545477)
       * -D/-d avoid unless loop if --local is used too
       * RPC: correctly initialize $logger in new()
       * Add a warning for the Storage.pm breakage with pre 2.0 tasks
       * SNMP.pm: fixes (David DURIEUX)

2.0 (Zygotene Bouquet)   Tue, 23 Mar 2010 18:53:36 +0100
       * OcsDeploy: avoid a warning when the server don't send DOWNLOAD
         option
       * Drop the Net::Walk dependency
       * README, add File::Copy::Recursive in the list of dependency
       * OcsDeploy: use 'df -Pm' to get a consistent output with GNU tools
       * Task exec: Log the errcode return by the system()
       * Debug: do not drop the FusionInventory-Agent.dump to help debbuging
       * VERSION is not defined in $FusionInventory::Agent::VERSION
       * README: Clean up
       * Storage: Use only hashref to pass arguments
       * SNMPQuery: translate in english some comments
       * FusionInventory::Agent::Task::{OcsDeploy,NetDiscovery,SNMPQuery} are now
         maintained in new sub-projects
         - drop their dependencies in Makefile.PL
       * backport a fix from ocsinventory in fusioninventory-agent-config to fix a typo
         thanks Guillaume PROTET and Jean-Sebastien NORMAND
         ocsinventor-agent → ocsinventory-agent
       * Don't try to parse empty response from server
       * fusioninventory-agent-config: RPM/DEB mode turn off by default
       * Check if the module is installed before the execution
       * fusioninventory-agent-config: add a minimalist POD doc
       * FusionInventory::Agent::RPC add POD documentation
       * Network.pm: Load LWP::UserAgent and HTTP::Status in an eval to get these
         dependencies loaded only when needed
       * Makefile.PL add Net::CUPS is recommended
       * Linux, retrieve the PCI Class

2.0beta4 Thu, 04 Mar 2010 12:19:47 +0100
       * Drop the dependency on Net::SSLGlue::LWP because its own dependencies
         are not avalaible on RHEL5.x, thank you Remi Collet for pointing
         this issue.
       * Makefile.PL: suggest IO::Socket::SSL for SSL
       * Drop the Dependency on LWP::Simple
       * RPC: Do not die if client send random data
       * HP-UX: Use can_run to know if machinfo if avalaible  (François MERMET)
       * HP-UX: code clean up  (François MERMET)
       * Net::IP is now required.
       * OcsDeploy: Fix 2 malformed regex, thank you Mario Gzuk
       * OcsDeploy: avoid a warning if $rc in unset on Perl 5.8
       * OcsDeploy: Archive::Extract is just recommended now
       * Network: load HTTP::Status
       * standalone.sh dropped, was deprecated with the 2.0 changes
       * Do not ignore --server if --local is present
       * Inventory: No need to generate in local mode
       * Inventory: create one last_state file per server
       * Inventory: save last_state if server send a response
       * Storage: use umask 077 for stored files
       * Target and Logger: fix the lock, use a global var now
       * Inventory: Set the VERSIONCLIENT XML key
       * HPUX: Software, fix the package name
       * MacOSX, move the MacOSX packing files from the main branch to
         lp:fusioninventory-agent/macosx
       * SNMPQUERY : Update Dico to known new devices (David DURIEUX)
       * SNMPQUERY : Corrections of ports, mac address and other things (David DURIEUX)
       * NETDISCOVERY : Correction of NMAP discovery (David DURIEUX)
       * NETDISCOVERY : Correction of many bugs (empty devices, data send to server...) (David DURIEUX)
       * rename FusionInventory::Agent::Task::NetDiscovery::dico in FusionInventory::Agent::Task::NetDiscovery::Dico;
       * WAKEONLAN : Begin to rewrite good WOL, so send magic packet directly on OSI2 of network card (ONLY FOR LINUX UNDER ROOT) (David DURIEUX)

2.0beta3 Mon, 22 Feb 2010 00:51:36 +0100
       * README: clean up
       * Do not use IPC::Run, thanks Mario Gzuk
       * Fix --local
       * fix: Invalid type 'W' in pack in RPC.pm, thanks Mario Gzuk
       * HP-UX: fix the module. They'd been broken during the merge
       * Turns Off FusionInventory::Agent::Storage
       * Correctly checks if $basevardir exist (-d instead of -f)
       * --no-ssl-check, show warning just one time
       * Libvirt.pm: ignore stderr
       * HP-UX: Fix CPU/serial detection on HP-UX 11.31 (Marty RIEDLING)
       * POD documentation for FusionInventory::Agent::Network
       * POD documentation clean in FusionInventory::Agent::XML::Query::Inventory
       * POD documentation for FusionInventory::Agent::XML::Query::SimpleMessage
       * Linux: Handle channel bonding interfaces (Stéphane URBANOVSKI) 
       * XML: clean up addNetwork (Stéphane URBANOVSKI) 
       * CPU: Add CORE/THREAD 
       * Inventory: use the standard Inventory object
       * Inventory: correctly save OcsDeploy package ID
       * NetDiscover/SNMP: Various changes (David DURIEUX)

2.0beta2 Wed, 17 Feb 2010 23:21:59 +0100
       * Update dico for detected devices in NETDISCOVERY module
         (David DURIEUX)
       * Changes file clean up

2.0beta1 Wed, 17 Feb 2010 22:08:00 +0100
       * Use Sys::Hostname instead of uname for better portability
       * add --daemon-no-fork
       * post-install.pl: Don't ask the user if Download.pm should be
         enabled
       * Drop the linux_agent modules compatibility layer
       * Rename module hook functions:
          check()    → isInventoryEnabled()
          run()      → doInventory()
          longRun()  → postInventory()
       * Add isPostInventoryEnabled() function
       * Drop AccountConfig. replaced by Storage
       * Move Ocsinventory::Agent::XML::{Inventory,Prolog,SimpleMessage} in
         Ocsinventory::Agent::XML::Query
       * WakeOnLan support (David DURIEUX)
       * Ocsinventory renamed to FusionInventory
       * OcsDeply jull rewrite
       *  P2P mode in daemon mode (-d or -D)
       * add --rpc-ip
       * SNMP support (David DURIEUX)
       * Network discovery (David DURIEUX)
       * WakeOnLan (David DURIEUX)
       * postinst.pl is now and is installed in the $PATH
       * Solaris: use regex to identify CPU class (Jerome LEBAS)
       * Solaris/Network: support Zone (Jerome LEBAS)
       * HP-UX: initial support, tested on RP3440 (François MERMET)
       * Changed arguments to dpkg-query for compatibility (Scott HANNAHS)
       * MacOSX: Distinguish clearly between "OS Name" and "System Version" by
         parsing output carefully for both variables. Clean up language in
         description. (Scott HANNAHS)
       * Add an in contrib example of script to identify specific software
         (Simon CLARA)
       * Upgrade memconf to V2.13
       * Use parameters to simplify the way dmidecode is called (Dmitry ILYIN)
       * Solaris: Bonding support (Stéphane URBANOVSKI)
       * Remove exec flag on
         lib/Ocsinventory/Agent/Backend/OS/MacOS/Hostname.pm (Remi COLLET)
       * spelling in manpage authentification → authentication
       * MacOSX: Correctly identify the CPU frequency on MacOSX 1.6 French,
         thanks Grek
       * Improve the README about non-interactive installation
       * Bump copyright date from 2009 to 2010
       * Linux/PPC: Frequency is an integer, not a float
       * run dosfslabel on the correct device
       * Nmap: Check ip send by server

1.1.2    Sun, 27 Dec 2009 17:24:43 +0100
       * Avoid problem with dmidecode -V output on RHEL3.9 (Remi COLLET)
       * Fix internal --delaytime handling. That's seconds, not hours!
       * Download.pm: improve a error message

1.1.1    Mon, 21 Dec 2009 22:38:12 +0100
       * NETWORKS/VIRTUALDEV should be 1 or 0
       * FreeBSD: Fix CPU detection (David DURIEUX)
       * Virtualization::Qemu, fix kvm detection
       * Don't run brctl if it's not installed
       * Various wording fixes (Vincent KNECHT)
       * Improve README (Barius DRUBECK)
       * Get serial number from ext4 partition if ext4dev driver is used
       * LP: #494908 Agent fails to retrieve info file when a package is
         activated only with the server name (Pascal DANEK)
       * LP: #495398 Fix RedHat version detection (Stéphane URBANOVSKI)
       * Improve README (Barius DRUBECK)
       * LP: #490774 Fix PowerPC CPU detection on Linux, thanks darkpep for
         the bug report

1.1     Fri, 06 Nov 2009 16:07:08 +0100
       * addMemorie() renamed to addMemories(), this had been broken during
         the addMemories() → addMemory() transition
       * Debug mode: msg "check function failed" changed to "ignored" since
         the fails may be wanted by the check() function
       * CompatibilityLayer: $self->{params} changed to $self->{config},
         this restore the debug mode in Download.pm
       * Continue XML::Inventory functions name clean up. Rename:
        - addSlots() calls to addSlot()
        - addMemories() calls to addMemory()
       * Move ocsinventory-agent POD documentation frol Ocsinventory::Agent
         to the ocsinventory-agent shell script. So now the manpage has the
         correct name
       * Fix RPM output parsing (Remi COLLET)
       * VMWareESX: avoid breakage is VM has spaces in its name
         (Christian Michallek)
       * Try to detect kvm --uuid value
       * Makefile.PL, check for Net::SSLeay
       * Move Ocsinventory::Agent in a .pm and add a wrapper script to load
         in order to by able to process --devlib
       * Parallels.pm: doesn't use sudo anymore and check for
         --scan-homedirs
       * Prune 'Mac OS X' from the version on Mac + typo fixes (Scott HANNAHS)
       * POD doc, add a paragraph about the config file
       * LP: #462529, Fix EDID screen detection, thanks Sergio MERINO
       * Use boolean for networks/virtualdev
       * Generic/Screen: chomp uuencode output
       * Generic/Screen: HSD code for "Hanns.G" (Remi COLLET)
       * postinst.pl, put user $PATH in /etc/cron.d/ocsinventory-agent

1.1_beta1    Fri, 18 Sep 2009 11:54:12 +0200
       * Can use Net::CUPS to find the default printer
       * AIX: Hide procfs in Filesystem
       * OS::Linux::Storages, correctly retrieve the serial (Vladimir ELISSEEV)
       * load $http_proxy env settings and --proxy option is available
       * Add OS::Linux::Distro::NonLSB::ArchLinux (Julien SAFAR)
       * New Backend OS::Generic::Processes 
       * Linux/BSD: detect DNS servers config 
       * Solaris: Better output for $OSVErsion (Vladimir ELISSEEV)
       * Solaris: Sun Fire T1000 patches for memory (Vladimir ELISSEEV)
       * Solaris: memory SPARC Enterprise T5220 (Vladimir ELISSEEV)
       * Solaris: CPU SPARC Enterprise T5220 (Vladimir ELISSEEV)
       * Solaris: CPU SPARC Enterprise T5220 (Vladimir ELISSEEV)
       * Linux: split the /proc/cpuinfo parsing depending on the arch
       * Linux: drop Linux::Controllers which is duplicated with
         Generic::Lspci::Controllers (Vladimir ELISSEEV)
       * AIX: Various fixes in Memory.pm (Sebastien DAGNICOURT)
       * AIX: Storages.pm, Virtual disks support and fixes (Sebastien DAGNICOURT)
       * Backend.pm: Bump the default timeout from 30 to 180 secondes
       * Agent/XML/Inventory: Fix when version == 0, bug found by neisen
       * AIX: device type adjustment (Sebastien DAGNICOURT)
       * Solaris: Sun-Fire-V440 support (Sebastien DAGNICOURT)
       * Add a missing space is the name banner in --debug mode
       * Agent/XML/Inventory.pm: Add FROM and INSTALLDATE fields in software
         list and LASTLOGGEDUSER DATELASTLOGGEDUSER
         in HARDWARE (Nicolas EISEN)
       * Initialize etcdir key even if there is no config file
       * CompatibilityLayer: correctly set $debug
       * CompatibilityLayer: better log messages
       * getOptionInfoByName return an array ref now
       * rename getOptionInfoByName to getOptionsInfoByName
       * --debug print the XML on STDERR
       * Rename the params key to config to avoid ambiguity
         with $params
       * set HARDWARE/DEFAULTGATEWAY (Nicolas EISEN)
       * RPM: collect the install date and the size (Nicolas EISEN)
       * Linux: Collect LASTLOGGEDUSER and DATELASTLOGGEDUSER (Nicolas EISEN)
       * DPKG: collect the Installed-Size (Nicolas EISEN)
       * Linux: Collect the ext{2,3,4} and xfs serial number
       * Linux: Collect the ext{2,3,4} creation date
       * Add a warning when no certificat is found
       * Turns off alarm once it's backend run is finish
       * Fix the IPMI module detection
       * Linux: Store the PCISLOT and the driver name
       * NETWORKDS, only store Networks with an address
       * Linux: detect virtual network device
       * Linux: Store CONTROLLERS/DRIVER and CONTROLLERS/PCISLOT
       * Linux: Collects xfs, ext{2,3,4} and vfat label
       * runs the backend module from main() it's possible to
         reuse the Backend object.
       * Linux: filter non standard MAC address returned by ifconfig like
         00-00-00-00-00-00-00-00-00-00-00-00-00-00-00-00 mac
       * Linux: Fix the Uptime check()
       * Preliminary libvirt support
       * Partial rewrite of the Download.pm backend
       * Add a warning if the user is no root, thanks Nicolas EISEN and
         Sylvain LUCE
       * SPARC-Enterprise M4000 and M5000 support (Sylvain LUCE)
       * Libvirt: collect VCPU info (Philippe LIBAT)
       * Add Virtualization::Xen module (Philippe LIBAT)
       * Solaris: add a warning if memconf is not in $PATH
       * Switch the XML content from ISO-8859-1 to UTF-8, BTW we force
         LC_ALL=C...
       * Fix the history flood in Download.pm (Pascal DANEK) 
       	 https://sourceforge.net/tracker/index.php?func=detail&aid=2806585&group_id=58373&atid=487492
       * Stores PCIID in CONTROLLERS/PCIID
       * Storage the monitor EDID string in BASE64 and UUENCODE
       * Linux: Storages: reorganize the code base and use lshal
       * Linux: Drives, complete inforamtions with lshal (Nicolas EISEN)
       * Linux: fix the PowerPC CPU detection
         https://sourceforge.net/tracker/?func=detail&atid=487492&aid=2043221&group_id=58373
       * Warns the user during the install process if one of
         the recommended module is not installed
       * Update out copy of memconf, thanks WeatherDave who notified the new
         revision and of course Tom Schmidt who do a great job 
       * MacOSX: Avoid a scalar used has hash ref error, thanks Adadov
       * Save VIDEOS/MEMORY and VIDEOS/RESOLUTION
       * MacOSX: Correctilly detect Up/Down network interfaces
         (David OLIVIER)
       * AddNetwork() doesn't ignore network with no IP address
         (David OLIVIER)
       * add --backend-collect-timeout parameter (Nicolas EISEN)
       * MacOSX: convert the IP mask from hex (David OLIVIER)
       * MacOSX: add a workaround to avoid Mac::SysProfile failure on
         MacOSX 10.5.7 (David OLIVIER)
       * Add Virtualization::VirtualBox module (Nicolas EISEN)
       * Add Virtualization::Qemu module (Nicolas EISEN)
       * Add Virtualization::Vmsystem module (Nicolas EISEN)
       * Better smartctl detection (Nicolas EISEN)
       * optimization and vm users detection Virtualization::VirtualBox (Nicolas EISEN)
       * Add Virtualization::VmwareFusion module (Walid NOUH)
       * Don't use hdparm prior 9.2.2 anymore to avoid crap in kernel log, see
         http://forums.ocsinventory-ng.org/viewtopic.php?pid=20768
       * Correctly detect ipmitool
       * Solaris: i86pc Memory support (Jean-François BOUCHER)
       * Solaris Zone support (Maurizio BERTABONI)
       * Always send tag, even if server already has one
       * Add the byHand software collect method (Sébastien DAGNICOURT)
       * add logging to can_read(), can_load() and can_run()
       * use addUser() instead of setHardware() 
       * Add the runcmd() in the Backend modules

1.0.1    Sun, 22 Mar 2009 20:48:49 +0100
       * Fix a typo in Ocsinventory::Agent::Backend::OS::AIX::Memory 

1.0    Sun, 22 Mar 2009 20:14:26 +0100
       * Hide warning messages when tw_cli or hpacucli are not present on CentOS
       * Avoid unnecessary about missing 'http://' in local mode
       * Ipmi.pm: use can_run do detect ipmitool
       * LSB.pm: properly use can_run
       * Avoid a warning in CompatibilityLayer.pm in local mode
       * Improve the README file
       * Avoid a warning at runtime if rpm is not correctly installed
       * BSD: Detect AMD64 arch (David DURIEUX)
       * HP.pm: force detection even if slot 1 is 0 (Remi COLLET)
       * HP.pm minor clean up + indentation
       * HP.pm send the $model as NAME to avoid NAME == 'unknown' (Remi COLLET)
       * New backend module ServeRaid for IBM ServeRAID card (Remi COLLET)
       * Linux::Storages, fix the hdparm call (Remi COLLET)
       * OS::Generic::Dmidecode::Bios, fix for RHEL2 dmidecode (Remi COLLET)
       * launch backend modules with a 30sec timeout
       * post-inst.pl: use prompt() from ExtUtils::MakeMaker to avoid
         unexpected error with cpan
       * avoid the "No LSB modules are available." warning message
       * Backend: --debug print a warning when arun() function is not found
       * Fix the Debian/Ubuntu detection for non lsb system
       * postinst.pl also drop /etc/cron.d/ocsinventory-client is the user
         want to drop the old linux_agent
       * Backend::OS::Solaris::Memory: use the Logger instead of "print"
       * Solaris: Drop unwanted spaces around OSVERSION and STORAGES/DESCRIPTION
       * Solaris: Avoid warning is the user can't use fstyp 
       * MANIFEST.SKIP: ignore .git/ and .gitignore
       * add a workaround for http://rt.cpan.org/Ticket/Display.html?id=38067 
       * build-perl-tree.sh use cpanp and perl 5.10 now
       * Backend.pm: do a eval around require File::Find
       * Add a workaround to find the backend modules for PAR::Packer
       * Backend.pm: internal change, now do eval 'use $pmodule' instead of require
       * fix serialnum detection in Lsilogic.pm and Adaptec.pm (Edouard GAMIN)
       * Makefile.PL: drop wait(), not used
       * Makefile.PL: fix a syntax error
       * add tools/makedist.sh to document the workaround used to avoid
         http://rt.cpan.org/Public/Bug/Display.html?id=43060
       * Fix --logfile=/somewhere.log, see
         http://forums.ocsinventory-ng.org/viewtopic.php?id=3092
       * tools/build-perl-tree.sh, add a new script
       * Don't print ugly error if next_timefile can't be saved
       * OS::Linux::Domains, improve the way it deals with multiple
         domaine entries (Remi COLLET)
       * AIX: Record the last memory Slot (Wilfried BRUNKEN)
         http://sourceforge.net/tracker/?func=detail&atid=487492&aid=2350694&group_id=58373
       * Bump 0.0.10 to 1.0 because it's the first release to be officially part
         of the OCSInventory distribution

0.0.10beta2    Wed, 24 Sep 2008 23:41:21 +0200
       * README: add a not about the $PATH varible on Solaris.
       * Added extra section support for backends (Pascal DANEK)
       * Fix the way submodules are disabled with $runMeIfTheseChecksFailed
       * Linux: Use lsb_release if presents to detect the OS, this will fix
         the Ubuntu detection
       * Hide a Perl warning if the agent is run by the user want the last_state
         file is missing
       * Add Ipmi backend module (Jean PARPAILLON)
       * Drop the control characters from the inventory XML
         https://sourceforge.net/tracker/index.php?func=detail&aid=2100606&group_id=58373&atid=487492
       * Apply a little change in standalone.sh that may fix the ParserDetails.ini problem,
         thanks tharoun

0.0.10beta1    Thu, 04 Sep 2008 18:16:49 +0200
       * Fix a "ocs server name" => URI side effect (Pascal DANEK)
       * Download::Store: used absolute path to "cp" on STORE action (Pascal DANEK)
       * Download::Store: set -dpR flags to "cp" (Pascal DANEK)
       * Solaris: Replaced hostid in serialnumber by real serialnumber (Nicolas DORFSMAN)
                  (SUNWsneep becomes mandatory on sparc)
       * Solaris: Return only one IP address (trying to guess which one corresponds to hostname) (Nicolas DORFSMAN)
       * Solaris: return disks SERIALNUMBER and FIRMWARE as XML fields (Nicolas DORFSMAN)
       * Redirection and stderr issue on Solaris (Nicolas DORFSMAN)
         - Removed close of stderr fd
         - Modified lspci and screen check() to avoid pollution of stdout/stderr
       * fix the previous changelog entry, the 0.0.9.1 fix had been done by Nicolas DORFSMAN
       * postinst.pl checks for MANIFEST present
       * improve the backend module detection by also scanning the symlinked directory
       * add the --devlib flag to load ./lib only if wanted and remove '.' from the directory to scan
         with File::Find.
       * import the can_run, can_load and can_read functions in the Backend modules
       * the backend module can have no check function, in this case OCS assume it's ok
       * apply a patch by Etienne GUILLAUMONT to fix CPU detection on AIX 4 
       * standalone.sh checks PAR::Packer presence now
       * only inventory installed .deb
       * postinst.pl: accept another vardir if the first one was invalide
         https://sourceforge.net/tracker/?func=detail&atid=487492&aid=1961771&group_id=58373
       * postinst.pl Download.pm correctly actived in modules.conf is the user needs it
       * add MacOSX support thanks to Wes YOUNG (Wes YOUNG)
         - Added tools/darwin/ support scripts/code for OS X enterprise deployment
       * add the follow_skip==2 flag to File::Find in Backend.pm so it doesn't detect the same
         file two time
       * import of backend module for RAID controler on Linux (3ware, Adaptec, HP and Lsilogic)
         (Edouard GAMIN)
       * remove a warning in Debug mod, if a backend module has no run() function
       * don't crash in Daemon mode if the server is unreachable (Wes YOUNG)
       * Net::IP is just (strongly) suggested now
       * fix --basevardir so it really accepts a parameter, thanks Gubluts from the forum who
         pointed out the bug
       * postinst.pl use which to find ocsinventory-agent location
       * Makefile.PL, Perl 5.6 doesn't have Config::config_re, I call it from an eval now
       * Added --delaytime option as commandline / .cfg file adjustable (Wes YOUNG)
       * standalone.sh, don't use grep -v since it's not POSIX
       * doesn't die if Storable.pm is missing like with perl 5.6
       * avoid a warning with gzip -h on AIX if Compress::Zlib is missing
       * README: depends on Perl 5.8
       * README: On solaris the Makefile needs gmake
       * README: Add a note about crontab and PATH
       * Linux: redirect hdparm error to /dev/null
       * postinst.pl yes/no questions have a default value now
       * postinst.pl fix a bug in the import of the old ocsinv.adm
         https://sourceforge.net/tracker/index.php?func=detail&aid=1991668&group_id=58373&atid=487492
       * postinst.pl doesn't create two vardir directories anymore
       * do not print a wrning is --nosoftware is used. Thanks Knarfling and Remi who pointed the issue
         out.
         http://forums.ocsinventory-ng.org/viewtopic.php?pid=12569
       * fix the POD documentation, some mistakes were detected by Perl 5.10's perldoc.
       * the agent doesn't crash anymore if ocsinv.adm or ocsinv.conf is corrupted
       * Makefile.pl: install memconf on Solaris
       * Solaris: apply patches to use memconf for CPU, Drives and Memory (Christoph HALMES)

0.0.9.2 04/18/2008 Bug fix
       * Add /ocsinventory in the server path if the user enter just the hostname
         https://sourceforge.net/tracker/?func=detail&atid=487492&aid=1945865&group_id=58373

0.0.9.1 04/03/2008 Bug fix
       * fix a error in the previous release that was forcing the local mode (Nicolas DORFSMAN)
         https://sourceforge.net/tracker/?func=detail&atid=487492&aid=1945863&group_id=58373

0.0.9 04/01/2008 April Fool release!
       * Added fallback for --lazy if no prolog freq was found and server error (Pascal DANEK)
       * Fixed accountinfos handling bugs (Pascal DANEK)
       * Changed --wait behaviour (--wait=number_of_seconds || "server") (Pascal DANEK)
       * PROLOG_FREQ is handled in prolog phase (Pascal DANEK)
       * the random value for file_nexttime is computed only if prolog_freq has changed since last prolog (Pascal DANEK)
       * import the documentation documentation by adding a description of the
         agent and pointer to the official website
       * --nosoft option renamed to --nosoftware, --nosoft still works but with a warning
       * add --basevardir to be able to use a specific place to store the var file
       * add the --lazy parameter: send an inventory only if the a random delay between 0 and PROLOG_FREQ had been run over. Usefull for package maintainer (Remi COLLET)
       * return 1 to the shell is the agent failed to contact the server
       * postinst.pl asks for the basevardir
       * postinst.pl write the modules.conf 
       * OS::Linux::Network::Networks, correctly reset the ipaddress before every loop so
         now a network can't have the address of the previous one
       * rename the key $params->{conffile} to $params->{accountconfig}
       * fix the way accountinfo information are stored
       * improve (a bit) tools/standalone.sh to avoid error if people launch it
         from the tools directory
       * --server is ignore if --local is in use
       * adjust Backend::OS::Generic::Screen to be able to use monitor-edid with DVI link (Remi COLLET)
       * OS::Linux::Storages, add NEC as a know manufacturer add assume the manifacturer is Seagate if
         the model doesn't match the others and begin with ST (rjhill)
       * fix the CPU detection on Linux Sparc64 and ARM (Linksys NSLU2)
       * improve the Solaris version detection by reading the /etc/release file (Nicolas DORFSMAN)
       * Solaris: fix the MAC addresses when the leading zeros is missing (Jean-Jacques MICHEL)
       * Solaris: Add publisher is possible in the software list (Nicolas DORFSMAN)
       * Solaris: improve the hard drive detection (Nicolas DORFSMAN)
       * postinst.pl can remove the previous linux_agent
       * postinst.pl reuse linux_agent old config file to set the default server and tag
       * return the SERIALNUMBER and the FIRMWARE on Linux with hdparm, the feature is not supported
         yet by the server (egamin)

0.0.8.1 02/20/2008
       * postinst.pl, correctly save the realm, do not override the password 
       * Added "CAPTION" field to memory (Pascal DANEK)
       * Fix a bug with "NUMSLOTS" memory field (Pascal DANEK)
       * improve the parsing of the config file to accept quote and spaces in the value
       * postinst.pl save the configfile with 0600 right since the server
         password maybe be stored in it
       * standalone.sh doesn't scan the inc/ directory anymore
       * remove the BUNDLE packages which seem to break the install process
       * change Solaris::CPU to use psrinfo -v to get the CPUs which works fine on x86
       * fix a path error in Ocsinventory::LoggerBackend::File (Remi COLLET)
       * fix: don't send the inventory if the server doesn't need it (Remi COLLET)

0.0.8 02/05/2008
       * fix the deviceid and old_deviceid handling (Pascal DANEK)
       * fix a debug message in Network.pm (Pascal DANEK)
       * different fixes on Compress.pm (Pascal DANEK)
       * fix an event message name in Option/Download.pm (Pascal DANEK)
       * fix the Compatibility Layer with prolog_read hook (Pascal DANEK)
       * merge PowerPC and PC code to detect the CPU and improve/fix the regex
       * looks for config file in /etc/ocsinventory /usr/local/etc/ocsinventory and
         /etc/ocsinventory-agent
       * add a pod documentation about the different config files and directories
       * Compress::Zlib is required but recommended now. In fact, you need it with
         ocs server prior 1.02

0.0.7.2 01/16/2008
       * fix the post installation script to avoid invalid cron time

0.0.7.1 01/14/2008
       * add setup.sh in the MANIFEST.SKIP to keep it out of the tarball

0.0.7 01/13/2008
       * Ocsinventory::Agent::AccountInfo does not warn accountinfofile if runned in debug mode
         without root privilege
       * fix params->{etcdir} to /etc/ocsinventory, /etc/ocsinventory-agent/modules.conf must be moved
         to /etc/ocsinventory/modules.conf
       * Solaris: Improve the CPU detection (Olivier ROUSSY)
       * AIX: Return the directory with the AIX package name (Olivier ROUSSY)
       * Ocsinventory::Agent::XML::Inventory can now write software inventory
         value of FILESIZE, FOLDER and PUBLISHER
       * processChecksum() and feedInventory() are called by Ocsinventory::Agent::XML::Inventory
         directly now
       * the server responses are not parsed in the main script anymore
       * do not create an inventory if the server doesnn't need it
       * new parameters for the backend modules (run and check functions):
         - prologresp, the Ocsinventory::Agent::XML::Response::Prolog object returned by
	   the prolog
	 - storage: an hashref stored on the harddrive at the end of the execution of the module
       * a backend module without a run function is accepted now 
       * Inventory.pm: add addIpDiscoverEntry() to add host from the same network
       * @runMeIfTheseChecksFailed: new optional setting for Backend module
       * Ipdiscover is now a backend module and nmap can be used instead of ipdiscover
       * --nosoft disable the Ocsinventory::Agent::Backend::OS::Generic::Packaging modules
       * Remove the deprecated modules Ocsinventory::Agent::Option::Ipdiscover and
            Ocsinventory::Agent::Option::Update
       * the check function of the backend accepts the same parameter than the run function
       * Linux::Archs::I386 regex are more robust
       * perldoc documentation for the ocsinventory-agent command
       * minor improvment on the Makefile.PL
       * change the way --server parameter is read. Now we can have a full URL, --remotedir
         is now useless
       * fix: correctly load the last_state
       * improve the Makefile.PL by using inc::Module::Install and adding new check 
       * add a --version parameter and improve the --help
       * come with bundled dependency to simply the build process
       * fix the login/passwd/realm authentification
       * remove Agent/Pid.pm, I've to prepare a better system to keep the pid first
       * try to read the config in /usr/local/etc/ocsinventory/ocsinventory-agent.cfg if the
         standard one is missing

0.0.6.2 07/16/2007 Bug fix release

       * remove a debug "die" in the code

0.0.6.1 06/12/2007 Bug fix release 
       * Fix an undef value in Ocsinventory::Agent::Backend::OS::BSD::Mem
       * AIX: retrieve correctly the MAC address of some FibberChannel card 
       * now standalone.sh will try to find every module before the build to
         avoid unexplicated error

0.0.6  06/07/2007
       * Enable "verbose" is debug is turned on
       * AIX: Ocsinventory::Agent::Backend::OS::AIX::Networks rewrote
       * AIX: Memory.pm, remove the spaces from the end of the DESCRIPTION
       * add standalone.sh, a script designed to prepare a stand-alone binary of the agent
       * AIX: Retrieve all the gateway of every subnet instead of just the default one
       * Config.pm renamed to AccountConfig.pm
       * New flag: --stdout to print the inventory directly on STDOUT
       * If the use want write on the system var directory, the agent create one in
         ~/.ocsinventory/var
       * The agent setting can be preinitialised with /etc/ocsinventory/ocsinventory-agent.cfg or
         ~/ocsinventory/ocsinventory-agent.cfg.
       * remove two debug messages printed during accountinfo rewrite and the
         daemon starting process
       * remove a stupid check in Ocsinventory::Agent::AccountConfig, the
         accountconfig file was not written unless the file was already present
       * add a recMkdir function in ocsinventory-agent to create directory recursivly
       * do not process checksum in local mode 

0.0.5  04/17/2007
       * AIX: use lslpp -c -l to find installed packages
       * AIX: fixes on CPU.pm, Networks.pm and Memory.pm
       * AIX: fetch the serial number with lscfg unless it was found with lsvpd
       * add the .ocs extension to local written files
       * with --local flag: don't not warn if last_state doesn't exit
       * Solaris: retrieve installed package
       * downgrade some message important from info to debug
       * read screen serial number in the EDID (DDC screen)
       * Xorg.pm replaced by Screen.pm
       * Screen.pm all the data are read from EDID now
       * Initial Linux PPC support (tested in Debian Etch).
         thanks Walid Nouh for the hardware
       * Apply patch by Remi Collet to fix an issue with Linux distro detection and Perl 5.6.1
       * Turn of STDERR during the module execution to avoid useless message (e.g: foo: not found)
         use --debug to turn them back
       * If the system side vardir can't be created. The agent try to create one in ~/.ocs-inventory-agent
       * Add a THANKS file

0.0.4 03/20/2007
       * use of gzip when Compress:Zlib is not avalaible. OCS server 1.01 and
         prior are not supported.
       * dmidecode parsing improved
       * lspci stuffs moved to generic
       * Linux: find Wifi connection
       * fix: pass correctly the logger to the modules
       * don't write the last_state is the connexion failed
       * Deals correctly with the accountinfo if it's internaly stored in a
         array ref
       * BSD support by Thierry Lacoste <|MERGE_RESOLUTION|>--- conflicted
+++ resolved
@@ -52,15 +52,12 @@
        * HP RAID disk detection is now in Generic directory and so, can be
          used by Windows and probably HP-UX.
        * Linux: use blkid to get the partition serial number
-<<<<<<< HEAD
-       * Linux: HP Integrated Lights-Out (iLO) (Management Interface of HP ProLiant servers)
-=======
        * Task: Add the Ping.pm module for debugging purpose
        * HTTP::Daemon::get_request is not thread safe and must be called from
          the master thread. The timeout is set at 5 seconds to avoid
          blockage
-
->>>>>>> cf1b6442
+       * Linux: HP Integrated Lights-Out (iLO) (Management Interface of HP ProLiant servers)
+
 
 2.0.6
        * Fix DRIVES/CREATEDATE for ext* filesystem
