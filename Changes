--- conflicted
+++ resolved
@@ -1,14 +1,10 @@
 Revision history for FusionInventory agent
 
-<<<<<<< HEAD
 2.3.0
 General:
 * various UTF8 encoding fixes
 
-2.2.1
-=======
 2.2.1  Thu, 24 May 2012 14:39:50 +0200
->>>>>>> 614b37c8
 General:
 * failure encoding with UTF8 content when using Fusion protocol (#1663)
 * wrong CSS path (#1580)
