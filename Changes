Revision history for FusionInventory::Agent

<<<<<<< HEAD
2.2.0

Major changes:
* support for OCS account info have been dropped: the agent doesn't store
 arbitrary informations locally anymore
* support for OCS network discovery and software deployment features within
  inventory task have been removed, they are dedicated tasks for those purposes
* fusioninventory-agent-config executable has been dropped, in favor of better
  documentation
* better multitasking support:
 - the agent use fork() to run task if needed, instead of running a new process
   from scratch, avoiding the need to use a temporary file to transmit
   parameters, with related security risks
 - the agent only forks to run a tasks when running as a server, making tracing
   and debugging easier
 - the agent only use one thread for the web interface
* better SSL support:
  - IO::Socket::SSL perl module is now required for certificate validation
  - Crypt::SSLeay perl module still allow HTTPS support, but without
    certificate validation, and the connection will be aborted unless
    certificate checking is disabled
  - validation is now performed by SSL library, and honours alternative subject
    names, and other subtilities
* large speed improvement: up to 150% for a local inventory
* large cleanup of values returned from inventory:
  - unknown values are filtered out
  - strings are trimmed for trailing spaces
  - irrelevant values, such as controllers type and manufacturer on AIX and
    HPUX, are filtered out
* options handling:
  - deprecated --nosoft and --nosoftware options have been removed
  - --devlib, --share-dir, --basevardir and --realm options have been
    deprecated, as their values are now computed automatically at installation
  - --daemon-no-fork option has been deprecated, and replaced by --daemon
    --no-fork options
  - --info option has been deprecated, as it had no effect
  - --debug option can be specified multiple times, for additional verbosity
  - --no-inventory, --no-ocsdeploy, --no-snmpquery, --no-netdiscovery options
    have been deprecated in favor of a generic --no-task option
* documentation has been reviewed for consistency in various places where it
  appears (--help output, man page, configuration file)
* installation procedure automatically setup configuration and data directories
  locations in executable, there is no need to manually configure them anymore
* useless Ping task has been dropped
* XML::TreePP perl module is now used instead of XML::Simple, reducing native
  perl modules dependencies
* OcsDeploy task is now deprecated. Please continue to use the 2.1.x agent is
  you need it.

Minor changes:
* Add the HARDWARE/CHASSIS_TYPE information
* Linux: Use /sbin/ip to get the interface IP addresses (#854)
* HPUX: don't report unoccupied memory slots
=======
2.1.12 

SOLARIS
 ✔ Fix some warnings for spurious stat() calls
 ✔ Fix hostname being forced to 'SOLARIS'

2.1.11  Mon, 12 Sep 2011 17:34:38 +0200

WINDOWS
 ✔ Fix the BIOS information collect on Win2003 <= system
       commit:8c2427da5, commit: fe345815
     http://forge.fusioninventory.org/issues/1156
>>>>>>> 5b4a1ef9

2.1.10  Tue, 06 Sep 2011 08:48:27 -0000

 ✔ Model and SSN don't correct
       commit:7bb7b1
     http://forge.fusioninventory.org/issues/1061
   thanks: DuyLong LE

INTERNAL
 ✔ Report Linux distribution version number
       commit:c7e958
     http://forge.fusioninventory.org/issues/1066
   thanks: Guillaume Rousse, Jonathan Clarke
 ✔ incorrect FSF postal address
       commit:190a04
     http://forge.fusioninventory.org/issues/965
   thanks: Remi Collet
 ✔ Incorrect test for LWP version
       commit:ebd880
     http://forge.fusioninventory.org/issues/994
   thanks: Guillaume Rousse

LINUX
 ✔ Use of uninitialized value in pattern match on CPU.pm
       commit:ba5ee3
     http://forge.fusioninventory.org/issues/1068
   thanks: DuyLong LE

SOLARIS
 ✔ Can't get network interface
       commit:c54339
     http://forge.fusioninventory.org/issues/1056
   thanks: DuyLong LE
 ✔ Agent segfault on Opensolaris when trying to send an inventory using https
       commit:fcfb8a
     http://forge.fusioninventory.org/issues/332
   thanks: Walid Nouh

TEST-SUITE
 ✔ FusionInventory::Agent::RPC build fails is no JSON
       commit:914cb5
     http://forge.fusioninventory.org/issues/955
 ✔ New build-deps: Test::Exception, HTTP::Server::Simple::CGI,
   HTTP::Server::Simple::Authen

WINDOWS
 ✔ use BIOS/MMODEL instead of BIOS/SMODEL on Win32 &lt;= 2003
       commit:0b5ce8
     http://forge.fusioninventory.org/issues/1139
 ✔ keyboard with same serial added twice in connected items
       commit:ce7244
     http://forge.fusioninventory.org/issues/788
   thanks: David Durieux, Fabrice Flore-Thebault, jerome slayer

2.1.9  Tue, 14 Jun 2011 19:26:55 -0000

HPUX
 ✔ HARDWARE/MEMORY missing on HPUX PA-RISC 11.11
       commit:262392
     http://forge.fusioninventory.org/issues/737
   thanks: Amir Pakdel, yanick durant
 ✔ machinfo on HP-UX 11.31 ia64 (tukwila chip) reports differently - breaks Fusioninventory CPU reporting
       commit:0a9037
     http://forge.fusioninventory.org/issues/757
   thanks: Earl Flack
 ✔ HP-UX: typo in CPU name
       commit:050ead
     http://forge.fusioninventory.org/issues/760
 ✔ Serial and bios informations are missing on 11.31 
       commit:2e5608
     http://forge.fusioninventory.org/issues/761
   thanks: yanick durant
 ✔ HPUX Superdome CPU not correctly identified 
       commit:0a9037
     http://forge.fusioninventory.org/issues/767
   thanks: yanick durant
 ✔ HPUX: Error in execution of fsdb in Drive.pm
       commit:9d1045
     http://forge.fusioninventory.org/issues/773
   thanks: yanick durant
 ✔ should we use fsdb on HP-UX to get the FS creation date?
       commit:39cd5a commit:ecd475
     http://forge.fusioninventory.org/issues/778
   thanks: Guillaume Rousse, Amir Pakdel

INTERNAL
 ✔ Change message &quot;Force run now&quot;
       commit:03c651
     http://forge.fusioninventory.org/issues/535
   thanks: Walid Nouh
 ✔ RPC: do not regenerate a token if RPC request come from local loopback
       commit:96915c
     http://forge.fusioninventory.org/issues/730
 ✔ regression if --rpc-trust-localhost --scan-homedirs have no argument
       commit:d9a436
     http://forge.fusioninventory.org/issues/741
 ✔ Agent should follow HTTP err 301 redirection
       commit:7f61f3
     http://forge.fusioninventory.org/issues/776
 ✔ on linux, type of computer not reported
       commit:d01560
     http://forge.fusioninventory.org/issues/791
   thanks: Fabrice Flore-Thebault
 ✔ use full name key for LVM inventory
       commit:75bb13
     http://forge.fusioninventory.org/issues/863
 ✔ missing RPC port in the agent log
       commit:504d53
     http://forge.fusioninventory.org/issues/870
 ✔ LWP 6 support
       commit:5953dc
     http://forge.fusioninventory.org/issues/878
 ✔ add Hyper-V virtual machine detection
       commit:9152c7
     http://forge.fusioninventory.org/issues/910
 ✔ set TAG in local mode
       commit:000fcb
     http://forge.fusioninventory.org/issues/946

LINUX
 ✔ rhn inventory
       commit:e13d10
     http://forge.fusioninventory.org/issues/713
   thanks: Remi Collet
 ✔ HP DL servers - Harddisk
       commit:caa030
     http://forge.fusioninventory.org/issues/768
   thanks: Amir Pakdel, Walery Wysotsky
 ✔ Add Linux LVM support
       commit:5f861e commit:0a3aa5 commit:9e6d79
     http://forge.fusioninventory.org/issues/802
   thanks: Sébastien Dagnicourt
 ✔ Vmware desktop virtual machines not detected on Linux
       commit:88b545
     http://forge.fusioninventory.org/issues/808
   thanks: Walid Nouh
 ✔ With newer gentoolkit software query is failing
       commit:a07afd
     http://forge.fusioninventory.org/issues/852
   thanks: Guillaume Rousse, İbrahim Özgür Erişen

MACOSX
 ✔ Software installed on parallel virtual guest listed in physical host inventory
       commit:69ffe5
     http://forge.fusioninventory.org/issues/716
   thanks: Guillaume Rousse
 ✔ Error during Vmware Fusion inventort on Mac OS X
       commit:3eecb1
     http://forge.fusioninventory.org/issues/762
   thanks: Walid Nouh
 ✔ Error running Parallels Desktop on Mac OS X
       commit:4ec184
     http://forge.fusioninventory.org/issues/763
   thanks: Walid Nouh
 ✔ Improve Parallels Desktop support
       commit:823aec
     http://forge.fusioninventory.org/issues/769
   thanks: Walid Nouh
 ✔ Fix MONITORS/VIDEOS detection on MacOSX
       commit:974fd8
     http://forge.fusioninventory.org/issues/936
   thanks: Loic Lhermitte

SOLARIS
 ✔ SolarisZones module ignored in fusioninventory-agent  2.1.8_rc1
       commit:9368ea
     http://forge.fusioninventory.org/issues/787
   thanks: Christian Lete

TEST-SUITE
 ✔ FusionInventory::Agent::RPC build fails is no JSON
       commit:782834
     http://forge.fusioninventory.org/issues/955
   thanks: Remi Collet

WINDOWS
 ✔ The agent still conflicts with Oracle Perl
       commit:a63eba commit:1d18c6 commit:4afe98
     http://forge.fusioninventory.org/issues/889
   thanks: GuruNot
 ✔ GLPI plugin imports duplicate entries with software from Windows Agent 
       commit:4553aa
     http://forge.fusioninventory.org/issues/927
   thanks: David Durieux, Peter Luk

2.1.8  Fri, 25 Mar 2011 16:09:15 +0100
       * Show a larger part of the string returned by the server in case of
         error
       * Win32: Decrease the severity of a winkey read error
       * add FusionInventory::Agent::Tools::Win32::getValueFromRegistry()
         unused for now.
       * Win32: getWmiProperties() depends on Win32::OLE, load it first.
       * Win32/AntiVirus: avoid pointless OLE error
       * Add BNQ screen manufacturer support
         https://bugs.launchpad.net/bugs/736095
       * scan-homedirs and rpc-trust-localhost don't works in command line
         http://forge.fusioninventory.org/issues/636
       * Update the Inventory XML documentation
       * HPUX: use NAME instead of TYPE to set the CPU name (Yanick Durant)
         http://forum.fusioninventory.org/viewtopic.php?id=278
       * Document NETWORKS/{BSSID,SSID}
       * Add VIRTUALMACHINES/COMMENT and OWNER keys
       * VirtualBox: major rewrite of the mostly broken Vbox mod
       * add support for the task called «Deploy»
       * add support for the task called «ESX»

2.1.8_rc1  Sat, 05 Mar 2011 14:56:58 +0100
       * Linux, correctly read the number of core from /proc/cpuinfo
       * MacOSX: KB unit in missing in Mac OS X Drive.pm
         http://forge.fusioninventory.org/issues/521
       * FusionInventory::Agent::Task::Base, correctly preinitialize
         'myData' by loading the expected file.
       * A yum plugin in contrib to trigger FusionInventory after the updates
         (Remi COLLET)
       * SSL certificat check: Accept wild card in the hostname
         http://forge.fusioninventory.org/issues/542
       * Linux/CPU: avoid a warning is $serial is undef, thanks Raúl who
         pointed the issue
       * SSL: try to use the default CA if now --ca-cert-* is avalaible,
         thanks Kevin Cousin who suggested the idea
       * Inventory must be run after the deployment (OcsDeploy)
       * Linux: fix Knoppix version format
       * fix month number in process list start date
       * Avoid failure if the agent can't load the .dump file, see: #542
         thanks Kevin Cousin for the report
       * Decrease the severity of the error message when a optional module
         is missing
       * MacOSX/Drives: do not ignore the / filesystem
       * MacOSX/USB: no empty devices
       * Win32/Software: avoid a warning
       * Networks: improve the error message if deflat fails, thanks Walid Nouh
         for the suggestion
       * HP-UX/CPU: add a test-suite
       * HP-UX/CPU: identify the CPU on HP RX4640, (Yanick Durant)
       * HP-UX/Memory: hack to preinitialize the memory map (Yanick Durant)
       * t/README.t: only run the test if TEST_AUTHOR=1
       * Makefile.PL: add XML::TreePP in test_requires
       * RPM: feed the PUBLISHER field (Stéphane Urbanovski)
       * MacoSX/Software: Avoid breakage if .app's plist file is corrupted
       * Solaris: SUNWCzone is optionnal, use zonename instead (Raphaël SurcouF)
       * Inventory: look for backend module in @INC+$archname.'/auto' too, thanks
         to Philip Grodzki who helped to point out the issue.
       * Inventory: improve POD documentation
       * Inventory: Display a debug message if the STORAGES/INTERFACE is invalid
       * backport from master FusionInventory::Agent::Tools::getCanonicalManufacturer()
       * Linux/CPU rename AuthenticAMD to AMD
       * injector: --help show usage menu
       * injector: minor clean up in the --help menu
       * Add 2011 in the copyright years
       * Win32: set HARDWARE/DESCRIPTION
       * Tools: move the code used to find .pm in @INC in getFusionInventoryLibdir()
       * Linux/Network: set the IPv6 network address (Ludovic Hutin)
       * HP-UX/CPU: improve the machinfo parsing, thanks Amir Pakdel for
         the machinfo output on HP-UX 11.23
       * AIX: collect EMC/Clariion LUN storage (Sébastien Dagnicourt)
       * Win32: fix NETWORKS/VIRTUALDEV on OS prior Vista (David DURIEUX)
       * Internal: add and use getFusionInventoryLibdir(), getFusionInventoryTaskList()
       * Linux/Storage: collect WWN from SAS / SATA disk using hdparm
       * Win32/Networks: avoid duplicated IP in HARDWARE/IPADDR, thanks Fernando Lagrange
         for the bug report
         http://forge.fusioninventory.org/users/603
       * Gentoo: fix the regex to collect packages,
         https://bugs.launchpad.net/ocsinventory-contact/+bug/720626
       * Linux: dhcp-leases file now always detected, mostly on Redhat hosts (Bernhard Denner)
         https://bugs.launchpad.net/ocsinventory-unix-agent/+bug/720628
       * Win32: retrieve Antivirus information from //./root/SecurityCenter2 on Win7
         http://forge.fusioninventory.org/issues/583
       * Add VIRTUALMACHINES/MAC key
       * Win32: software, do not ignore software with very few information
       * Win32: better detection of product key on 64bit system, thanks Ionut Bujor for
         the feedbacks http://forge.fusioninventory.org/issues/582
       * Drop the Ping task. Was not used.

2.1.7  Sun, 12 Dec 2010 20:05:16 +01000
       * RPC: Better message if access is denied
       * add --no-p2p parameter
         http://forge.fusioninventory.org/issues/507
       * initialize $config->{'rpc-trust-localhost'} to avoid a warning
         with --help
       * injector: fix the --help, there is no default server
       * fusioninventory-agent, do not load lib with use to be able to change the @INC first.
         this is needed for AIX 6.1 prebuilt.
       * AIX/CPU: use addCPU() and collect the CORE/THREAD
       * AIX/hardware: fix a typo sysplanar0 instead of sysplana00
       * AIX/storage: reinitialise temp var correctly
       * AIX/storage: store the harddrive serial number
       * AIX/storage: use addStroage
       * AIX/user: use addUser()
       * Big Oops, CPUID != CPU serial number, see:
         http://en.wikipedia.org/wiki/CPUID
         Revert commit a1c4c665, which is broken because of that:
         Win32: try to identify dual core CPU even if Windows thinks it two physical CPU
       * Linux/resolution: fix the parsing for Nouveau, than Remi Collet
       * Linux: improve the Harddrive detection if lshal is not avalaible,
         thanks Bernhard DENNER for the initial patch
         https://bugs.launchpad.net/bugs/682689
       * No warning if ddcprobe is not avalaible

2.1.7_beta1  Fri, 19 Nov 2010 14:15:08 +0100
       * replace Cwd::abs_path with File::Spec->rel2abs
         abs_path fails if the directory doesn't exist yet. This was breaking
         --basevardir on UNIX system.
         The problem was fixed on Win32 with the 2.1.5 release. See commit
          6f376013c8584145a8f824632f1292b3212bd3ca
          a1f32c62145c46fa176165bba1695420505290b7
       * Fix regression: Do not empty log file if logfile-maxsize is undef
         or 0, thanks Remi Collet
         http://forge.fusioninventory.org/issues/414
       * Linux/PPC: Fix various warnings in CPU.pm
       * Linux/PPC: ignore some wrong warning
       * Linux: CPUS/TYPE renamed to CPUS/NAME
       * POD: add doc for BIOS/{S,B}MANUFACTURER
       * POD: fix a syntax error in fusioninventory-agent
       * use the default basevardir.
       * POD: clarify, we ignore virtual filesystem like /proc in <DRIVES />
       * Solaris: move showrev output example in ressources/solaris
       * Solaris: ignore Zone on Solaris < 5.10
       * Solaris: collect the UUID on x86
         http://forge.fusioninventory.org/issues/428
       * OpenSolaris: collect firmware information even if showrev is not installed
       * OpenSolaris: support GNU df to collect partition
       * Solaris: identify zfs filesystem and collect serial number (UUID)
       * Solaris/Drives.pm code clean up
       * Solaris/Storages.pm Don't set revision to 'Serial' if revision is empty
       * MacOSX: No serial & uudi gathered on Mac OS X 10.5 running VirtualBox
         fail back on ioreg when system_profiler do not give the wanted information
         http://forge.fusioninventory.org/issues/431
       * import a dmidecode output on OpenBSD 4.5
       * BSD/Storage: Avoid warning if model is unknown
       * BSD/CPU: failback on CPU Family if Version is empty in dmidecode, closes: #439
         http://forge.fusioninventory.org/issues/439
       * Linux, distro detection: ensure /etc/issue is parsed last if lsb_release is
         missing. This way /etc/debian_version is used on Debian 
       * Linux: correctly parse /etc/resolv.conf to identify the domain
       * Linux: don't save 2 time the same domain
       * Linux/ARM: collect the Hardware information from /proc/cpuinfo 
       * BSD: use sysctl -n hw.model to get the CPU name and frequency
       * MacOSX: Mem.pm, convert hex string to ASCII when needed, thanks Sylvain la Gravière
         for the bug report
         http://forge.fusioninventory.org/issues/440
       * Screen.pm: Add support for 3 new manufacturer. Backport Adam Buchbinder changes on
         1.1.x branch
       * Linux/ARM: collect the Hardware information from /proc/cpuinfo
       * Windows: Disable dmidecode.exe on Win2003
         http://forge.fusioninventory.org/issues/379
       * MacOSX/Drives: don't ignore autofs filesystem, thanks François Legastelois
         for the bug report
         http://forge.fusioninventory.org/issues/446
       * BSD: use mount to identify the filesystem type, this shoud fix bug #450
         http://forge.fusioninventory.org/issues/450
       * Win32: try to identify dual core CPU even if Windows thinks it two physical CPU
       * Win32: no need to change %PATH% anymore
         http://forge.fusioninventory.org/issues/151
       * fusioninventory-agent-config, better question for server address 
       * BIOS: clean up
          - do not mix motherboard and system information anymore
          - do not use CPU information do create fake serial anymore
          - retrieve the SKU number
       * MacOSX: use ioreg to get the machine serial number
         http://forge.fusioninventory.org/issues/442
       * Logger: ensure the logger is load just one time
       * add fusioninventory-injector in the distribution
       * Linux: fix: Agent don't give video ram size and video resolution,
         Eric FREYENS for the fix suggestion.
	 We now use ddcprobe or Xorg to get the resolution of the main screen.
	 This fix will be improved in the futur and should be seen as experimental
	 http://forge.fusioninventory.org/issues/316
       * Win32: ignore garbage character in the XML, and filter SOFTWARES/VERSION
         to deal with some very strange case, thanks Mario GZUK for the bug report
         and RDP access
         http://forge.fusioninventory.org/issues/415
       * MacOSX: ignore a warning in Drives.pm
         http://forge.fusioninventory.org/issues/441
       * MacOSX: retrieve partition UUID on MacOSX 10.4
       * Linux, use ddcprobe and Xorg log file to detect the X resolution, turn
         off the generic Screen.pm module
       * Solaris/Networks: no ugly hack to detect the Perl bin path to launch kstat
         http://forge.fusioninventory.org/issues/497
       * Solaris/Networks: no useless grep call
       * HTML: add the deviceid in the HTML file
       * Linux/CPU: workaround if cpuinfo has broken "physical id"
         http://forge.fusioninventory.org/issues/505
       * BSD: add support for DragonFlyBSD! :D
       * VirtualBox: Don't use process list (ps) to find running process
       * MacOSX/VirtualBox: looks for user dir in /Users on MacOSX
       * Linux/Storage: ignore fdisk -l error message
         http://forge.fusioninventory.org/issues/503
       * Linux/Storage: avoid error message with fdisk -s on invalid devices
       * RPC: Allow access to / from everywhere

2.1.6    Tue, 05 Oct 2010 21:03:39 +0200
       * Ensure the RPC serivce URL printed in the log message targets
         http://127.0.0.1::62354 with the default settings
       * Restore the Storage even if the target is not a server.
         Enable --tag and keep the DeviceID
       * fix 2.1.5 regression, correctly initialise $basevardir default value
       * POD, explain the registry is used on Windows, thanks Stéphane URBANOVSKI
       * Add support for MontaVista Linux, thanks Luka KODRIC
       * BSD: Fix a syntax error in Domain
       * BSD: Some adjustement for Debian GNU/kFreeBSD
       * BSD: avoid warning if the lease file can't be parsed
       * BSD: Drives.pm hide, df messages on STDERR
       * BSD: convert the IP mask from hex to dec
       * Win32: workaround to add timeout for HTTPS on Windows
       * OpenBSD: Do not fails if dmesg is in /sbin/dmesg instead of /bin/dmesg
       * AIX: ignore /proc filesystem like on Linux
         http://forge.fusioninventory.org/issues/397
       * Logger: avoid breakage if log file is > 5MB, thanks Benoit Machiavello
         http://forge.fusioninventory.org/issues/406
       * AIX: Error running AIX::Mem module on AIX 6.1, thanks Luka KODRIC
         http://forge.fusioninventory.org/issues/399
       * AIX: Erroor in harddrive module on AIX 6.1, thanks Luka KODRIC
         http://forge.fusioninventory.org/issues/398

2.1.5    Wed, 15 Sep 2010 11:08:56 +0200
       * Win32: Do not fail if the log file doesn't exist yet, thanks Igor
       * Win32: Correclty launch the sub Perl process, thanks Igor
       * Fix: Some NETWORKS/VIRTUALDEV were set to yes instead of 1
         http://forge.fusioninventory.org/issues/352

2.1.4    Wed, 15 Sep 2010 00:26:03 +0200
       * Save the realm if we found it by ourself. With this changes
         we avoid useless request with the wrong realm from sub module
       * Add Win32::OLE and Win32::TieRegistry dependency on Win32
       * MacOSX: fix the memory size inventory, thanks Eric Freyens for the
         bug report
       * Do not use dmidecode if it fails to give valuable information,
         use WMI instead on Win32
       * ensure basevardir and share-dir are canonical pathname
       * POD doc, add this sentence:
         "The command line parameters overwrite the configuration file."
       * Fix several issues in agent.cfg file (Walid NOUH)
       * Corrected a lot of english sentences (Benoit MORTIER)
       * Win32, avoid warning if the CPU has no name
         http://forge.fusioninventory.org/issues/349
       * if envvar REALLIB is defined, we use it to overright @INC, this in order
         to relocate the perl tree easily
       * Pass @INC content to the subprocess
       * Vmsystem, ignore some normal warning (missing /proc on some OSes)
         http://forge.fusioninventory.org/issues/326
       * fix Solaris Zone detection and add a test and some Solaris release file
         http://forge.fusioninventory.org/issues/323

2.1.3    Wed, 01 Sep 2010 21:31:25 +0200
       * Linux: Avoid error on system with no /proc/bus/input/devices
       * agent.cfg, add more server= parameter example
       * --server remove spaces at the begin and end of the server parameter
       * Networks.pm: fix is_success, load use HTTP::Status;
       * fix t/xml-query-inventory.t to not fail on non i486-linux-gnu-thread-multi
         arch
       * fix t/app.t on Windows

2.1.2    Mon, 23 Aug 2010 17:24:47 +0200
       * set a default SNMP version to really avoid warnings
       * Add ./t/README.t to check is README{,.html} files are present
       * Really set a default SNMP version, and bails out if an invalid version
         is used
       * Fix compatibility with snmpquery and netdiscovery plugins
       * Fix some warnings in Screen.pm
       * Ensure Xen PVH host identification
       * Linux: fix DNS domain detection
       * t/modules.t: do not fail on Syslog on Windows

2.1.1    Wed, 18 Aug 2010 21:04:30 +0200
       * Turn daemon mode off in the base configuration file
       * Fix some POD warnings
       * POD: document the common server URL for OCS and FusInv for GLPI
       * Add resources/hal/rh4-kvm and test it with t/drives.t
         adjustment needed
       * RH4, avoid false STORAGES (partition instead of disk)
       * Proc::Daemon close all the file descriptors including the file logger.
         We reopen it if needed
       * Print rpc-trust-localhost value in --help
       * RPC, cosmetic adjustement in debug message format
         http://forge.fusioninventory.org/issues/290
       * Linux/Storage: avoid breakaging if there is no disk in HAL
       * FusionInventory::Agent::SNMP clean up to avoid warning at run time
         (Guillaume Rousse)
       * Linux: parseLshal(): do not return empty hash ref anymore, thanks
         Guillaume Garson
       * Fix bypassing of virtualised system detection
       * Fix error message for non-present zoneadmin command
       * Do not call getCapacity() in parseUdev(), thanks Michał Panasiewicz

2.1      Sun, 15 Aug 2010 19:32:43 +0200
       * cleanup Makefile.PL
       * enhance documentation with optional and mandatory dependencies
       * drop README file lost in the middle of perl modules
       * Fix some warnings on Windows
       * agent.cfg, fix a syntax error
       * turns most call to carp() and die() into logger usage
       * Linux: storage, hdparm gives more reliable serial number
       * XML, storage, rename STORAGES/SERIAL to STORAGES/SERIALNUMBER, thanks
         azman
       * Win32: uses WMI to collect Environment vars to get correct UTF-8 data
       * Win32: ensure the hostname is in UTF-8
       * Win32: fix: load Win32::OLE in UTF-8
       * Win32: get the hostname from WMI in unicode
       * Win32: use the standard codepage to access the registry
       * Big thank you to Denis Linvinus who gave RDP access to a Russian
         Windows
       * Win32: don't put BIOS ROM in STORAGES, thanks EmpereurZorg
       * Win32: add Modem.pm
       * Fix: Virtuozzo containers memory unit (Jan JUNGMANN)
       * Win32: Ignore network it the network interface has no PNPDeviceID
         http://comments.gmane.org/gmane.comp.monitoring.fusion-inventory.devel/34 
       * HP-UX: fix --no-software support
       * Win32: retrieve the Windows key on Windows 64 bit,
         http://forge.fusioninventory.org/issues/267
       * Win32: Push the default monitor in <MONITORS />
         http://forge.fusioninventory.org/issues/252
         http://forge.fusioninventory.org/issues/269
       * Win32: Use the GUID as software name is NAME is empty
       * Solaris: Various fixes (CPU, memory, storage)
       * Fix HTTP auth on non HTTPS server, _BIG_ thinks to Mario Gzuk and
         Michael Kolowicz
       * Linux: Avoid a warning if /sys/class/net/%INTERFACE%/device/uevent doesn't
         exist
       * Basic HTTP Auth: if the realm parameter is missing, the agent reuse the one
         from the server
       * Initialize PROLOG_FREQ to 1h for every target
       * Don't fail is RPC module can't be loaded. threads and HTTP::Daemon are optional
         and it may be normal.
       * web interface: do not open a new windows when an inventory is forced

2.1_rc3  Sun, 25 Jul 2010 21:26:40 +0200
       * MacOSX: fix if diskutils gives size in GB/MB instead of GiB/MiB
       * MacOSX: ignore printer if name start with:
         The printers list is empty. To add printers (fixes: #169)
       * MacOSX, BSD, Linux: unify domain name computation to use host name
         as primary information source, and avoid using windows-specific
         'workgroup' as default value
       * Add resources/cpuinfo/linux-686-samsung-nc10-1
       * Fix, restore ability to specify server as an host name rather
         than a full URL
       * Fix, restore --noinventory support, print a warning saying
         --no-inventory should be used instead
       * Fix: Linux, PC: detect CPU configuration of machine with one
         CPU with one core and 2 threads (Samsung NC10)
       * Fix: Linux, PC: support /proc/cpuinfo with no "physical id:"
         thanks Sébastien Prud'homme
       * Fix: Linux, PC: get the number of core from dmidecode if
         avaible
       * Win32 and Linux, PC: get the CPU frequency from the CPU name, if
         possible. That's the most reliable way to get the
         information since 'Max Speed' in dmidecode is most of the
         time on crack and /proc/cpuinfo is not reliable because of
         the frequency scaling
       * Linux, PC: the cpu detection can work if only dmidecode is
         here
       * remove --perl-bin-dir-in-path, turns it on only in the Windows
         service
       * test scripts: fix is_deeply() argument order
       * RPC: print "now" as next contact date instead of 1/1970
       * Inventory, correctly store user list
       * Fix the noDuplicated to avoid duplicated XML sections in inventory
       * Import the new FusionInventory logo
       * Fix, HP-UX errors when listing drives
         http://forge.fusioninventory.org/issues/188 (Amir PAKDEL)
       * Win32, network: Filter interfaces with no IP, IPv6 and MAC
       * Win32, printer: restore the DRIVER field
       * Win32, drive: restore the SIZE field
       * Win32, get the memories from WMI only if dmidecode is missing
       * Dmidecode, drop the unit from the memory speed like the Win32 OCS
         agent do
       * Win32, set the BIOS/TYPE field
       * Win32, storage: clean up. Reduce the number of hdparm call.
       * Win32, set USBDEVICES/NAME
       * RPC: rewrite the thread management to reduce the memory consumption
         on Windows
       * Win32: Users, we need to use Get() to retrieve Win32::OLE::Variant
         object content
       * Add more test scripts: xml-query-inventory.t,
         xml-query-simplemessage.t, t/xml-response.t
       * Fix a typo scanhomedirs → scan-homedirs
       * HP-UX: add HP-UX VM support (Sébastien PRUD'HOMME)
       * Linux, PC: CPU fixes for VMware ESX, thanks Benoit Machiavello
       * Linux: set correctly HARDWARE/WORKGROUP with the domain name,
         thanks Benoit Machiavello
       * HARDWARE/USERID: don't put more than one time in row the same user
       * Makefile.PL: Turns off the post-installation script. The hack is broken.
       * Solaris: imporove CPU, Mem, Slots (Lucas MASSE)
       * Solaris: imporove Bios, Controllers, Domains, Drives, IPv4, Memory,
         Networks, Packages, Storages and Users (Jérome LEBAS)
       * Add comment and default settings in agent.cfg (Walid NOUH)
       * UUID, improve the code to support old dmidecode
       * VirtualBox, improve Virtualbox detection, closes: #230
       * MacOSX: Set the UUID
       * MacOSX: rewrite storage.pm without Mac::SysProfile
       * MacOSX: collecte IPv6 address
       * Win32: set the NT Domain for the WORKGROUP if avalaible like OCS agent
       * MacOSX: Collect Firewire disk

2.1_rc2  Thu, 01 Jul 2010 23:05:10 +0200
       * MANIFEST.SKIP, we need the resources files for the test suite
       * Linux: set back DRIVES/FREE
       * Linux: CONTROLLERS/NAME drop the trailing whitespace
       * addEntry(), do not ignore $noDuplicated parameter
       * remplace --html-dir by --share-dir
       * use pciid to know the pci device name and manufacturer, thanks
         Sébastien Prud'homme
       * load dmidecode from $PATH
       * fix VirtualBox VM detection (David DURIEUX)
       * Makefile.PL, UNIVERSAL::require is a dependency now
       * Document --logger
       * Fix --logger: to not overwrite other loggers if --logfile is on
       * POD, add for PROCESSES inventory
       * tools/ fixes for Solaris shell
       * Add CONTROLLERS/REV
       * Fix: Linux/i386: retrieve the number of CORE correctly
       * Fix: Vmsystem, don't load 'version', we don't use it anymore
       * Fix: Linux/ARM: drop a debug print
       * Fix: Linux Storages, fix fdisk parsing
       * MacOSX: use addCPU to collect cpu information
       * MacOSX: the number of core of the CPU
       * MacOSX: Collect all the net devices and set VIRTUALDEV=1/0
       * MacOSX: collect all the drives (fixes: #119)
       * MacOSX: DRIVES, swap VOLUMN and TYPE fields
       * Makefile.PL, no parameter for install_share, thanks Act from GLPI
         forum (http://www.glpi-project.org/forum/viewtopic.php?pid=107979#p107979)
       * Network.pm: drop the dependency on Net::SSLeay and IO::Socket::SSL,
         we don't need them (!)
         Fix: HTTP proxy with HTTPS
       * Network.pm: drop the dependency on Net::SSLeay and IO::Socket::SSL,
         we don't need them (!)
         Fix: HTTP proxy with HTTPS
       * Makefile.PL, no parameter for install_share, thanks Act from GLPI
         forum (http://www.glpi-project.org/forum/viewtopic.php?pid=107979#p107979)
       * Fix: don't ignore 0 values in the XML
       * MacOSX: don't use Mac::SysProfile to get memory info
       * Linux/i386: Igore empty CPU socket, thanks Sébastien Prud'homme,
         bug: #177
       * MacOSX: USB devices inventory
       * LInux/PC: Fix the core detection on multiCPU system
       * in tools:build-perl-tree.sh  download-perl-dependencies.sh
         merge-fusinv-with-perl-tree.sh and README are now in a new git
         repository 'agent-tools.git'
       * Linux + Lsilogic, avoid a warning if smartctl is installed
       * Linux Storage, parseUdev() use SERIALNUMBER _SHORT if avalaible

2.1_rc1 Sat, 26 Jun 2010 00:49:44 +0200
       * Add Windows support for 2000/XP/2003/Vista/2008/Seven
       * Windows: Add new values for SOFTWARES key
       * Add Windows service
       * disable --color for Windows for now
       * Collect Solaris process informations (Emengao)
       * VirtualMachine: Add Vserver.pm
       * VirtualMachine: Check is the status is correct
       * detect Slackware packages (David DURIEUX)
       * Libvirt.pm switch SUBSYSTEM and VMTYPE values.VMTYPE is "libvirt"
         now
       * Better error handling if it's not possible to create basevardir
       * Inventory: reduce the number of debug messages
       * Add DRIVES/SYSTEMDRIVE to know if it's the system partition
       * Inventory.pm, fix: addStorages is deprecred, not addStorage
       * Inventory.pm, addSection() is now deprecated and a warning is
         printed everytime the function is called
       * Linux/PC/CPU: set CPU name and detect CORE/THREAD
       * Stores environement variables
       * Bios, add ENCLOSURESERIAL BASEBOARDSERIAL and BIOSSERIAL keys
       * Identify USB devices (Windows, Linux)
       * --realm was two time in --help
       * LoggerBackend/Syslog.pm: fix https://bugs.launchpad.net/bugs/571655
         (Guillaume Rousse)
       * LoggerBackend/File.pm: don't reopen file descriptor for every new
         message (Guillaume Rousse)
       * Cups.pm: gets all installed printers and their drivers names
        (Aurelien Bondis)
       * ocsinventory-ng is not more the default server hostname, you've to
         set it yourself in agent.cfg
       * Inputs.pm: adds Inputs support for Linux clients (Aurelien Bondis)
       * Turns off interactive mode of GNU fdisk (Aurelien Bondis)
       * Add a few new PNP monitor IDs (Alex Mauer)
       * Makefile.PL: Define Perl 5.8 as the minimal version.
       * RPC: Add http://hostname:62354/status to get the current status of
         the agent
       * Add --rpc-trust-localhost
       * RPC: serve a basic page to present the agent
       * --html-dir parameter
       * Linux/Domains. Use Sys::Hostname to get the domain
       * Exit if no --server or --target is defined
       * Inventory: If two modules with the same name are found, only load
         the first
       * Linux/Storages: detect floppy and block devices (Amir PAKDEL)
       * Linux/Storages: don't attempt to run df on cdrom devices
         (Guillaume Rousse)
       * Linux/Storages: factorize redudant code for udev devices detection
         (Guillaume Rousse)
       * HP-UX numerous improvement (Amir PAKDEL)
       * Add NETWORKS/SPEED (in MB/s) (Amir PAKDEL)
       * HP-UX/Drives: Swapped "Type" and "File System" (Amir PAKDEL)
       * Inventory: POD doc for NETWORKS part
       * add --no-printer parameter
       * BSD: don't use uname to get the OSName, but $^O aka $SNAME
       * BSD: chomp() the number of CPU
       * HP RAID disk detection is now in Generic directory and so, can be
         used by Windows and probably HP-UX.
       * Linux: use blkid to get the partition serial number
       * Task: Add the Ping.pm module for debugging purpose
       * HTTP::Daemon::get_request is not thread safe and must be called from
         the master thread. The timeout is set at 5 seconds to avoid
         blockage
       * Linux: HP Integrated Lights-Out (iLO) (Management Interface of HP
         ProLiant servers) (Amir PAKDEL)
       * HP-UX: HP Management Processor (MP) (Management Interface of HP
         Integrity servers) (Amir PAKDEL)
       * Add --perl-bin-dir-in-path parameter for the Windows package
       * Collect Batteries information
       * Add --disable-perllib-envvar to be able to ignore PERLLIB and
         PERL5LIB envvar
       * turns off PERL5LIB envvar in win32-service
       * Get CONTROLLERS/PCISUBSYSTEMID
       * Simplify a lot Inventory.pm, add _addEntry() function
       * Do not set CPU Id as MBoard serial number anymore
       * XML: Only set the non empty field to decrease the final file
         size and improve the performance
       * Add a template config file in etc/agent.cfg
       * Add --conf-file=XXX parameter to allow the user to use another
         config file
       * Fix, allow dash in key name in config file
       * Rethink the script in ./tools, see ./tools/README
       * Inventory: use encode('UTF-8', $string) to reencode to UTF-8
         string detected invalide.
       * print help messages on STDERR
       * Linux: factorize redundant modules for non-LSB Linux distribution
         identification (Guillaume Rousse)
       * rewrite lshal and dmidecode parsing code for readability and
         efficiency (Guillaume Rousse)
       * don't test umask() result, it always succeed
       * don't test Sys::Hostname availability, it's a core module
       * RPC: ignore when socket::accept return an undef $socket
       * RPC: display the date of the next inventory planned
       * testing: test modules loading (Guillaume Rousse)
       * testing: test PBP compliance (Guillaume Rousse)
       * testing: test dmidecode and lshal parsing tests (Guillaume Rousse)
       * code cleanup: ensure consistent 4-spaces indentation step everyhwere
        (Guillaume Rousse)
       * code cleanup: use strict and warning pragmas everywhere
        (Guillaume Rousse)
       * code cleanup: use lexical file handles (Guillaume Rousse)
       * code cleanup: use 3-args open statement (Guillaume Rousse)
       * code cleanup: use block-style eval statement (Guillaume Rousse)
       * code cleanup: use english names for magic variables (Guillaume Rousse)
       * code cleanup: use explicit return statement (Guillaume Rousse)
       * code cleanup: ensure all opened file handles are proprely closed
        (Guillaume Rousse)
       * code cleanup: ensure all open failure are signaled to user with a
         meaningful message (Guillaume Rousse)
       * code cleanup: ensure object constructors can handle subclasses
         (Guillaume Rousse)
       * Linux/Storages: Rename addStorages to addStorage finally
       * Add Virtuozzo support (Jan JUNGMANN)
       * merge README file with the fusioninventory-agent POD documentation
       * File::Find is required
       * Add --html parameter
       * Improve --help presentation

2.0.7    Mon, 14 Jun 2010 18:09:27 +0200
       * Avoid a warning if --stdout is used.
       * print help messages on STDERR
       * --wait: no need to wait before the final exit
       * Inventory PROCESSES. Support more different date format and avoid
         warning

2.0.6    Fri, 28 May 2010 15:53:16 +0200
       * Fix DRIVES/CREATEDATE for ext* filesystem
       * Inventory: Always generate a CHECKSUM, OCS is not able to import
         inventory is the key is missing, thanks Eric Feron
       * Ipdiscover: Fix, wrong IP/MAC pair, thanks anto1ne
         https://bugs.launchpad.net/bugs/585753
       * Fix dmidecode version comparaison
         https://bugs.launchpad.net/ocsinventory-unix-agent/+bug/586321
         (Guillaume Rousse)
       * Mismatch between xen dom0 and xen PV host
         https://bugs.launchpad.net/ocsinventory-unix-agent/+bug/586337
         (Guillaume Rousse)

2.0.5    Wed, 12 May 2010 10:50:51 +0200
       * Don't use dmidecode with -t and -s parameter since it's not
         supported on RHEL4
       * Remove wrong code to detect problem with umask. umask(077) will
         returns the previous umask. In daemon mode, the umask is set to
         0 which was seen as an error code
       * Fix a minor typo in Storage.pm
       * daemon mode: don't change current directory to / if --devlib is
         on
       * Add MIME::Base64 as recommended package
       * A Fedora RPC spec file in contrib/fedora (Remi COLLET)
       * RPC: drop the sleep(1) before every new request
       * RPC: avoid threads::running to keep compatiblity with Perl < 5.10
       * SSL: --ca-cert-file correctly detect if the cert is present
       * Don't use ExtUtils::Installed to identify the installed files,
         ExtUtils::Installed looks all the @INC directory for .pack files,
         including '.'. When the agent was launched by a cron task or in
         daemon mode, the current directory is / and so the whole system was
         scanned, thank you Remi COLLET for pointing this issue.
       * BIOS: correctly set SMANUFACTURER and SSN instead of
         SMANUFACTURERSSN

2.0.4    Thu, 06 May 2010 18:43:30 +0200
       * Add debug message on WOL and correction when no mac address comes
         in xml file from server (David DURIEUX)
       * etc/cron.d/fusioninventory-agent, call fusioninventory-agent
         instead of ocsinventory-agent
       * limit the number of RPC connection, and fix the Win32 issue
       * Restore --wait XXX
       * Fix --wait documentation.
       * Avoid an error with --lazy, thanks Remi Collet
       * Bump "Next server contact planned for ..." message severity from
         debug to info

2.0.3     Sun, 11 Apr 2010 00:38:18 +0200
       * Fix a syntax problem in FusionInventory::Agent::Network

2.0.2     Sat Apr 10 23:31:48 2010 +0200
       * fusioninventory-agent-config: Fix a typo, thank you Act
       * --delaytime really read the parameter, thanks Walid NOUH
       * fix --no-socket
       * Fix a typo in fusioninventory-agent-config, logtotate (Girish NAVUDA)
       * Fix: between two server query, really wait during a random period
         still based on server PROLOG_FREQ
       * Do not load Crypt::SSLeay and IO::Socket::SSL at the same
       * POD doc, explain how to use more than one server
       * Fix: between two server query, really wait during a random period
         still based on server PROLOG_FREQ
       * SNMP.pm: Correct bug when oid result is pack and put mac in right format
         (David DURIEUX)
       * Set 2.0.1 release date in Changes file

2.0.1 (Solarium)    Sun Mar 28 22:26:47 2010 +0200
       * tools/build-perl-tree.sh: clean up
       * Only use thread if Perl has got thread support, thank you
         Lei Andy Shi for the bug report (LP: #545477)
       * -D/-d avoid unless loop if --local is used too
       * RPC: correctly initialize $logger in new()
       * Add a warning for the Storage.pm breakage with pre 2.0 tasks
       * SNMP.pm: fixes (David DURIEUX)

2.0 (Zygotene Bouquet)   Tue, 23 Mar 2010 18:53:36 +0100
       * OcsDeploy: avoid a warning when the server don't send DOWNLOAD
         option
       * Drop the Net::Walk dependency
       * README, add File::Copy::Recursive in the list of dependency
       * OcsDeploy: use 'df -Pm' to get a consistent output with GNU tools
       * Task exec: Log the errcode return by the system()
       * Debug: do not drop the FusionInventory-Agent.dump to help debbuging
       * VERSION is not defined in $FusionInventory::Agent::VERSION
       * README: Clean up
       * Storage: Use only hashref to pass arguments
       * SNMPQuery: translate in english some comments
       * FusionInventory::Agent::Task::{OcsDeploy,NetDiscovery,SNMPQuery} are now
         maintained in new sub-projects
         - drop their dependencies in Makefile.PL
       * backport a fix from ocsinventory in fusioninventory-agent-config to fix a typo
         thanks Guillaume PROTET and Jean-Sebastien NORMAND
         ocsinventor-agent → ocsinventory-agent
       * Don't try to parse empty response from server
       * fusioninventory-agent-config: RPM/DEB mode turn off by default
       * Check if the module is installed before the execution
       * fusioninventory-agent-config: add a minimalist POD doc
       * FusionInventory::Agent::RPC add POD documentation
       * Network.pm: Load LWP::UserAgent and HTTP::Status in an eval to get these
         dependencies loaded only when needed
       * Makefile.PL add Net::CUPS is recommended
       * Linux, retrieve the PCI Class

2.0beta4 Thu, 04 Mar 2010 12:19:47 +0100
       * Drop the dependency on Net::SSLGlue::LWP because its own dependencies
         are not avalaible on RHEL5.x, thank you Remi Collet for pointing
         this issue.
       * Makefile.PL: suggest IO::Socket::SSL for SSL
       * Drop the Dependency on LWP::Simple
       * RPC: Do not die if client send random data
       * HP-UX: Use can_run to know if machinfo if avalaible  (François MERMET)
       * HP-UX: code clean up  (François MERMET)
       * Net::IP is now required.
       * OcsDeploy: Fix 2 malformed regex, thank you Mario Gzuk
       * OcsDeploy: avoid a warning if $rc in unset on Perl 5.8
       * OcsDeploy: Archive::Extract is just recommended now
       * Network: load HTTP::Status
       * standalone.sh dropped, was deprecated with the 2.0 changes
       * Do not ignore --server if --local is present
       * Inventory: No need to generate in local mode
       * Inventory: create one last_state file per server
       * Inventory: save last_state if server send a response
       * Storage: use umask 077 for stored files
       * Target and Logger: fix the lock, use a global var now
       * Inventory: Set the VERSIONCLIENT XML key
       * HPUX: Software, fix the package name
       * MacOSX, move the MacOSX packing files from the main branch to
         lp:fusioninventory-agent/macosx
       * SNMPQUERY : Update Dico to known new devices (David DURIEUX)
       * SNMPQUERY : Corrections of ports, mac address and other things (David DURIEUX)
       * NETDISCOVERY : Correction of NMAP discovery (David DURIEUX)
       * NETDISCOVERY : Correction of many bugs (empty devices, data send to server...) (David DURIEUX)
       * rename FusionInventory::Agent::Task::NetDiscovery::dico in FusionInventory::Agent::Task::NetDiscovery::Dico;
       * WAKEONLAN : Begin to rewrite good WOL, so send magic packet directly on OSI2 of network card (ONLY FOR LINUX UNDER ROOT) (David DURIEUX)

2.0beta3 Mon, 22 Feb 2010 00:51:36 +0100
       * README: clean up
       * Do not use IPC::Run, thanks Mario Gzuk
       * Fix --local
       * fix: Invalid type 'W' in pack in RPC.pm, thanks Mario Gzuk
       * HP-UX: fix the module. They'd been broken during the merge
       * Turns Off FusionInventory::Agent::Storage
       * Correctly checks if $basevardir exist (-d instead of -f)
       * --no-ssl-check, show warning just one time
       * Libvirt.pm: ignore stderr
       * HP-UX: Fix CPU/serial detection on HP-UX 11.31 (Marty RIEDLING)
       * POD documentation for FusionInventory::Agent::Network
       * POD documentation clean in FusionInventory::Agent::XML::Query::Inventory
       * POD documentation for FusionInventory::Agent::XML::Query::SimpleMessage
       * Linux: Handle channel bonding interfaces (Stéphane URBANOVSKI) 
       * XML: clean up addNetwork (Stéphane URBANOVSKI) 
       * CPU: Add CORE/THREAD 
       * Inventory: use the standard Inventory object
       * Inventory: correctly save OcsDeploy package ID
       * NetDiscover/SNMP: Various changes (David DURIEUX)

2.0beta2 Wed, 17 Feb 2010 23:21:59 +0100
       * Update dico for detected devices in NETDISCOVERY module
         (David DURIEUX)
       * Changes file clean up

2.0beta1 Wed, 17 Feb 2010 22:08:00 +0100
       * Use Sys::Hostname instead of uname for better portability
       * add --daemon-no-fork
       * post-install.pl: Don't ask the user if Download.pm should be
         enabled
       * Drop the linux_agent modules compatibility layer
       * Rename module hook functions:
          check()    → isInventoryEnabled()
          run()      → doInventory()
          longRun()  → postInventory()
       * Add isPostInventoryEnabled() function
       * Drop AccountConfig. replaced by Storage
       * Move Ocsinventory::Agent::XML::{Inventory,Prolog,SimpleMessage} in
         Ocsinventory::Agent::XML::Query
       * WakeOnLan support (David DURIEUX)
       * Ocsinventory renamed to FusionInventory
       * OcsDeply jull rewrite
       *  P2P mode in daemon mode (-d or -D)
       * add --rpc-ip
       * SNMP support (David DURIEUX)
       * Network discovery (David DURIEUX)
       * WakeOnLan (David DURIEUX)
       * postinst.pl is now and is installed in the $PATH
       * Solaris: use regex to identify CPU class (Jerome LEBAS)
       * Solaris/Network: support Zone (Jerome LEBAS)
       * HP-UX: initial support, tested on RP3440 (François MERMET)
       * Changed arguments to dpkg-query for compatibility (Scott HANNAHS)
       * MacOSX: Distinguish clearly between "OS Name" and "System Version" by
         parsing output carefully for both variables. Clean up language in
         description. (Scott HANNAHS)
       * Add an in contrib example of script to identify specific software
         (Simon CLARA)
       * Upgrade memconf to V2.13
       * Use parameters to simplify the way dmidecode is called (Dmitry ILYIN)
       * Solaris: Bonding support (Stéphane URBANOVSKI)
       * Remove exec flag on
         lib/Ocsinventory/Agent/Backend/OS/MacOS/Hostname.pm (Remi COLLET)
       * spelling in manpage authentification → authentication
       * MacOSX: Correctly identify the CPU frequency on MacOSX 1.6 French,
         thanks Grek
       * Improve the README about non-interactive installation
       * Bump copyright date from 2009 to 2010
       * Linux/PPC: Frequency is an integer, not a float
       * run dosfslabel on the correct device
       * Nmap: Check ip send by server

1.1.2    Sun, 27 Dec 2009 17:24:43 +0100
       * Avoid problem with dmidecode -V output on RHEL3.9 (Remi COLLET)
       * Fix internal --delaytime handling. That's seconds, not hours!
       * Download.pm: improve a error message

1.1.1    Mon, 21 Dec 2009 22:38:12 +0100
       * NETWORKS/VIRTUALDEV should be 1 or 0
       * FreeBSD: Fix CPU detection (David DURIEUX)
       * Virtualization::Qemu, fix kvm detection
       * Don't run brctl if it's not installed
       * Various wording fixes (Vincent KNECHT)
       * Improve README (Barius DRUBECK)
       * Get serial number from ext4 partition if ext4dev driver is used
       * LP: #494908 Agent fails to retrieve info file when a package is
         activated only with the server name (Pascal DANEK)
       * LP: #495398 Fix RedHat version detection (Stéphane URBANOVSKI)
       * Improve README (Barius DRUBECK)
       * LP: #490774 Fix PowerPC CPU detection on Linux, thanks darkpep for
         the bug report

1.1     Fri, 06 Nov 2009 16:07:08 +0100
       * addMemorie() renamed to addMemories(), this had been broken during
         the addMemories() → addMemory() transition
       * Debug mode: msg "check function failed" changed to "ignored" since
         the fails may be wanted by the check() function
       * CompatibilityLayer: $self->{params} changed to $self->{config},
         this restore the debug mode in Download.pm
       * Continue XML::Inventory functions name clean up. Rename:
        - addSlots() calls to addSlot()
        - addMemories() calls to addMemory()
       * Move ocsinventory-agent POD documentation frol Ocsinventory::Agent
         to the ocsinventory-agent shell script. So now the manpage has the
         correct name
       * Fix RPM output parsing (Remi COLLET)
       * VMWareESX: avoid breakage is VM has spaces in its name
         (Christian Michallek)
       * Try to detect kvm --uuid value
       * Makefile.PL, check for Net::SSLeay
       * Move Ocsinventory::Agent in a .pm and add a wrapper script to load
         in order to by able to process --devlib
       * Parallels.pm: doesn't use sudo anymore and check for
         --scan-homedirs
       * Prune 'Mac OS X' from the version on Mac + typo fixes (Scott HANNAHS)
       * POD doc, add a paragraph about the config file
       * LP: #462529, Fix EDID screen detection, thanks Sergio MERINO
       * Use boolean for networks/virtualdev
       * Generic/Screen: chomp uuencode output
       * Generic/Screen: HSD code for "Hanns.G" (Remi COLLET)
       * postinst.pl, put user $PATH in /etc/cron.d/ocsinventory-agent

1.1_beta1    Fri, 18 Sep 2009 11:54:12 +0200
       * Can use Net::CUPS to find the default printer
       * AIX: Hide procfs in Filesystem
       * OS::Linux::Storages, correctly retrieve the serial (Vladimir ELISSEEV)
       * load $http_proxy env settings and --proxy option is available
       * Add OS::Linux::Distro::NonLSB::ArchLinux (Julien SAFAR)
       * New Backend OS::Generic::Processes 
       * Linux/BSD: detect DNS servers config 
       * Solaris: Better output for $OSVErsion (Vladimir ELISSEEV)
       * Solaris: Sun Fire T1000 patches for memory (Vladimir ELISSEEV)
       * Solaris: memory SPARC Enterprise T5220 (Vladimir ELISSEEV)
       * Solaris: CPU SPARC Enterprise T5220 (Vladimir ELISSEEV)
       * Solaris: CPU SPARC Enterprise T5220 (Vladimir ELISSEEV)
       * Linux: split the /proc/cpuinfo parsing depending on the arch
       * Linux: drop Linux::Controllers which is duplicated with
         Generic::Lspci::Controllers (Vladimir ELISSEEV)
       * AIX: Various fixes in Memory.pm (Sebastien DAGNICOURT)
       * AIX: Storages.pm, Virtual disks support and fixes (Sebastien DAGNICOURT)
       * Backend.pm: Bump the default timeout from 30 to 180 secondes
       * Agent/XML/Inventory: Fix when version == 0, bug found by neisen
       * AIX: device type adjustment (Sebastien DAGNICOURT)
       * Solaris: Sun-Fire-V440 support (Sebastien DAGNICOURT)
       * Add a missing space is the name banner in --debug mode
       * Agent/XML/Inventory.pm: Add FROM and INSTALLDATE fields in software
         list and LASTLOGGEDUSER DATELASTLOGGEDUSER
         in HARDWARE (Nicolas EISEN)
       * Initialize etcdir key even if there is no config file
       * CompatibilityLayer: correctly set $debug
       * CompatibilityLayer: better log messages
       * getOptionInfoByName return an array ref now
       * rename getOptionInfoByName to getOptionsInfoByName
       * --debug print the XML on STDERR
       * Rename the params key to config to avoid ambiguity
         with $params
       * set HARDWARE/DEFAULTGATEWAY (Nicolas EISEN)
       * RPM: collect the install date and the size (Nicolas EISEN)
       * Linux: Collect LASTLOGGEDUSER and DATELASTLOGGEDUSER (Nicolas EISEN)
       * DPKG: collect the Installed-Size (Nicolas EISEN)
       * Linux: Collect the ext{2,3,4} and xfs serial number
       * Linux: Collect the ext{2,3,4} creation date
       * Add a warning when no certificat is found
       * Turns off alarm once it's backend run is finish
       * Fix the IPMI module detection
       * Linux: Store the PCISLOT and the driver name
       * NETWORKDS, only store Networks with an address
       * Linux: detect virtual network device
       * Linux: Store CONTROLLERS/DRIVER and CONTROLLERS/PCISLOT
       * Linux: Collects xfs, ext{2,3,4} and vfat label
       * runs the backend module from main() it's possible to
         reuse the Backend object.
       * Linux: filter non standard MAC address returned by ifconfig like
         00-00-00-00-00-00-00-00-00-00-00-00-00-00-00-00 mac
       * Linux: Fix the Uptime check()
       * Preliminary libvirt support
       * Partial rewrite of the Download.pm backend
       * Add a warning if the user is no root, thanks Nicolas EISEN and
         Sylvain LUCE
       * SPARC-Enterprise M4000 and M5000 support (Sylvain LUCE)
       * Libvirt: collect VCPU info (Philippe LIBAT)
       * Add Virtualization::Xen module (Philippe LIBAT)
       * Solaris: add a warning if memconf is not in $PATH
       * Switch the XML content from ISO-8859-1 to UTF-8, BTW we force
         LC_ALL=C...
       * Fix the history flood in Download.pm (Pascal DANEK) 
         https://sourceforge.net/tracker/index.php?func=detail&aid=2806585&group_id=58373&atid=487492
       * Stores PCIID in CONTROLLERS/PCIID
       * Storage the monitor EDID string in BASE64 and UUENCODE
       * Linux: Storages: reorganize the code base and use lshal
       * Linux: Drives, complete inforamtions with lshal (Nicolas EISEN)
       * Linux: fix the PowerPC CPU detection
         https://sourceforge.net/tracker/?func=detail&atid=487492&aid=2043221&group_id=58373
       * Warns the user during the install process if one of
         the recommended module is not installed
       * Update out copy of memconf, thanks WeatherDave who notified the new
         revision and of course Tom Schmidt who do a great job 
       * MacOSX: Avoid a scalar used has hash ref error, thanks Adadov
       * Save VIDEOS/MEMORY and VIDEOS/RESOLUTION
       * MacOSX: Correctilly detect Up/Down network interfaces
         (David OLIVIER)
       * AddNetwork() doesn't ignore network with no IP address
         (David OLIVIER)
       * add --backend-collect-timeout parameter (Nicolas EISEN)
       * MacOSX: convert the IP mask from hex (David OLIVIER)
       * MacOSX: add a workaround to avoid Mac::SysProfile failure on
         MacOSX 10.5.7 (David OLIVIER)
       * Add Virtualization::VirtualBox module (Nicolas EISEN)
       * Add Virtualization::Qemu module (Nicolas EISEN)
       * Add Virtualization::Vmsystem module (Nicolas EISEN)
       * Better smartctl detection (Nicolas EISEN)
       * optimization and vm users detection Virtualization::VirtualBox (Nicolas EISEN)
       * Add Virtualization::VmwareFusion module (Walid NOUH)
       * Don't use hdparm prior 9.2.2 anymore to avoid crap in kernel log, see
         http://forums.ocsinventory-ng.org/viewtopic.php?pid=20768
       * Correctly detect ipmitool
       * Solaris: i86pc Memory support (Jean-François BOUCHER)
       * Solaris Zone support (Maurizio BERTABONI)
       * Always send tag, even if server already has one
       * Add the byHand software collect method (Sébastien DAGNICOURT)
       * add logging to can_read(), can_load() and can_run()
       * use addUser() instead of setHardware() 
       * Add the runcmd() in the Backend modules

1.0.1    Sun, 22 Mar 2009 20:48:49 +0100
       * Fix a typo in Ocsinventory::Agent::Backend::OS::AIX::Memory 

1.0    Sun, 22 Mar 2009 20:14:26 +0100
       * Hide warning messages when tw_cli or hpacucli are not present on CentOS
       * Avoid unnecessary about missing 'http://' in local mode
       * Ipmi.pm: use can_run do detect ipmitool
       * LSB.pm: properly use can_run
       * Avoid a warning in CompatibilityLayer.pm in local mode
       * Improve the README file
       * Avoid a warning at runtime if rpm is not correctly installed
       * BSD: Detect AMD64 arch (David DURIEUX)
       * HP.pm: force detection even if slot 1 is 0 (Remi COLLET)
       * HP.pm minor clean up + indentation
       * HP.pm send the $model as NAME to avoid NAME == 'unknown' (Remi COLLET)
       * New backend module ServeRaid for IBM ServeRAID card (Remi COLLET)
       * Linux::Storages, fix the hdparm call (Remi COLLET)
       * OS::Generic::Dmidecode::Bios, fix for RHEL2 dmidecode (Remi COLLET)
       * launch backend modules with a 30sec timeout
       * post-inst.pl: use prompt() from ExtUtils::MakeMaker to avoid
         unexpected error with cpan
       * avoid the "No LSB modules are available." warning message
       * Backend: --debug print a warning when arun() function is not found
       * Fix the Debian/Ubuntu detection for non lsb system
       * postinst.pl also drop /etc/cron.d/ocsinventory-client is the user
         want to drop the old linux_agent
       * Backend::OS::Solaris::Memory: use the Logger instead of "print"
       * Solaris: Drop unwanted spaces around OSVERSION and STORAGES/DESCRIPTION
       * Solaris: Avoid warning is the user can't use fstyp 
       * MANIFEST.SKIP: ignore .git/ and .gitignore
       * add a workaround for http://rt.cpan.org/Ticket/Display.html?id=38067 
       * build-perl-tree.sh use cpanp and perl 5.10 now
       * Backend.pm: do a eval around require File::Find
       * Add a workaround to find the backend modules for PAR::Packer
       * Backend.pm: internal change, now do eval 'use $pmodule' instead of require
       * fix serialnum detection in Lsilogic.pm and Adaptec.pm (Edouard GAMIN)
       * Makefile.PL: drop wait(), not used
       * Makefile.PL: fix a syntax error
       * add tools/makedist.sh to document the workaround used to avoid
         http://rt.cpan.org/Public/Bug/Display.html?id=43060
       * Fix --logfile=/somewhere.log, see
         http://forums.ocsinventory-ng.org/viewtopic.php?id=3092
       * tools/build-perl-tree.sh, add a new script
       * Don't print ugly error if next_timefile can't be saved
       * OS::Linux::Domains, improve the way it deals with multiple
         domaine entries (Remi COLLET)
       * AIX: Record the last memory Slot (Wilfried BRUNKEN)
         http://sourceforge.net/tracker/?func=detail&atid=487492&aid=2350694&group_id=58373
       * Bump 0.0.10 to 1.0 because it's the first release to be officially part
         of the OCSInventory distribution

0.0.10beta2    Wed, 24 Sep 2008 23:41:21 +0200
       * README: add a not about the $PATH varible on Solaris.
       * Added extra section support for backends (Pascal DANEK)
       * Fix the way submodules are disabled with $runMeIfTheseChecksFailed
       * Linux: Use lsb_release if presents to detect the OS, this will fix
         the Ubuntu detection
       * Hide a Perl warning if the agent is run by the user want the last_state
         file is missing
       * Add Ipmi backend module (Jean PARPAILLON)
       * Drop the control characters from the inventory XML
         https://sourceforge.net/tracker/index.php?func=detail&aid=2100606&group_id=58373&atid=487492
       * Apply a little change in standalone.sh that may fix the ParserDetails.ini problem,
         thanks tharoun

0.0.10beta1    Thu, 04 Sep 2008 18:16:49 +0200
       * Fix a "ocs server name" => URI side effect (Pascal DANEK)
       * Download::Store: used absolute path to "cp" on STORE action (Pascal DANEK)
       * Download::Store: set -dpR flags to "cp" (Pascal DANEK)
       * Solaris: Replaced hostid in serialnumber by real serialnumber (Nicolas DORFSMAN)
                  (SUNWsneep becomes mandatory on sparc)
       * Solaris: Return only one IP address (trying to guess which one corresponds to hostname) (Nicolas DORFSMAN)
       * Solaris: return disks SERIALNUMBER and FIRMWARE as XML fields (Nicolas DORFSMAN)
       * Redirection and stderr issue on Solaris (Nicolas DORFSMAN)
         - Removed close of stderr fd
         - Modified lspci and screen check() to avoid pollution of stdout/stderr
       * fix the previous changelog entry, the 0.0.9.1 fix had been done by Nicolas DORFSMAN
       * postinst.pl checks for MANIFEST present
       * improve the backend module detection by also scanning the symlinked directory
       * add the --devlib flag to load ./lib only if wanted and remove '.' from the directory to scan
         with File::Find.
       * import the can_run, can_load and can_read functions in the Backend modules
       * the backend module can have no check function, in this case OCS assume it's ok
       * apply a patch by Etienne GUILLAUMONT to fix CPU detection on AIX 4 
       * standalone.sh checks PAR::Packer presence now
       * only inventory installed .deb
       * postinst.pl: accept another vardir if the first one was invalide
         https://sourceforge.net/tracker/?func=detail&atid=487492&aid=1961771&group_id=58373
       * postinst.pl Download.pm correctly actived in modules.conf is the user needs it
       * add MacOSX support thanks to Wes YOUNG (Wes YOUNG)
         - Added tools/darwin/ support scripts/code for OS X enterprise deployment
       * add the follow_skip==2 flag to File::Find in Backend.pm so it doesn't detect the same
         file two time
       * import of backend module for RAID controler on Linux (3ware, Adaptec, HP and Lsilogic)
         (Edouard GAMIN)
       * remove a warning in Debug mod, if a backend module has no run() function
       * don't crash in Daemon mode if the server is unreachable (Wes YOUNG)
       * Net::IP is just (strongly) suggested now
       * fix --basevardir so it really accepts a parameter, thanks Gubluts from the forum who
         pointed out the bug
       * postinst.pl use which to find ocsinventory-agent location
       * Makefile.PL, Perl 5.6 doesn't have Config::config_re, I call it from an eval now
       * Added --delaytime option as commandline / .cfg file adjustable (Wes YOUNG)
       * standalone.sh, don't use grep -v since it's not POSIX
       * doesn't die if Storable.pm is missing like with perl 5.6
       * avoid a warning with gzip -h on AIX if Compress::Zlib is missing
       * README: depends on Perl 5.8
       * README: On solaris the Makefile needs gmake
       * README: Add a note about crontab and PATH
       * Linux: redirect hdparm error to /dev/null
       * postinst.pl yes/no questions have a default value now
       * postinst.pl fix a bug in the import of the old ocsinv.adm
         https://sourceforge.net/tracker/index.php?func=detail&aid=1991668&group_id=58373&atid=487492
       * postinst.pl doesn't create two vardir directories anymore
       * do not print a wrning is --nosoftware is used. Thanks Knarfling and Remi who pointed the issue
         out.
         http://forums.ocsinventory-ng.org/viewtopic.php?pid=12569
       * fix the POD documentation, some mistakes were detected by Perl 5.10's perldoc.
       * the agent doesn't crash anymore if ocsinv.adm or ocsinv.conf is corrupted
       * Makefile.pl: install memconf on Solaris
       * Solaris: apply patches to use memconf for CPU, Drives and Memory (Christoph HALMES)

0.0.9.2 04/18/2008 Bug fix
       * Add /ocsinventory in the server path if the user enter just the hostname
         https://sourceforge.net/tracker/?func=detail&atid=487492&aid=1945865&group_id=58373

0.0.9.1 04/03/2008 Bug fix
       * fix a error in the previous release that was forcing the local mode (Nicolas DORFSMAN)
         https://sourceforge.net/tracker/?func=detail&atid=487492&aid=1945863&group_id=58373

0.0.9 04/01/2008 April Fool release!
       * Added fallback for --lazy if no prolog freq was found and server error (Pascal DANEK)
       * Fixed accountinfos handling bugs (Pascal DANEK)
       * Changed --wait behaviour (--wait=number_of_seconds || "server") (Pascal DANEK)
       * PROLOG_FREQ is handled in prolog phase (Pascal DANEK)
       * the random value for file_nexttime is computed only if prolog_freq has changed since last prolog (Pascal DANEK)
       * import the documentation documentation by adding a description of the
         agent and pointer to the official website
       * --nosoft option renamed to --nosoftware, --nosoft still works but with a warning
       * add --basevardir to be able to use a specific place to store the var file
       * add the --lazy parameter: send an inventory only if the a random delay between 0 and PROLOG_FREQ had been run over. Usefull for package maintainer (Remi COLLET)
       * return 1 to the shell is the agent failed to contact the server
       * postinst.pl asks for the basevardir
       * postinst.pl write the modules.conf 
       * OS::Linux::Network::Networks, correctly reset the ipaddress before every loop so
         now a network can't have the address of the previous one
       * rename the key $params->{conffile} to $params->{accountconfig}
       * fix the way accountinfo information are stored
       * improve (a bit) tools/standalone.sh to avoid error if people launch it
         from the tools directory
       * --server is ignore if --local is in use
       * adjust Backend::OS::Generic::Screen to be able to use monitor-edid with DVI link (Remi COLLET)
       * OS::Linux::Storages, add NEC as a know manufacturer add assume the manifacturer is Seagate if
         the model doesn't match the others and begin with ST (rjhill)
       * fix the CPU detection on Linux Sparc64 and ARM (Linksys NSLU2)
       * improve the Solaris version detection by reading the /etc/release file (Nicolas DORFSMAN)
       * Solaris: fix the MAC addresses when the leading zeros is missing (Jean-Jacques MICHEL)
       * Solaris: Add publisher is possible in the software list (Nicolas DORFSMAN)
       * Solaris: improve the hard drive detection (Nicolas DORFSMAN)
       * postinst.pl can remove the previous linux_agent
       * postinst.pl reuse linux_agent old config file to set the default server and tag
       * return the SERIALNUMBER and the FIRMWARE on Linux with hdparm, the feature is not supported
         yet by the server (egamin)

0.0.8.1 02/20/2008
       * postinst.pl, correctly save the realm, do not override the password 
       * Added "CAPTION" field to memory (Pascal DANEK)
       * Fix a bug with "NUMSLOTS" memory field (Pascal DANEK)
       * improve the parsing of the config file to accept quote and spaces in the value
       * postinst.pl save the configfile with 0600 right since the server
         password maybe be stored in it
       * standalone.sh doesn't scan the inc/ directory anymore
       * remove the BUNDLE packages which seem to break the install process
       * change Solaris::CPU to use psrinfo -v to get the CPUs which works fine on x86
       * fix a path error in Ocsinventory::LoggerBackend::File (Remi COLLET)
       * fix: don't send the inventory if the server doesn't need it (Remi COLLET)

0.0.8 02/05/2008
       * fix the deviceid and old_deviceid handling (Pascal DANEK)
       * fix a debug message in Network.pm (Pascal DANEK)
       * different fixes on Compress.pm (Pascal DANEK)
       * fix an event message name in Option/Download.pm (Pascal DANEK)
       * fix the Compatibility Layer with prolog_read hook (Pascal DANEK)
       * merge PowerPC and PC code to detect the CPU and improve/fix the regex
       * looks for config file in /etc/ocsinventory /usr/local/etc/ocsinventory and
         /etc/ocsinventory-agent
       * add a pod documentation about the different config files and directories
       * Compress::Zlib is required but recommended now. In fact, you need it with
         ocs server prior 1.02

0.0.7.2 01/16/2008
       * fix the post installation script to avoid invalid cron time

0.0.7.1 01/14/2008
       * add setup.sh in the MANIFEST.SKIP to keep it out of the tarball

0.0.7 01/13/2008
       * Ocsinventory::Agent::AccountInfo does not warn accountinfofile if runned in debug mode
         without root privilege
       * fix params->{etcdir} to /etc/ocsinventory, /etc/ocsinventory-agent/modules.conf must be moved
         to /etc/ocsinventory/modules.conf
       * Solaris: Improve the CPU detection (Olivier ROUSSY)
       * AIX: Return the directory with the AIX package name (Olivier ROUSSY)
       * Ocsinventory::Agent::XML::Inventory can now write software inventory
         value of FILESIZE, FOLDER and PUBLISHER
       * processChecksum() and feedInventory() are called by Ocsinventory::Agent::XML::Inventory
         directly now
       * the server responses are not parsed in the main script anymore
       * do not create an inventory if the server doesnn't need it
       * new parameters for the backend modules (run and check functions):
         - prologresp, the Ocsinventory::Agent::XML::Response::Prolog object returned by
           the prolog
         - storage: an hashref stored on the harddrive at the end of the execution of the module
       * a backend module without a run function is accepted now 
       * Inventory.pm: add addIpDiscoverEntry() to add host from the same network
       * @runMeIfTheseChecksFailed: new optional setting for Backend module
       * Ipdiscover is now a backend module and nmap can be used instead of ipdiscover
       * --nosoft disable the Ocsinventory::Agent::Backend::OS::Generic::Packaging modules
       * Remove the deprecated modules Ocsinventory::Agent::Option::Ipdiscover and
            Ocsinventory::Agent::Option::Update
       * the check function of the backend accepts the same parameter than the run function
       * Linux::Archs::I386 regex are more robust
       * perldoc documentation for the ocsinventory-agent command
       * minor improvment on the Makefile.PL
       * change the way --server parameter is read. Now we can have a full URL, --remotedir
         is now useless
       * fix: correctly load the last_state
       * improve the Makefile.PL by using inc::Module::Install and adding new check 
       * add a --version parameter and improve the --help
       * come with bundled dependency to simply the build process
       * fix the login/passwd/realm authentification
       * remove Agent/Pid.pm, I've to prepare a better system to keep the pid first
       * try to read the config in /usr/local/etc/ocsinventory/ocsinventory-agent.cfg if the
         standard one is missing

0.0.6.2 07/16/2007 Bug fix release

       * remove a debug "die" in the code

0.0.6.1 06/12/2007 Bug fix release 
       * Fix an undef value in Ocsinventory::Agent::Backend::OS::BSD::Mem
       * AIX: retrieve correctly the MAC address of some FibberChannel card 
       * now standalone.sh will try to find every module before the build to
         avoid unexplicated error

0.0.6  06/07/2007
       * Enable "verbose" is debug is turned on
       * AIX: Ocsinventory::Agent::Backend::OS::AIX::Networks rewrote
       * AIX: Memory.pm, remove the spaces from the end of the DESCRIPTION
       * add standalone.sh, a script designed to prepare a stand-alone binary of the agent
       * AIX: Retrieve all the gateway of every subnet instead of just the default one
       * Config.pm renamed to AccountConfig.pm
       * New flag: --stdout to print the inventory directly on STDOUT
       * If the use want write on the system var directory, the agent create one in
         ~/.ocsinventory/var
       * The agent setting can be preinitialised with /etc/ocsinventory/ocsinventory-agent.cfg or
         ~/ocsinventory/ocsinventory-agent.cfg.
       * remove two debug messages printed during accountinfo rewrite and the
         daemon starting process
       * remove a stupid check in Ocsinventory::Agent::AccountConfig, the
         accountconfig file was not written unless the file was already present
       * add a recMkdir function in ocsinventory-agent to create directory recursivly
       * do not process checksum in local mode 

0.0.5  04/17/2007
       * AIX: use lslpp -c -l to find installed packages
       * AIX: fixes on CPU.pm, Networks.pm and Memory.pm
       * AIX: fetch the serial number with lscfg unless it was found with lsvpd
       * add the .ocs extension to local written files
       * with --local flag: don't not warn if last_state doesn't exit
       * Solaris: retrieve installed package
       * downgrade some message important from info to debug
       * read screen serial number in the EDID (DDC screen)
       * Xorg.pm replaced by Screen.pm
       * Screen.pm all the data are read from EDID now
       * Initial Linux PPC support (tested in Debian Etch).
         thanks Walid Nouh for the hardware
       * Apply patch by Remi Collet to fix an issue with Linux distro detection and Perl 5.6.1
       * Turn of STDERR during the module execution to avoid useless message (e.g: foo: not found)
         use --debug to turn them back
       * If the system side vardir can't be created. The agent try to create one in ~/.ocs-inventory-agent
       * Add a THANKS file

0.0.4 03/20/2007
       * use of gzip when Compress:Zlib is not avalaible. OCS server 1.01 and
         prior are not supported.
       * dmidecode parsing improved
       * lspci stuffs moved to generic
       * Linux: find Wifi connection
       * fix: pass correctly the logger to the modules
       * don't write the last_state is the connexion failed
       * Deals correctly with the accountinfo if it's internaly stored in a
         array ref
       * BSD support by Thierry Lacoste <|MERGE_RESOLUTION|>--- conflicted
+++ resolved
@@ -1,6 +1,5 @@
 Revision history for FusionInventory::Agent
 
-<<<<<<< HEAD
 2.2.0
 
 Major changes:
@@ -54,7 +53,7 @@
 * Add the HARDWARE/CHASSIS_TYPE information
 * Linux: Use /sbin/ip to get the interface IP addresses (#854)
 * HPUX: don't report unoccupied memory slots
-=======
+
 2.1.12 
 
 SOLARIS
@@ -67,7 +66,6 @@
  ✔ Fix the BIOS information collect on Win2003 <= system
        commit:8c2427da5, commit: fe345815
      http://forge.fusioninventory.org/issues/1156
->>>>>>> 5b4a1ef9
 
 2.1.10  Tue, 06 Sep 2011 08:48:27 -0000
 
