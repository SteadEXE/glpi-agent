Revision history for FusionInventory::Agent

2.1.7
       * replace Cwd::abs_path with File::Spec->rel2abs
         abs_path fails if the directory doesn't exist yet. This was breaking
         --basevardir on UNIX system.
         The problem was fixed on Win32 with the 2.1.5 release. See commit
          6f376013c8584145a8f824632f1292b3212bd3ca
          a1f32c62145c46fa176165bba1695420505290b7
       * Fix regression: Do not empty log file if logfile-maxsize is undef
         or 0, thanks Remi Collet
         http://forge.fusioninventory.org/issues/414
       * Linux/PPC: Fix various warnings in CPU.pm
       * Linux/PPC: ignore some wrong warning
       * Linux/PPC: CPUS/TYPE renamed to CPUS/NAME
<<<<<<< HEAD
       * POD: add doc for BIOS/{S,B}MANUFACTURER
       * Clean up: remove BIOS/{MMANUFACTURER,MSN}
=======
       * POD: fix a syntax error in fusioninventory-agent
>>>>>>> 37990772

2.1.6    Tue, 05 Oct 2010 21:03:39 +0200
       * Ensure the RPC serivce URL printed in the log message targets
         http://127.0.0.1::62354 with the default settings
       * Restore the Storage even if the target is not a server.
         Enable --tag and keep the DeviceID
       * fix 2.1.5 regression, correctly initialise $basevardir default value
       * POD, explain the registry is used on Windows, thanks Stéphane URBANOVSKI
       * Add support for MontaVista Linux, thanks Luka KODRIC
       * BSD: Fix a syntax error in Domain
       * BSD: Some adjustement for Debian GNU/kFreeBSD
       * BSD: avoid warning if the lease file can't be parsed
       * BSD: Drives.pm hide, df messages on STDERR
       * BSD: convert the IP mask from hex to dec
       * Win32: workaround to add timeout for HTTPS on Windows
       * OpenBSD: Do not fails if dmesg is in /sbin/dmesg instead of /bin/dmesg
       * AIX: ignore /proc filesystem like on Linux
         http://forge.fusioninventory.org/issues/397
       * Logger: avoid breakage if log file is > 5MB, thanks Benoit Machiavello
         http://forge.fusioninventory.org/issues/406
       * AIX: Error running AIX::Mem module on AIX 6.1, thanks Luka KODRIC
         http://forge.fusioninventory.org/issues/399
       * AIX: Erroor in harddrive module on AIX 6.1, thanks Luka KODRIC
         http://forge.fusioninventory.org/issues/398

2.1.5    Wed, 15 Sep 2010 11:08:56 +0200
       * Win32: Do not fail if the log file doesn't exist yet, thanks Igor
       * Win32: Correclty launch the sub Perl process, thanks Igor
       * Fix: Some NETWORKS/VIRTUALDEV were set to yes instead of 1
         http://forge.fusioninventory.org/issues/352

2.1.4    Wed, 15 Sep 2010 00:26:03 +0200
       * Save the realm if we found it by ourself. With this changes
         we avoid useless request with the wrong realm from sub module
       * Add Win32::OLE and Win32::TieRegistry dependency on Win32
       * MacOSX: fix the memory size inventory, thanks Eric Freyens for the
         bug report
       * Do not use dmidecode if it fails to give valuable information,
         use WMI instead on Win32
       * ensure basevardir and share-dir are canonical pathname
       * POD doc, add this sentence:
         "The command line parameters overwrite the configuration file."
       * Fix several issues in agent.cfg file (Walid NOUH)
       * Corrected a lot of english sentences (Benoit MORTIER)
       * Win32, avoid warning if the CPU has no name
         http://forge.fusioninventory.org/issues/349
       * if envvar REALLIB is defined, we use it to overright @INC, this in order
         to relocate the perl tree easily
       * Pass @INC content to the subprocess
       * Vmsystem, ignore some normal warning (missing /proc on some OSes)
         http://forge.fusioninventory.org/issues/326
       * fix Solaris Zone detection and add a test and some Solaris release file
         http://forge.fusioninventory.org/issues/323

2.1.3    Wed, 01 Sep 2010 21:31:25 +0200
       * Linux: Avoid error on system with no /proc/bus/input/devices
       * agent.cfg, add more server= parameter example
       * --server remove spaces at the begin and end of the server parameter
       * Networks.pm: fix is_success, load use HTTP::Status;
       * fix t/xml-query-inventory.t to not fail on non i486-linux-gnu-thread-multi
         arch
       * fix t/app.t on Windows

2.1.2    Mon, 23 Aug 2010 17:24:47 +0200
       * set a default SNMP version to really avoid warnings
       * Add ./t/README.t to check is README{,.html} files are present
       * Really set a default SNMP version, and bails out if an invalid version
         is used
       * Fix compatibility with snmpquery and netdiscovery plugins
       * Fix some warnings in Screen.pm
       * Ensure Xen PVH host identification
       * Linux: fix DNS domain detection
       * t/modules.t: do not fail on Syslog on Windows

2.1.1    Wed, 18 Aug 2010 21:04:30 +0200
       * Turn daemon mode off in the base configuration file
       * Fix some POD warnings
       * POD: document the common server URL for OCS and FusInv for GLPI
       * Add resources/hal/rh4-kvm and test it with t/drives.t
         adjustment needed
       * RH4, avoid false STORAGES (partition instead of disk)
       * Proc::Daemon close all the file descriptors including the file logger.
         We reopen it if needed
       * Print rpc-trust-localhost value in --help
       * RPC, cosmetic adjustement in debug message format
         http://forge.fusioninventory.org/issues/290
       * Linux/Storage: avoid breakaging if there is no disk in HAL
       * FusionInventory::Agent::SNMP clean up to avoid warning at run time
         (Guillaume Rousse)
       * Linux: parseLshal(): do not return empty hash ref anymore, thanks
         Guillaume Garson
       * Fix bypassing of virtualised system detection
       * Fix error message for non-present zoneadmin command
       * Do not call getCapacity() in parseUdev(), thanks Michał Panasiewicz

2.1      Sun, 15 Aug 2010 19:32:43 +0200
       * cleanup Makefile.PL
       * enhance documentation with optional and mandatory dependencies
       * drop README file lost in the middle of perl modules
       * Fix some warnings on Windows
       * agent.cfg, fix a syntax error
       * turns most call to carp() and die() into logger usage
       * Linux: storage, hdparm gives more reliable serial number
       * XML, storage, rename STORAGES/SERIAL to STORAGES/SERIALNUMBER, thanks
         azman
       * Win32: uses WMI to collect Environment vars to get correct UTF-8 data
       * Win32: ensure the hostname is in UTF-8
       * Win32: fix: load Win32::OLE in UTF-8
       * Win32: get the hostname from WMI in unicode
       * Win32: use the standard codepage to access the registry
       * Big thank you to Denis Linvinus who gave RDP access to a Russian
         Windows
       * Win32: don't put BIOS ROM in STORAGES, thanks EmpereurZorg
       * Win32: add Modem.pm
       * Fix: Virtuozzo containers memory unit (Jan JUNGMANN)
       * Win32: Ignore network it the network interface has no PNPDeviceID
         http://comments.gmane.org/gmane.comp.monitoring.fusion-inventory.devel/34 
       * HP-UX: fix --no-software support
       * Win32: retrieve the Windows key on Windows 64 bit,
         http://forge.fusioninventory.org/issues/267
       * Win32: Push the default monitor in <MONITORS />
         http://forge.fusioninventory.org/issues/252
         http://forge.fusioninventory.org/issues/269
       * Win32: Use the GUID as software name is NAME is empty
       * Solaris: Various fixes (CPU, memory, storage)
       * Fix HTTP auth on non HTTPS server, _BIG_ thinks to Mario Gzuk and
         Michael Kolowicz
       * Linux: Avoid a warning if /sys/class/net/%INTERFACE%/device/uevent doesn't
         exist
       * Basic HTTP Auth: if the realm parameter is missing, the agent reuse the one
         from the server
       * Initialize PROLOG_FREQ to 1h for every target
       * Don't fail is RPC module can't be loaded. threads and HTTP::Daemon are optional
         and it may be normal.
       * web interface: do not open a new windows when an inventory is forced

2.1_rc3  Sun, 25 Jul 2010 21:26:40 +0200
       * MacOSX: fix if diskutils gives size in GB/MB instead of GiB/MiB
       * MacOSX: ignore printer if name start with:
         The printers list is empty. To add printers (fixes: #169)
       * MacOSX, BSD, Linux: unify domain name computation to use host name
         as primary information source, and avoid using windows-specific
         'workgroup' as default value
       * Add resources/cpuinfo/linux-686-samsung-nc10-1
       * Fix, restore ability to specify server as an host name rather
         than a full URL
       * Fix, restore --noinventory support, print a warning saying
         --no-inventory should be used instead
       * Fix: Linux, PC: detect CPU configuration of machine with one
         CPU with one core and 2 threads (Samsung NC10)
       * Fix: Linux, PC: support /proc/cpuinfo with no "physical id:"
         thanks Sébastien Prud'homme
       * Fix: Linux, PC: get the number of core from dmidecode if
         avaible
       * Win32 and Linux, PC: get the CPU frequency from the CPU name, if
         possible. That's the most reliable way to get the
         information since 'Max Speed' in dmidecode is most of the
         time on crack and /proc/cpuinfo is not reliable because of
         the frequency scaling
       * Linux, PC: the cpu detection can work if only dmidecode is
         here
       * remove --perl-bin-dir-in-path, turns it on only in the Windows
         service
       * test scripts: fix is_deeply() argument order
       * RPC: print "now" as next contact date instead of 1/1970
       * Inventory, correctly store user list
       * Fix the noDuplicated to avoid duplicated XML sections in inventory
       * Import the new FusionInventory logo
       * Fix, HP-UX errors when listing drives
         http://forge.fusioninventory.org/issues/188 (Amir PAKDEL)
       * Win32, network: Filter interfaces with no IP, IPv6 and MAC
       * Win32, printer: restore the DRIVER field
       * Win32, drive: restore the SIZE field
       * Win32, get the memories from WMI only if dmidecode is missing
       * Dmidecode, drop the unit from the memory speed like the Win32 OCS
         agent do
       * Win32, set the BIOS/TYPE field
       * Win32, storage: clean up. Reduce the number of hdparm call.
       * Win32, set USBDEVICES/NAME
       * RPC: rewrite the thread management to reduce the memory consumption
         on Windows
       * Win32: Users, we need to use Get() to retrieve Win32::OLE::Variant
         object content
       * Add more test scripts: xml-query-inventory.t,
         xml-query-simplemessage.t, t/xml-response.t
       * Fix a typo scanhomedirs → scan-homedirs
       * HP-UX: add HP-UX VM support (Sébastien PRUD'HOMME)
       * Linux, PC: CPU fixes for VMware ESX, thanks Benoit Machiavello
       * Linux: set correctly HARDWARE/WORKGROUP with the domain name,
         thanks Benoit Machiavello
       * HARDWARE/USERID: don't put more than one time in row the same user
       * Makefile.PL: Turns off the post-installation script. The hack is broken.
       * Solaris: imporove CPU, Mem, Slots (Lucas MASSE)
       * Solaris: imporove Bios, Controllers, Domains, Drives, IPv4, Memory,
         Networks, Packages, Storages and Users (Jérome LEBAS)
       * Add comment and default settings in agent.cfg (Walid NOUH)
       * UUID, improve the code to support old dmidecode
       * VirtualBox, improve Virtualbox detection, closes: #230
       * MacOSX: Set the UUID
       * MacOSX: rewrite storage.pm without Mac::SysProfile
       * MacOSX: collecte IPv6 address
       * Win32: set the NT Domain for the WORKGROUP if avalaible like OCS agent
       * MacOSX: Collect Firewire disk

2.1_rc2  Thu, 01 Jul 2010 23:05:10 +0200
       * MANIFEST.SKIP, we need the resources files for the test suite
       * Linux: set back DRIVES/FREE
       * Linux: CONTROLLERS/NAME drop the trailing whitespace
       * addEntry(), do not ignore $noDuplicated parameter
       * remplace --html-dir by --share-dir
       * use pciid to know the pci device name and manufacturer, thanks
         Sébastien Prud'homme
       * load dmidecode from $PATH
       * fix VirtualBox VM detection (David DURIEUX)
       * Makefile.PL, UNIVERSAL::require is a dependency now
       * Document --logger
       * Fix --logger: to not overwrite other loggers if --logfile is on
       * POD, add for PROCESSES inventory
       * tools/ fixes for Solaris shell
       * Add CONTROLLERS/REV
       * Fix: Linux/i386: retrieve the number of CORE correctly
       * Fix: Vmsystem, don't load 'version', we don't use it anymore
       * Fix: Linux/ARM: drop a debug print
       * Fix: Linux Storages, fix fdisk parsing
       * MacOSX: use addCPU to collect cpu information
       * MacOSX: the number of core of the CPU
       * MacOSX: Collect all the net devices and set VIRTUALDEV=1/0
       * MacOSX: collect all the drives (fixes: #119)
       * MacOSX: DRIVES, swap VOLUMN and TYPE fields
       * Makefile.PL, no parameter for install_share, thanks Act from GLPI
         forum (http://www.glpi-project.org/forum/viewtopic.php?pid=107979#p107979)
       * Network.pm: drop the dependency on Net::SSLeay and IO::Socket::SSL,
         we don't need them (!)
         Fix: HTTP proxy with HTTPS
       * Network.pm: drop the dependency on Net::SSLeay and IO::Socket::SSL,
         we don't need them (!)
         Fix: HTTP proxy with HTTPS
       * Makefile.PL, no parameter for install_share, thanks Act from GLPI
         forum (http://www.glpi-project.org/forum/viewtopic.php?pid=107979#p107979)
       * Fix: don't ignore 0 values in the XML
       * MacOSX: don't use Mac::SysProfile to get memory info
       * Linux/i386: Igore empty CPU socket, thanks Sébastien Prud'homme,
         bug: #177
       * MacOSX: USB devices inventory
       * LInux/PC: Fix the core detection on multiCPU system
       * in tools:build-perl-tree.sh  download-perl-dependencies.sh
         merge-fusinv-with-perl-tree.sh and README are now in a new git
         repository 'agent-tools.git'
       * Linux + Lsilogic, avoid a warning if smartctl is installed
       * Linux Storage, parseUdev() use SERIALNUMBER _SHORT if avalaible

2.1_rc1 Sat, 26 Jun 2010 00:49:44 +0200
       * Add Windows support for 2000/XP/2003/Vista/2008/Seven
       * Windows: Add new values for SOFTWARES key
       * Add Windows service
       * disable --color for Windows for now
       * Collect Solaris process informations (Emengao)
       * VirtualMachine: Add Vserver.pm
       * VirtualMachine: Check is the status is correct
       * detect Slackware packages (David DURIEUX)
       * Libvirt.pm switch SUBSYSTEM and VMTYPE values.VMTYPE is "libvirt"
         now
       * Better error handling if it's not possible to create basevardir
       * Inventory: reduce the number of debug messages
       * Add DRIVES/SYSTEMDRIVE to know if it's the system partition
       * Inventory.pm, fix: addStorages is deprecred, not addStorage
       * Inventory.pm, addSection() is now deprecated and a warning is
         printed everytime the function is called
       * Linux/PC/CPU: set CPU name and detect CORE/THREAD
       * Stores environement variables
       * Bios, add ENCLOSURESERIAL BASEBOARDSERIAL and BIOSSERIAL keys
       * Identify USB devices (Windows, Linux)
       * --realm was two time in --help
       * LoggerBackend/Syslog.pm: fix https://bugs.launchpad.net/bugs/571655
         (Guillaume Rousse)
       * LoggerBackend/File.pm: don't reopen file descriptor for every new
         message (Guillaume Rousse)
       * Cups.pm: gets all installed printers and their drivers names
        (Aurelien Bondis)
       * ocsinventory-ng is not more the default server hostname, you've to
         set it yourself in agent.cfg
       * Inputs.pm: adds Inputs support for Linux clients (Aurelien Bondis)
       * Turns off interactive mode of GNU fdisk (Aurelien Bondis)
       * Add a few new PNP monitor IDs (Alex Mauer)
       * Makefile.PL: Define Perl 5.8 as the minimal version.
       * RPC: Add http://hostname:62354/status to get the current status of
         the agent
       * Add --rpc-trust-localhost
       * RPC: serve a basic page to present the agent
       * --html-dir parameter
       * Linux/Domains. Use Sys::Hostname to get the domain
       * Exit if no --server or --target is defined
       * Inventory: If two modules with the same name are found, only load
         the first
       * Linux/Storages: detect floppy and block devices (Amir PAKDEL)
       * Linux/Storages: don't attempt to run df on cdrom devices
         (Guillaume Rousse)
       * Linux/Storages: factorize redudant code for udev devices detection
         (Guillaume Rousse)
       * HP-UX numerous improvement (Amir PAKDEL)
       * Add NETWORKS/SPEED (in MB/s) (Amir PAKDEL)
       * HP-UX/Drives: Swapped "Type" and "File System" (Amir PAKDEL)
       * Inventory: POD doc for NETWORKS part
       * add --no-printer parameter
       * BSD: don't use uname to get the OSName, but $^O aka $SNAME
       * BSD: chomp() the number of CPU
       * HP RAID disk detection is now in Generic directory and so, can be
         used by Windows and probably HP-UX.
       * Linux: use blkid to get the partition serial number
       * Task: Add the Ping.pm module for debugging purpose
       * HTTP::Daemon::get_request is not thread safe and must be called from
         the master thread. The timeout is set at 5 seconds to avoid
         blockage
       * Linux: HP Integrated Lights-Out (iLO) (Management Interface of HP
         ProLiant servers) (Amir PAKDEL)
       * HP-UX: HP Management Processor (MP) (Management Interface of HP
         Integrity servers) (Amir PAKDEL)
       * Add --perl-bin-dir-in-path parameter for the Windows package
       * Collect Batteries information
       * Add --disable-perllib-envvar to be able to ignore PERLLIB and
         PERL5LIB envvar
       * turns off PERL5LIB envvar in win32-service
       * Get CONTROLLERS/PCISUBSYSTEMID
       * Simplify a lot Inventory.pm, add _addEntry() function
       * Do not set CPU Id as MBoard serial number anymore
       * XML: Only set the non empty field to decrease the final file
         size and improve the performance
       * Add a template config file in etc/agent.cfg
       * Add --conf-file=XXX parameter to allow the user to use another
         config file
       * Fix, allow dash in key name in config file
       * Rethink the script in ./tools, see ./tools/README
       * Inventory: use encode('UTF-8', $string) to reencode to UTF-8
         string detected invalide.
       * print help messages on STDERR
       * Linux: factorize redundant modules for non-LSB Linux distribution
         identification (Guillaume Rousse)
       * rewrite lshal and dmidecode parsing code for readability and
         efficiency (Guillaume Rousse)
       * don't test umask() result, it always succeed
       * don't test Sys::Hostname availability, it's a core module
       * RPC: ignore when socket::accept return an undef $socket
       * RPC: display the date of the next inventory planned
       * testing: test modules loading (Guillaume Rousse)
       * testing: test PBP compliance (Guillaume Rousse)
       * testing: test dmidecode and lshal parsing tests (Guillaume Rousse)
       * code cleanup: ensure consistent 4-spaces indentation step everyhwere
        (Guillaume Rousse)
       * code cleanup: use strict and warning pragmas everywhere
        (Guillaume Rousse)
       * code cleanup: use lexical file handles (Guillaume Rousse)
       * code cleanup: use 3-args open statement (Guillaume Rousse)
       * code cleanup: use block-style eval statement (Guillaume Rousse)
       * code cleanup: use english names for magic variables (Guillaume Rousse)
       * code cleanup: use explicit return statement (Guillaume Rousse)
       * code cleanup: ensure all opened file handles are proprely closed
        (Guillaume Rousse)
       * code cleanup: ensure all open failure are signaled to user with a
         meaningful message (Guillaume Rousse)
       * code cleanup: ensure object constructors can handle subclasses
         (Guillaume Rousse)
       * Linux/Storages: Rename addStorages to addStorage finally
       * Add Virtuozzo support (Jan JUNGMANN)
       * merge README file with the fusioninventory-agent POD documentation
       * File::Find is required
       * Add --html parameter
       * Improve --help presentation

2.0.7    Mon, 14 Jun 2010 18:09:27 +0200
       * Avoid a warning if --stdout is used.
       * print help messages on STDERR
       * --wait: no need to wait before the final exit
       * Inventory PROCESSES. Support more different date format and avoid
         warning

2.0.6    Fri, 28 May 2010 15:53:16 +0200
       * Fix DRIVES/CREATEDATE for ext* filesystem
       * Inventory: Always generate a CHECKSUM, OCS is not able to import
         inventory is the key is missing, thanks Eric Feron
       * Ipdiscover: Fix, wrong IP/MAC pair, thanks anto1ne
         https://bugs.launchpad.net/bugs/585753
       * Fix dmidecode version comparaison
         https://bugs.launchpad.net/ocsinventory-unix-agent/+bug/586321
         (Guillaume Rousse)
       * Mismatch between xen dom0 and xen PV host
         https://bugs.launchpad.net/ocsinventory-unix-agent/+bug/586337
         (Guillaume Rousse)

2.0.5    Wed, 12 May 2010 10:50:51 +0200
       * Don't use dmidecode with -t and -s parameter since it's not
         supported on RHEL4
       * Remove wrong code to detect problem with umask. umask(077) will
         returns the previous umask. In daemon mode, the umask is set to
         0 which was seen as an error code
       * Fix a minor typo in Storage.pm
       * daemon mode: don't change current directory to / if --devlib is
         on
       * Add MIME::Base64 as recommended package
       * A Fedora RPC spec file in contrib/fedora (Remi COLLET)
       * RPC: drop the sleep(1) before every new request
       * RPC: avoid threads::running to keep compatiblity with Perl < 5.10
       * SSL: --ca-cert-file correctly detect if the cert is present
       * Don't use ExtUtils::Installed to identify the installed files,
         ExtUtils::Installed looks all the @INC directory for .pack files,
         including '.'. When the agent was launched by a cron task or in
         daemon mode, the current directory is / and so the whole system was
         scanned, thank you Remi COLLET for pointing this issue.
       * BIOS: correctly set SMANUFACTURER and SSN instead of
         SMANUFACTURERSSN

2.0.4    Thu, 06 May 2010 18:43:30 +0200
       * Add debug message on WOL and correction when no mac address comes
         in xml file from server (David DURIEUX)
       * etc/cron.d/fusioninventory-agent, call fusioninventory-agent
         instead of ocsinventory-agent
       * limit the number of RPC connection, and fix the Win32 issue
       * Restore --wait XXX
       * Fix --wait documentation.
       * Avoid an error with --lazy, thanks Remi Collet
       * Bump "Next server contact planned for ..." message severity from
         debug to info

2.0.3     Sun, 11 Apr 2010 00:38:18 +0200
       * Fix a syntax problem in FusionInventory::Agent::Network

2.0.2     Sat Apr 10 23:31:48 2010 +0200
       * fusioninventory-agent-config: Fix a typo, thank you Act
       * --delaytime really read the parameter, thanks Walid NOUH
       * fix --no-socket
       * Fix a typo in fusioninventory-agent-config, logtotate (Girish NAVUDA)
       * Fix: between two server query, really wait during a random period
         still based on server PROLOG_FREQ
       * Do not load Crypt::SSLeay and IO::Socket::SSL at the same
       * POD doc, explain how to use more than one server
       * Fix: between two server query, really wait during a random period
         still based on server PROLOG_FREQ
       * SNMP.pm: Correct bug when oid result is pack and put mac in right format
         (David DURIEUX)
       * Set 2.0.1 release date in Changes file

2.0.1 (Solarium)    Sun Mar 28 22:26:47 2010 +0200
       * tools/build-perl-tree.sh: clean up
       * Only use thread if Perl has got thread support, thank you
         Lei Andy Shi for the bug report (LP: #545477)
       * -D/-d avoid unless loop if --local is used too
       * RPC: correctly initialize $logger in new()
       * Add a warning for the Storage.pm breakage with pre 2.0 tasks
       * SNMP.pm: fixes (David DURIEUX)

2.0 (Zygotene Bouquet)   Tue, 23 Mar 2010 18:53:36 +0100
       * OcsDeploy: avoid a warning when the server don't send DOWNLOAD
         option
       * Drop the Net::Walk dependency
       * README, add File::Copy::Recursive in the list of dependency
       * OcsDeploy: use 'df -Pm' to get a consistent output with GNU tools
       * Task exec: Log the errcode return by the system()
       * Debug: do not drop the FusionInventory-Agent.dump to help debbuging
       * VERSION is not defined in $FusionInventory::Agent::VERSION
       * README: Clean up
       * Storage: Use only hashref to pass arguments
       * SNMPQuery: translate in english some comments
       * FusionInventory::Agent::Task::{OcsDeploy,NetDiscovery,SNMPQuery} are now
         maintained in new sub-projects
         - drop their dependencies in Makefile.PL
       * backport a fix from ocsinventory in fusioninventory-agent-config to fix a typo
         thanks Guillaume PROTET and Jean-Sebastien NORMAND
         ocsinventor-agent → ocsinventory-agent
       * Don't try to parse empty response from server
       * fusioninventory-agent-config: RPM/DEB mode turn off by default
       * Check if the module is installed before the execution
       * fusioninventory-agent-config: add a minimalist POD doc
       * FusionInventory::Agent::RPC add POD documentation
       * Network.pm: Load LWP::UserAgent and HTTP::Status in an eval to get these
         dependencies loaded only when needed
       * Makefile.PL add Net::CUPS is recommended
       * Linux, retrieve the PCI Class

2.0beta4 Thu, 04 Mar 2010 12:19:47 +0100
       * Drop the dependency on Net::SSLGlue::LWP because its own dependencies
         are not avalaible on RHEL5.x, thank you Remi Collet for pointing
         this issue.
       * Makefile.PL: suggest IO::Socket::SSL for SSL
       * Drop the Dependency on LWP::Simple
       * RPC: Do not die if client send random data
       * HP-UX: Use can_run to know if machinfo if avalaible  (François MERMET)
       * HP-UX: code clean up  (François MERMET)
       * Net::IP is now required.
       * OcsDeploy: Fix 2 malformed regex, thank you Mario Gzuk
       * OcsDeploy: avoid a warning if $rc in unset on Perl 5.8
       * OcsDeploy: Archive::Extract is just recommended now
       * Network: load HTTP::Status
       * standalone.sh dropped, was deprecated with the 2.0 changes
       * Do not ignore --server if --local is present
       * Inventory: No need to generate in local mode
       * Inventory: create one last_state file per server
       * Inventory: save last_state if server send a response
       * Storage: use umask 077 for stored files
       * Target and Logger: fix the lock, use a global var now
       * Inventory: Set the VERSIONCLIENT XML key
       * HPUX: Software, fix the package name
       * MacOSX, move the MacOSX packing files from the main branch to
         lp:fusioninventory-agent/macosx
       * SNMPQUERY : Update Dico to known new devices (David DURIEUX)
       * SNMPQUERY : Corrections of ports, mac address and other things (David DURIEUX)
       * NETDISCOVERY : Correction of NMAP discovery (David DURIEUX)
       * NETDISCOVERY : Correction of many bugs (empty devices, data send to server...) (David DURIEUX)
       * rename FusionInventory::Agent::Task::NetDiscovery::dico in FusionInventory::Agent::Task::NetDiscovery::Dico;
       * WAKEONLAN : Begin to rewrite good WOL, so send magic packet directly on OSI2 of network card (ONLY FOR LINUX UNDER ROOT) (David DURIEUX)

2.0beta3 Mon, 22 Feb 2010 00:51:36 +0100
       * README: clean up
       * Do not use IPC::Run, thanks Mario Gzuk
       * Fix --local
       * fix: Invalid type 'W' in pack in RPC.pm, thanks Mario Gzuk
       * HP-UX: fix the module. They'd been broken during the merge
       * Turns Off FusionInventory::Agent::Storage
       * Correctly checks if $basevardir exist (-d instead of -f)
       * --no-ssl-check, show warning just one time
       * Libvirt.pm: ignore stderr
       * HP-UX: Fix CPU/serial detection on HP-UX 11.31 (Marty RIEDLING)
       * POD documentation for FusionInventory::Agent::Network
       * POD documentation clean in FusionInventory::Agent::XML::Query::Inventory
       * POD documentation for FusionInventory::Agent::XML::Query::SimpleMessage
       * Linux: Handle channel bonding interfaces (Stéphane URBANOVSKI) 
       * XML: clean up addNetwork (Stéphane URBANOVSKI) 
       * CPU: Add CORE/THREAD 
       * Inventory: use the standard Inventory object
       * Inventory: correctly save OcsDeploy package ID
       * NetDiscover/SNMP: Various changes (David DURIEUX)

2.0beta2 Wed, 17 Feb 2010 23:21:59 +0100
       * Update dico for detected devices in NETDISCOVERY module
         (David DURIEUX)
       * Changes file clean up

2.0beta1 Wed, 17 Feb 2010 22:08:00 +0100
       * Use Sys::Hostname instead of uname for better portability
       * add --daemon-no-fork
       * post-install.pl: Don't ask the user if Download.pm should be
         enabled
       * Drop the linux_agent modules compatibility layer
       * Rename module hook functions:
          check()    → isInventoryEnabled()
          run()      → doInventory()
          longRun()  → postInventory()
       * Add isPostInventoryEnabled() function
       * Drop AccountConfig. replaced by Storage
       * Move Ocsinventory::Agent::XML::{Inventory,Prolog,SimpleMessage} in
         Ocsinventory::Agent::XML::Query
       * WakeOnLan support (David DURIEUX)
       * Ocsinventory renamed to FusionInventory
       * OcsDeply jull rewrite
       *  P2P mode in daemon mode (-d or -D)
       * add --rpc-ip
       * SNMP support (David DURIEUX)
       * Network discovery (David DURIEUX)
       * WakeOnLan (David DURIEUX)
       * postinst.pl is now and is installed in the $PATH
       * Solaris: use regex to identify CPU class (Jerome LEBAS)
       * Solaris/Network: support Zone (Jerome LEBAS)
       * HP-UX: initial support, tested on RP3440 (François MERMET)
       * Changed arguments to dpkg-query for compatibility (Scott HANNAHS)
       * MacOSX: Distinguish clearly between "OS Name" and "System Version" by
         parsing output carefully for both variables. Clean up language in
         description. (Scott HANNAHS)
       * Add an in contrib example of script to identify specific software
         (Simon CLARA)
       * Upgrade memconf to V2.13
       * Use parameters to simplify the way dmidecode is called (Dmitry ILYIN)
       * Solaris: Bonding support (Stéphane URBANOVSKI)
       * Remove exec flag on
         lib/Ocsinventory/Agent/Backend/OS/MacOS/Hostname.pm (Remi COLLET)
       * spelling in manpage authentification → authentication
       * MacOSX: Correctly identify the CPU frequency on MacOSX 1.6 French,
         thanks Grek
       * Improve the README about non-interactive installation
       * Bump copyright date from 2009 to 2010
       * Linux/PPC: Frequency is an integer, not a float
       * run dosfslabel on the correct device
       * Nmap: Check ip send by server

1.1.2    Sun, 27 Dec 2009 17:24:43 +0100
       * Avoid problem with dmidecode -V output on RHEL3.9 (Remi COLLET)
       * Fix internal --delaytime handling. That's seconds, not hours!
       * Download.pm: improve a error message

1.1.1    Mon, 21 Dec 2009 22:38:12 +0100
       * NETWORKS/VIRTUALDEV should be 1 or 0
       * FreeBSD: Fix CPU detection (David DURIEUX)
       * Virtualization::Qemu, fix kvm detection
       * Don't run brctl if it's not installed
       * Various wording fixes (Vincent KNECHT)
       * Improve README (Barius DRUBECK)
       * Get serial number from ext4 partition if ext4dev driver is used
       * LP: #494908 Agent fails to retrieve info file when a package is
         activated only with the server name (Pascal DANEK)
       * LP: #495398 Fix RedHat version detection (Stéphane URBANOVSKI)
       * Improve README (Barius DRUBECK)
       * LP: #490774 Fix PowerPC CPU detection on Linux, thanks darkpep for
         the bug report

1.1     Fri, 06 Nov 2009 16:07:08 +0100
       * addMemorie() renamed to addMemories(), this had been broken during
         the addMemories() → addMemory() transition
       * Debug mode: msg "check function failed" changed to "ignored" since
         the fails may be wanted by the check() function
       * CompatibilityLayer: $self->{params} changed to $self->{config},
         this restore the debug mode in Download.pm
       * Continue XML::Inventory functions name clean up. Rename:
        - addSlots() calls to addSlot()
        - addMemories() calls to addMemory()
       * Move ocsinventory-agent POD documentation frol Ocsinventory::Agent
         to the ocsinventory-agent shell script. So now the manpage has the
         correct name
       * Fix RPM output parsing (Remi COLLET)
       * VMWareESX: avoid breakage is VM has spaces in its name
         (Christian Michallek)
       * Try to detect kvm --uuid value
       * Makefile.PL, check for Net::SSLeay
       * Move Ocsinventory::Agent in a .pm and add a wrapper script to load
         in order to by able to process --devlib
       * Parallels.pm: doesn't use sudo anymore and check for
         --scan-homedirs
       * Prune 'Mac OS X' from the version on Mac + typo fixes (Scott HANNAHS)
       * POD doc, add a paragraph about the config file
       * LP: #462529, Fix EDID screen detection, thanks Sergio MERINO
       * Use boolean for networks/virtualdev
       * Generic/Screen: chomp uuencode output
       * Generic/Screen: HSD code for "Hanns.G" (Remi COLLET)
       * postinst.pl, put user $PATH in /etc/cron.d/ocsinventory-agent

1.1_beta1    Fri, 18 Sep 2009 11:54:12 +0200
       * Can use Net::CUPS to find the default printer
       * AIX: Hide procfs in Filesystem
       * OS::Linux::Storages, correctly retrieve the serial (Vladimir ELISSEEV)
       * load $http_proxy env settings and --proxy option is available
       * Add OS::Linux::Distro::NonLSB::ArchLinux (Julien SAFAR)
       * New Backend OS::Generic::Processes 
       * Linux/BSD: detect DNS servers config 
       * Solaris: Better output for $OSVErsion (Vladimir ELISSEEV)
       * Solaris: Sun Fire T1000 patches for memory (Vladimir ELISSEEV)
       * Solaris: memory SPARC Enterprise T5220 (Vladimir ELISSEEV)
       * Solaris: CPU SPARC Enterprise T5220 (Vladimir ELISSEEV)
       * Solaris: CPU SPARC Enterprise T5220 (Vladimir ELISSEEV)
       * Linux: split the /proc/cpuinfo parsing depending on the arch
       * Linux: drop Linux::Controllers which is duplicated with
         Generic::Lspci::Controllers (Vladimir ELISSEEV)
       * AIX: Various fixes in Memory.pm (Sebastien DAGNICOURT)
       * AIX: Storages.pm, Virtual disks support and fixes (Sebastien DAGNICOURT)
       * Backend.pm: Bump the default timeout from 30 to 180 secondes
       * Agent/XML/Inventory: Fix when version == 0, bug found by neisen
       * AIX: device type adjustment (Sebastien DAGNICOURT)
       * Solaris: Sun-Fire-V440 support (Sebastien DAGNICOURT)
       * Add a missing space is the name banner in --debug mode
       * Agent/XML/Inventory.pm: Add FROM and INSTALLDATE fields in software
         list and LASTLOGGEDUSER DATELASTLOGGEDUSER
         in HARDWARE (Nicolas EISEN)
       * Initialize etcdir key even if there is no config file
       * CompatibilityLayer: correctly set $debug
       * CompatibilityLayer: better log messages
       * getOptionInfoByName return an array ref now
       * rename getOptionInfoByName to getOptionsInfoByName
       * --debug print the XML on STDERR
       * Rename the params key to config to avoid ambiguity
         with $params
       * set HARDWARE/DEFAULTGATEWAY (Nicolas EISEN)
       * RPM: collect the install date and the size (Nicolas EISEN)
       * Linux: Collect LASTLOGGEDUSER and DATELASTLOGGEDUSER (Nicolas EISEN)
       * DPKG: collect the Installed-Size (Nicolas EISEN)
       * Linux: Collect the ext{2,3,4} and xfs serial number
       * Linux: Collect the ext{2,3,4} creation date
       * Add a warning when no certificat is found
       * Turns off alarm once it's backend run is finish
       * Fix the IPMI module detection
       * Linux: Store the PCISLOT and the driver name
       * NETWORKDS, only store Networks with an address
       * Linux: detect virtual network device
       * Linux: Store CONTROLLERS/DRIVER and CONTROLLERS/PCISLOT
       * Linux: Collects xfs, ext{2,3,4} and vfat label
       * runs the backend module from main() it's possible to
         reuse the Backend object.
       * Linux: filter non standard MAC address returned by ifconfig like
         00-00-00-00-00-00-00-00-00-00-00-00-00-00-00-00 mac
       * Linux: Fix the Uptime check()
       * Preliminary libvirt support
       * Partial rewrite of the Download.pm backend
       * Add a warning if the user is no root, thanks Nicolas EISEN and
         Sylvain LUCE
       * SPARC-Enterprise M4000 and M5000 support (Sylvain LUCE)
       * Libvirt: collect VCPU info (Philippe LIBAT)
       * Add Virtualization::Xen module (Philippe LIBAT)
       * Solaris: add a warning if memconf is not in $PATH
       * Switch the XML content from ISO-8859-1 to UTF-8, BTW we force
         LC_ALL=C...
       * Fix the history flood in Download.pm (Pascal DANEK) 
         https://sourceforge.net/tracker/index.php?func=detail&aid=2806585&group_id=58373&atid=487492
       * Stores PCIID in CONTROLLERS/PCIID
       * Storage the monitor EDID string in BASE64 and UUENCODE
       * Linux: Storages: reorganize the code base and use lshal
       * Linux: Drives, complete inforamtions with lshal (Nicolas EISEN)
       * Linux: fix the PowerPC CPU detection
         https://sourceforge.net/tracker/?func=detail&atid=487492&aid=2043221&group_id=58373
       * Warns the user during the install process if one of
         the recommended module is not installed
       * Update out copy of memconf, thanks WeatherDave who notified the new
         revision and of course Tom Schmidt who do a great job 
       * MacOSX: Avoid a scalar used has hash ref error, thanks Adadov
       * Save VIDEOS/MEMORY and VIDEOS/RESOLUTION
       * MacOSX: Correctilly detect Up/Down network interfaces
         (David OLIVIER)
       * AddNetwork() doesn't ignore network with no IP address
         (David OLIVIER)
       * add --backend-collect-timeout parameter (Nicolas EISEN)
       * MacOSX: convert the IP mask from hex (David OLIVIER)
       * MacOSX: add a workaround to avoid Mac::SysProfile failure on
         MacOSX 10.5.7 (David OLIVIER)
       * Add Virtualization::VirtualBox module (Nicolas EISEN)
       * Add Virtualization::Qemu module (Nicolas EISEN)
       * Add Virtualization::Vmsystem module (Nicolas EISEN)
       * Better smartctl detection (Nicolas EISEN)
       * optimization and vm users detection Virtualization::VirtualBox (Nicolas EISEN)
       * Add Virtualization::VmwareFusion module (Walid NOUH)
       * Don't use hdparm prior 9.2.2 anymore to avoid crap in kernel log, see
         http://forums.ocsinventory-ng.org/viewtopic.php?pid=20768
       * Correctly detect ipmitool
       * Solaris: i86pc Memory support (Jean-François BOUCHER)
       * Solaris Zone support (Maurizio BERTABONI)
       * Always send tag, even if server already has one
       * Add the byHand software collect method (Sébastien DAGNICOURT)
       * add logging to can_read(), can_load() and can_run()
       * use addUser() instead of setHardware() 
       * Add the runcmd() in the Backend modules

1.0.1    Sun, 22 Mar 2009 20:48:49 +0100
       * Fix a typo in Ocsinventory::Agent::Backend::OS::AIX::Memory 

1.0    Sun, 22 Mar 2009 20:14:26 +0100
       * Hide warning messages when tw_cli or hpacucli are not present on CentOS
       * Avoid unnecessary about missing 'http://' in local mode
       * Ipmi.pm: use can_run do detect ipmitool
       * LSB.pm: properly use can_run
       * Avoid a warning in CompatibilityLayer.pm in local mode
       * Improve the README file
       * Avoid a warning at runtime if rpm is not correctly installed
       * BSD: Detect AMD64 arch (David DURIEUX)
       * HP.pm: force detection even if slot 1 is 0 (Remi COLLET)
       * HP.pm minor clean up + indentation
       * HP.pm send the $model as NAME to avoid NAME == 'unknown' (Remi COLLET)
       * New backend module ServeRaid for IBM ServeRAID card (Remi COLLET)
       * Linux::Storages, fix the hdparm call (Remi COLLET)
       * OS::Generic::Dmidecode::Bios, fix for RHEL2 dmidecode (Remi COLLET)
       * launch backend modules with a 30sec timeout
       * post-inst.pl: use prompt() from ExtUtils::MakeMaker to avoid
         unexpected error with cpan
       * avoid the "No LSB modules are available." warning message
       * Backend: --debug print a warning when arun() function is not found
       * Fix the Debian/Ubuntu detection for non lsb system
       * postinst.pl also drop /etc/cron.d/ocsinventory-client is the user
         want to drop the old linux_agent
       * Backend::OS::Solaris::Memory: use the Logger instead of "print"
       * Solaris: Drop unwanted spaces around OSVERSION and STORAGES/DESCRIPTION
       * Solaris: Avoid warning is the user can't use fstyp 
       * MANIFEST.SKIP: ignore .git/ and .gitignore
       * add a workaround for http://rt.cpan.org/Ticket/Display.html?id=38067 
       * build-perl-tree.sh use cpanp and perl 5.10 now
       * Backend.pm: do a eval around require File::Find
       * Add a workaround to find the backend modules for PAR::Packer
       * Backend.pm: internal change, now do eval 'use $pmodule' instead of require
       * fix serialnum detection in Lsilogic.pm and Adaptec.pm (Edouard GAMIN)
       * Makefile.PL: drop wait(), not used
       * Makefile.PL: fix a syntax error
       * add tools/makedist.sh to document the workaround used to avoid
         http://rt.cpan.org/Public/Bug/Display.html?id=43060
       * Fix --logfile=/somewhere.log, see
         http://forums.ocsinventory-ng.org/viewtopic.php?id=3092
       * tools/build-perl-tree.sh, add a new script
       * Don't print ugly error if next_timefile can't be saved
       * OS::Linux::Domains, improve the way it deals with multiple
         domaine entries (Remi COLLET)
       * AIX: Record the last memory Slot (Wilfried BRUNKEN)
         http://sourceforge.net/tracker/?func=detail&atid=487492&aid=2350694&group_id=58373
       * Bump 0.0.10 to 1.0 because it's the first release to be officially part
         of the OCSInventory distribution

0.0.10beta2    Wed, 24 Sep 2008 23:41:21 +0200
       * README: add a not about the $PATH varible on Solaris.
       * Added extra section support for backends (Pascal DANEK)
       * Fix the way submodules are disabled with $runMeIfTheseChecksFailed
       * Linux: Use lsb_release if presents to detect the OS, this will fix
         the Ubuntu detection
       * Hide a Perl warning if the agent is run by the user want the last_state
         file is missing
       * Add Ipmi backend module (Jean PARPAILLON)
       * Drop the control characters from the inventory XML
         https://sourceforge.net/tracker/index.php?func=detail&aid=2100606&group_id=58373&atid=487492
       * Apply a little change in standalone.sh that may fix the ParserDetails.ini problem,
         thanks tharoun

0.0.10beta1    Thu, 04 Sep 2008 18:16:49 +0200
       * Fix a "ocs server name" => URI side effect (Pascal DANEK)
       * Download::Store: used absolute path to "cp" on STORE action (Pascal DANEK)
       * Download::Store: set -dpR flags to "cp" (Pascal DANEK)
       * Solaris: Replaced hostid in serialnumber by real serialnumber (Nicolas DORFSMAN)
                  (SUNWsneep becomes mandatory on sparc)
       * Solaris: Return only one IP address (trying to guess which one corresponds to hostname) (Nicolas DORFSMAN)
       * Solaris: return disks SERIALNUMBER and FIRMWARE as XML fields (Nicolas DORFSMAN)
       * Redirection and stderr issue on Solaris (Nicolas DORFSMAN)
         - Removed close of stderr fd
         - Modified lspci and screen check() to avoid pollution of stdout/stderr
       * fix the previous changelog entry, the 0.0.9.1 fix had been done by Nicolas DORFSMAN
       * postinst.pl checks for MANIFEST present
       * improve the backend module detection by also scanning the symlinked directory
       * add the --devlib flag to load ./lib only if wanted and remove '.' from the directory to scan
         with File::Find.
       * import the can_run, can_load and can_read functions in the Backend modules
       * the backend module can have no check function, in this case OCS assume it's ok
       * apply a patch by Etienne GUILLAUMONT to fix CPU detection on AIX 4 
       * standalone.sh checks PAR::Packer presence now
       * only inventory installed .deb
       * postinst.pl: accept another vardir if the first one was invalide
         https://sourceforge.net/tracker/?func=detail&atid=487492&aid=1961771&group_id=58373
       * postinst.pl Download.pm correctly actived in modules.conf is the user needs it
       * add MacOSX support thanks to Wes YOUNG (Wes YOUNG)
         - Added tools/darwin/ support scripts/code for OS X enterprise deployment
       * add the follow_skip==2 flag to File::Find in Backend.pm so it doesn't detect the same
         file two time
       * import of backend module for RAID controler on Linux (3ware, Adaptec, HP and Lsilogic)
         (Edouard GAMIN)
       * remove a warning in Debug mod, if a backend module has no run() function
       * don't crash in Daemon mode if the server is unreachable (Wes YOUNG)
       * Net::IP is just (strongly) suggested now
       * fix --basevardir so it really accepts a parameter, thanks Gubluts from the forum who
         pointed out the bug
       * postinst.pl use which to find ocsinventory-agent location
       * Makefile.PL, Perl 5.6 doesn't have Config::config_re, I call it from an eval now
       * Added --delaytime option as commandline / .cfg file adjustable (Wes YOUNG)
       * standalone.sh, don't use grep -v since it's not POSIX
       * doesn't die if Storable.pm is missing like with perl 5.6
       * avoid a warning with gzip -h on AIX if Compress::Zlib is missing
       * README: depends on Perl 5.8
       * README: On solaris the Makefile needs gmake
       * README: Add a note about crontab and PATH
       * Linux: redirect hdparm error to /dev/null
       * postinst.pl yes/no questions have a default value now
       * postinst.pl fix a bug in the import of the old ocsinv.adm
         https://sourceforge.net/tracker/index.php?func=detail&aid=1991668&group_id=58373&atid=487492
       * postinst.pl doesn't create two vardir directories anymore
       * do not print a wrning is --nosoftware is used. Thanks Knarfling and Remi who pointed the issue
         out.
         http://forums.ocsinventory-ng.org/viewtopic.php?pid=12569
       * fix the POD documentation, some mistakes were detected by Perl 5.10's perldoc.
       * the agent doesn't crash anymore if ocsinv.adm or ocsinv.conf is corrupted
       * Makefile.pl: install memconf on Solaris
       * Solaris: apply patches to use memconf for CPU, Drives and Memory (Christoph HALMES)

0.0.9.2 04/18/2008 Bug fix
       * Add /ocsinventory in the server path if the user enter just the hostname
         https://sourceforge.net/tracker/?func=detail&atid=487492&aid=1945865&group_id=58373

0.0.9.1 04/03/2008 Bug fix
       * fix a error in the previous release that was forcing the local mode (Nicolas DORFSMAN)
         https://sourceforge.net/tracker/?func=detail&atid=487492&aid=1945863&group_id=58373

0.0.9 04/01/2008 April Fool release!
       * Added fallback for --lazy if no prolog freq was found and server error (Pascal DANEK)
       * Fixed accountinfos handling bugs (Pascal DANEK)
       * Changed --wait behaviour (--wait=number_of_seconds || "server") (Pascal DANEK)
       * PROLOG_FREQ is handled in prolog phase (Pascal DANEK)
       * the random value for file_nexttime is computed only if prolog_freq has changed since last prolog (Pascal DANEK)
       * import the documentation documentation by adding a description of the
         agent and pointer to the official website
       * --nosoft option renamed to --nosoftware, --nosoft still works but with a warning
       * add --basevardir to be able to use a specific place to store the var file
       * add the --lazy parameter: send an inventory only if the a random delay between 0 and PROLOG_FREQ had been run over. Usefull for package maintainer (Remi COLLET)
       * return 1 to the shell is the agent failed to contact the server
       * postinst.pl asks for the basevardir
       * postinst.pl write the modules.conf 
       * OS::Linux::Network::Networks, correctly reset the ipaddress before every loop so
         now a network can't have the address of the previous one
       * rename the key $params->{conffile} to $params->{accountconfig}
       * fix the way accountinfo information are stored
       * improve (a bit) tools/standalone.sh to avoid error if people launch it
         from the tools directory
       * --server is ignore if --local is in use
       * adjust Backend::OS::Generic::Screen to be able to use monitor-edid with DVI link (Remi COLLET)
       * OS::Linux::Storages, add NEC as a know manufacturer add assume the manifacturer is Seagate if
         the model doesn't match the others and begin with ST (rjhill)
       * fix the CPU detection on Linux Sparc64 and ARM (Linksys NSLU2)
       * improve the Solaris version detection by reading the /etc/release file (Nicolas DORFSMAN)
       * Solaris: fix the MAC addresses when the leading zeros is missing (Jean-Jacques MICHEL)
       * Solaris: Add publisher is possible in the software list (Nicolas DORFSMAN)
       * Solaris: improve the hard drive detection (Nicolas DORFSMAN)
       * postinst.pl can remove the previous linux_agent
       * postinst.pl reuse linux_agent old config file to set the default server and tag
       * return the SERIALNUMBER and the FIRMWARE on Linux with hdparm, the feature is not supported
         yet by the server (egamin)

0.0.8.1 02/20/2008
       * postinst.pl, correctly save the realm, do not override the password 
       * Added "CAPTION" field to memory (Pascal DANEK)
       * Fix a bug with "NUMSLOTS" memory field (Pascal DANEK)
       * improve the parsing of the config file to accept quote and spaces in the value
       * postinst.pl save the configfile with 0600 right since the server
         password maybe be stored in it
       * standalone.sh doesn't scan the inc/ directory anymore
       * remove the BUNDLE packages which seem to break the install process
       * change Solaris::CPU to use psrinfo -v to get the CPUs which works fine on x86
       * fix a path error in Ocsinventory::LoggerBackend::File (Remi COLLET)
       * fix: don't send the inventory if the server doesn't need it (Remi COLLET)

0.0.8 02/05/2008
       * fix the deviceid and old_deviceid handling (Pascal DANEK)
       * fix a debug message in Network.pm (Pascal DANEK)
       * different fixes on Compress.pm (Pascal DANEK)
       * fix an event message name in Option/Download.pm (Pascal DANEK)
       * fix the Compatibility Layer with prolog_read hook (Pascal DANEK)
       * merge PowerPC and PC code to detect the CPU and improve/fix the regex
       * looks for config file in /etc/ocsinventory /usr/local/etc/ocsinventory and
         /etc/ocsinventory-agent
       * add a pod documentation about the different config files and directories
       * Compress::Zlib is required but recommended now. In fact, you need it with
         ocs server prior 1.02

0.0.7.2 01/16/2008
       * fix the post installation script to avoid invalid cron time

0.0.7.1 01/14/2008
       * add setup.sh in the MANIFEST.SKIP to keep it out of the tarball

0.0.7 01/13/2008
       * Ocsinventory::Agent::AccountInfo does not warn accountinfofile if runned in debug mode
         without root privilege
       * fix params->{etcdir} to /etc/ocsinventory, /etc/ocsinventory-agent/modules.conf must be moved
         to /etc/ocsinventory/modules.conf
       * Solaris: Improve the CPU detection (Olivier ROUSSY)
       * AIX: Return the directory with the AIX package name (Olivier ROUSSY)
       * Ocsinventory::Agent::XML::Inventory can now write software inventory
         value of FILESIZE, FOLDER and PUBLISHER
       * processChecksum() and feedInventory() are called by Ocsinventory::Agent::XML::Inventory
         directly now
       * the server responses are not parsed in the main script anymore
       * do not create an inventory if the server doesnn't need it
       * new parameters for the backend modules (run and check functions):
         - prologresp, the Ocsinventory::Agent::XML::Response::Prolog object returned by
           the prolog
         - storage: an hashref stored on the harddrive at the end of the execution of the module
       * a backend module without a run function is accepted now 
       * Inventory.pm: add addIpDiscoverEntry() to add host from the same network
       * @runMeIfTheseChecksFailed: new optional setting for Backend module
       * Ipdiscover is now a backend module and nmap can be used instead of ipdiscover
       * --nosoft disable the Ocsinventory::Agent::Backend::OS::Generic::Packaging modules
       * Remove the deprecated modules Ocsinventory::Agent::Option::Ipdiscover and
            Ocsinventory::Agent::Option::Update
       * the check function of the backend accepts the same parameter than the run function
       * Linux::Archs::I386 regex are more robust
       * perldoc documentation for the ocsinventory-agent command
       * minor improvment on the Makefile.PL
       * change the way --server parameter is read. Now we can have a full URL, --remotedir
         is now useless
       * fix: correctly load the last_state
       * improve the Makefile.PL by using inc::Module::Install and adding new check 
       * add a --version parameter and improve the --help
       * come with bundled dependency to simply the build process
       * fix the login/passwd/realm authentification
       * remove Agent/Pid.pm, I've to prepare a better system to keep the pid first
       * try to read the config in /usr/local/etc/ocsinventory/ocsinventory-agent.cfg if the
         standard one is missing

0.0.6.2 07/16/2007 Bug fix release

       * remove a debug "die" in the code

0.0.6.1 06/12/2007 Bug fix release 
       * Fix an undef value in Ocsinventory::Agent::Backend::OS::BSD::Mem
       * AIX: retrieve correctly the MAC address of some FibberChannel card 
       * now standalone.sh will try to find every module before the build to
         avoid unexplicated error

0.0.6  06/07/2007
       * Enable "verbose" is debug is turned on
       * AIX: Ocsinventory::Agent::Backend::OS::AIX::Networks rewrote
       * AIX: Memory.pm, remove the spaces from the end of the DESCRIPTION
       * add standalone.sh, a script designed to prepare a stand-alone binary of the agent
       * AIX: Retrieve all the gateway of every subnet instead of just the default one
       * Config.pm renamed to AccountConfig.pm
       * New flag: --stdout to print the inventory directly on STDOUT
       * If the use want write on the system var directory, the agent create one in
         ~/.ocsinventory/var
       * The agent setting can be preinitialised with /etc/ocsinventory/ocsinventory-agent.cfg or
         ~/ocsinventory/ocsinventory-agent.cfg.
       * remove two debug messages printed during accountinfo rewrite and the
         daemon starting process
       * remove a stupid check in Ocsinventory::Agent::AccountConfig, the
         accountconfig file was not written unless the file was already present
       * add a recMkdir function in ocsinventory-agent to create directory recursivly
       * do not process checksum in local mode 

0.0.5  04/17/2007
       * AIX: use lslpp -c -l to find installed packages
       * AIX: fixes on CPU.pm, Networks.pm and Memory.pm
       * AIX: fetch the serial number with lscfg unless it was found with lsvpd
       * add the .ocs extension to local written files
       * with --local flag: don't not warn if last_state doesn't exit
       * Solaris: retrieve installed package
       * downgrade some message important from info to debug
       * read screen serial number in the EDID (DDC screen)
       * Xorg.pm replaced by Screen.pm
       * Screen.pm all the data are read from EDID now
       * Initial Linux PPC support (tested in Debian Etch).
         thanks Walid Nouh for the hardware
       * Apply patch by Remi Collet to fix an issue with Linux distro detection and Perl 5.6.1
       * Turn of STDERR during the module execution to avoid useless message (e.g: foo: not found)
         use --debug to turn them back
       * If the system side vardir can't be created. The agent try to create one in ~/.ocs-inventory-agent
       * Add a THANKS file

0.0.4 03/20/2007
       * use of gzip when Compress:Zlib is not avalaible. OCS server 1.01 and
         prior are not supported.
       * dmidecode parsing improved
       * lspci stuffs moved to generic
       * Linux: find Wifi connection
       * fix: pass correctly the logger to the modules
       * don't write the last_state is the connexion failed
       * Deals correctly with the accountinfo if it's internaly stored in a
         array ref
       * BSD support by Thierry Lacoste <|MERGE_RESOLUTION|>--- conflicted
+++ resolved
@@ -13,12 +13,9 @@
        * Linux/PPC: Fix various warnings in CPU.pm
        * Linux/PPC: ignore some wrong warning
        * Linux/PPC: CPUS/TYPE renamed to CPUS/NAME
-<<<<<<< HEAD
        * POD: add doc for BIOS/{S,B}MANUFACTURER
        * Clean up: remove BIOS/{MMANUFACTURER,MSN}
-=======
        * POD: fix a syntax error in fusioninventory-agent
->>>>>>> 37990772
 
 2.1.6    Tue, 05 Oct 2010 21:03:39 +0200
        * Ensure the RPC serivce URL printed in the log message targets
