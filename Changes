--- conflicted
+++ resolved
@@ -38,18 +38,14 @@
          missing. This way /etc/debian_version is used on Debian 
        * Linux: correctly parse /etc/resolv.conf to identify the domain
        * Linux: don't save 2 time the same domain
-<<<<<<< HEAD
-       * Linux/ARM: collect the Hardware information from /proc/cpuinfo
        * MacOSX/Drives: use lsvfs to know the FS avalaible, thanks François Legastelois
          for the bugreport
          http://forge.fusioninventory.org/issues/446
-=======
        * Linux/ARM: collect the Hardware information from /proc/cpuinfo 
        * BSD: use sysctl -n hw.model to get the CPU name and frequency
        * MacOSX: Mem.pm, convert hex string to ASCII when needed, thanks Sylvain la Gravière
          for the bug report
          http://forge.fusioninventory.org/issues/440
->>>>>>> 28b3f1e7
 
 2.1.6    Tue, 05 Oct 2010 21:03:39 +0200
        * Ensure the RPC serivce URL printed in the log message targets
