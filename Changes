Revision history for Ocsinventory::Agent

<<<<<<< HEAD
futur
       * Use Sys::Hostname instead of uname for better portability

newdeploy
       * post-install.pl: Don't ask the user if Download.pm should be
         enabled
       * Drop the linux_agent modules compatibility layer
       * Rename module hook functions:
          check()    → isInventoryEnabled()
          run()      → doInventory()
          longRun()  → postInventory()
       * Add isPostInventoryEnabled() function
=======
1.1.1
       * NETWORKS/VIRTUALDEV should be 1 or 0
       * FreeBSD: Fix CPU detection (David DURIEUX)
>>>>>>> e2b9b930

1.1     Fri, 06 Nov 2009 16:07:08 +0100
       * addMemorie() renamed to addMemories(), this had been broken during
         the addMemories() → addMemory() transition
       * Debug mode: msg "check function failed" changed to "ignored" since
         the fails may be wanted by the check() function
       * CompatibilityLayer: $self->{params} changed to $self->{config},
         this restore the debug mode in Download.pm
       * Continue XML::Inventory functions name clean up. Rename:
        - addSlots() calls to addSlot()
        - addMemories() calls to addMemory()
       * Move ocsinventory-agent POD documentation frol Ocsinventory::Agent
         to the ocsinventory-agent shell script. So now the manpage has the
         correct name
       * Fix RPM output parsing (Remi COLLET)
       * VMWareESX: avoid breakage is VM has spaces in its name
         (Christian Michallek)
       * Try to detect kvm --uuid value
       * Makefile.PL, check for Net::SSLeay
       * Move Ocsinventory::Agent in a .pm and add a wrapper script to load
         in order to by able to process --devlib
       * Parallels.pm: doesn't use sudo anymore and check for
         --scan-homedirs
       * Prune 'Mac OS X' from the version on Mac + typo fixes (Scott HANNAHS)
       * POD doc, add a paragraph about the config file
       * LP: #462529, Fix EDID screen detection, thanks Sergio MERINO
       * Use boolean for networks/virtualdev
       * Generic/Screen: chomp uuencode output
       * Generic/Screen: HSD code for "Hanns.G" (Remi COLLET)
       * postinst.pl, put user $PATH in /etc/cron.d/ocsinventory-agent

1.1_beta1    Fri, 18 Sep 2009 11:54:12 +0200
       * Can use Net::CUPS to find the default printer
       * AIX: Hide procfs in Filesystem
       * OS::Linux::Storages, correctly retrieve the serial (Vladimir ELISSEEV)
       * load $http_proxy env settings and --proxy option is available
       * Add OS::Linux::Distro::NonLSB::ArchLinux (Julien SAFAR)
       * New Backend OS::Generic::Processes 
       * Linux/BSD: detect DNS servers config 
       * Solaris: Better output for $OSVErsion (Vladimir ELISSEEV)
       * Solaris: Sun Fire T1000 patches for memory (Vladimir ELISSEEV)
       * Solaris: memory SPARC Enterprise T5220 (Vladimir ELISSEEV)
       * Solaris: CPU SPARC Enterprise T5220 (Vladimir ELISSEEV)
       * Solaris: CPU SPARC Enterprise T5220 (Vladimir ELISSEEV)
       * Linux: split the /proc/cpuinfo parsing depending on the arch
       * Linux: drop Linux::Controllers which is duplicated with
         Generic::Lspci::Controllers (Vladimir ELISSEEV)
       * AIX: Various fixes in Memory.pm (Sebastien DAGNICOURT)
       * AIX: Storages.pm, Virtual disks support and fixes (Sebastien DAGNICOURT)
       * Backend.pm: Bump the default timeout from 30 to 180 secondes
       * Agent/XML/Inventory: Fix when version == 0, bug found by neisen
       * AIX: device type adjustment (Sebastien DAGNICOURT)
       * Solaris: Sun-Fire-V440 support (Sebastien DAGNICOURT)
       * Add a missing space is the name banner in --debug mode
       * Agent/XML/Inventory.pm: Add FROM and INSTALLDATE fields in software
         list and LASTLOGGEDUSER DATELASTLOGGEDUSER
         in HARDWARE (Nicolas EISEN)
       * Initialize etcdir key even if there is no config file
       * CompatibilityLayer: correctly set $debug
       * CompatibilityLayer: better log messages
       * getOptionInfoByName return an array ref now
       * rename getOptionInfoByName to getOptionsInfoByName
       * --debug print the XML on STDERR
       * Rename the params key to config to avoid ambiguity
         with $params
       * set HARDWARE/DEFAULTGATEWAY (Nicolas EISEN)
       * RPM: collect the install date and the size (Nicolas EISEN)
       * Linux: Collect LASTLOGGEDUSER and DATELASTLOGGEDUSER (Nicolas EISEN)
       * DPKG: collect the Installed-Size (Nicolas EISEN)
       * Linux: Collect the ext{2,3,4} and xfs serial number
       * Linux: Collect the ext{2,3,4} creation date
       * Add a warning when no certificat is found
       * Turns off alarm once it's backend run is finish
       * Fix the IPMI module detection
       * Linux: Store the PCISLOT and the driver name
       * NETWORKDS, only store Networks with an address
       * Linux: detect virtual network device
       * Linux: Store CONTROLLERS/DRIVER and CONTROLLERS/PCISLOT
       * Linux: Collects xfs, ext{2,3,4} and vfat label
       * runs the backend module from main() it's possible to
         reuse the Backend object.
       * Linux: filter non standard MAC address returned by ifconfig like
         00-00-00-00-00-00-00-00-00-00-00-00-00-00-00-00 mac
       * Linux: Fix the Uptime check()
       * Preliminary libvirt support
       * Partial rewrite of the Download.pm backend
       * Add a warning if the user is no root, thanks Nicolas EISEN and
         Sylvain LUCE
       * SPARC-Enterprise M4000 and M5000 support (Sylvain LUCE)
       * Libvirt: collect VCPU info (Philippe LIBAT)
       * Add Virtualization::Xen module (Philippe LIBAT)
       * Solaris: add a warning if memconf is not in $PATH
       * Switch the XML content from ISO-8859-1 to UTF-8, BTW we force
         LC_ALL=C...
       * Fix the history flood in Download.pm (Pascal DANEK) 
       	 https://sourceforge.net/tracker/index.php?func=detail&aid=2806585&group_id=58373&atid=487492
       * Stores PCIID in CONTROLLERS/PCIID
       * Storage the monitor EDID string in BASE64 and UUENCODE
       * Linux: Storages: reorganize the code base and use lshal
       * Linux: Drives, complete inforamtions with lshal (Nicolas EISEN)
       * Linux: fix the PowerPC CPU detection
         https://sourceforge.net/tracker/?func=detail&atid=487492&aid=2043221&group_id=58373
       * Warns the user during the install process if one of
         the recommended module is not installed
       * Update out copy of memconf, thanks WeatherDave who notified the new
         revision and of course Tom Schmidt who do a great job 
       * MacOSX: Avoid a scalar used has hash ref error, thanks Adadov
       * Save VIDEOS/MEMORY and VIDEOS/RESOLUTION
       * MacOSX: Correctilly detect Up/Down network interfaces
         (David OLIVIER)
       * AddNetwork() doesn't ignore network with no IP address
         (David OLIVIER)
       * add --backend-collect-timeout parameter (Nicolas EISEN)
       * MacOSX: convert the IP mask from hex (David OLIVIER)
       * MacOSX: add a workaround to avoid Mac::SysProfile failure on
         MacOSX 10.5.7 (David OLIVIER)
       * Add Virtualization::VirtualBox module (Nicolas EISEN)
       * Add Virtualization::Qemu module (Nicolas EISEN)
       * Add Virtualization::Vmsystem module (Nicolas EISEN)
       * Better smartctl detection (Nicolas EISEN)
       * optimization and vm users detection Virtualization::VirtualBox (Nicolas EISEN)
       * Add Virtualization::VmwareFusion module (Walid NOUH)
       * Don't use hdparm prior 9.2.2 anymore to avoid crap in kernel log, see
         http://forums.ocsinventory-ng.org/viewtopic.php?pid=20768
       * Correctly detect ipmitool
       * Solaris: i86pc Memory support (Jean-François BOUCHER)
       * Solaris Zone support (Maurizio BERTABONI)
       * Always send tag, even if server already has one
       * Add the byHand software collect method (Sébastien DAGNICOURT)
       * add logging to can_read(), can_load() and can_run()
       * use addUser() instead of setHardware() 
       * Add the runcmd() in the Backend modules

1.0.1    Sun, 22 Mar 2009 20:48:49 +0100
       * Fix a typo in Ocsinventory::Agent::Backend::OS::AIX::Memory 

1.0    Sun, 22 Mar 2009 20:14:26 +0100
       * Hide warning messages when tw_cli or hpacucli are not present on CentOS
       * Avoid unnecessary about missing 'http://' in local mode
       * Ipmi.pm: use can_run do detect ipmitool
       * LSB.pm: properly use can_run
       * Avoid a warning in CompatibilityLayer.pm in local mode
       * Improve the README file
       * Avoid a warning at runtime if rpm is not correctly installed
       * BSD: Detect AMD64 arch (David DURIEUX)
       * HP.pm: force detection even if slot 1 is 0 (Remi COLLET)
       * HP.pm minor clean up + indentation
       * HP.pm send the $model as NAME to avoid NAME == 'unknown' (Remi COLLET)
       * New backend module ServeRaid for IBM ServeRAID card (Remi COLLET)
       * Linux::Storages, fix the hdparm call (Remi COLLET)
       * OS::Generic::Dmidecode::Bios, fix for RHEL2 dmidecode (Remi COLLET)
       * launch backend modules with a 30sec timeout
       * post-inst.pl: use prompt() from ExtUtils::MakeMaker to avoid
         unexpected error with cpan
       * avoid the "No LSB modules are available." warning message
       * Backend: --debug print a warning when arun() function is not found
       * Fix the Debian/Ubuntu detection for non lsb system
       * postinst.pl also drop /etc/cron.d/ocsinventory-client is the user
         want to drop the old linux_agent
       * Backend::OS::Solaris::Memory: use the Logger instead of "print"
       * Solaris: Drop unwanted spaces around OSVERSION and STORAGES/DESCRIPTION
       * Solaris: Avoid warning is the user can't use fstyp 
       * MANIFEST.SKIP: ignore .git/ and .gitignore
       * add a workaround for http://rt.cpan.org/Ticket/Display.html?id=38067 
       * build-perl-tree.sh use cpanp and perl 5.10 now
       * Backend.pm: do a eval around require File::Find
       * Add a workaround to find the backend modules for PAR::Packer
       * Backend.pm: internal change, now do eval 'use $pmodule' instead of require
       * fix serialnum detection in Lsilogic.pm and Adaptec.pm (Edouard GAMIN)
       * Makefile.PL: drop wait(), not used
       * Makefile.PL: fix a syntax error
       * add tools/makedist.sh to document the workaround used to avoid
         http://rt.cpan.org/Public/Bug/Display.html?id=43060
       * Fix --logfile=/somewhere.log, see
         http://forums.ocsinventory-ng.org/viewtopic.php?id=3092
       * tools/build-perl-tree.sh, add a new script
       * Don't print ugly error if next_timefile can't be saved
       * OS::Linux::Domains, improve the way it deals with multiple
         domaine entries (Remi COLLET)
       * AIX: Record the last memory Slot (Wilfried BRUNKEN)
         http://sourceforge.net/tracker/?func=detail&atid=487492&aid=2350694&group_id=58373
       * Bump 0.0.10 to 1.0 because it's the first release to be officially part
         of the OCSInventory distribution

0.0.10beta2    Wed, 24 Sep 2008 23:41:21 +0200
       * README: add a not about the $PATH varible on Solaris.
       * Added extra section support for backends (Pascal DANEK)
       * Fix the way submodules are disabled with $runMeIfTheseChecksFailed
       * Linux: Use lsb_release if presents to detect the OS, this will fix
         the Ubuntu detection
       * Hide a Perl warning if the agent is run by the user want the last_state
         file is missing
       * Add Ipmi backend module (Jean PARPAILLON)
       * Drop the control characters from the inventory XML
         https://sourceforge.net/tracker/index.php?func=detail&aid=2100606&group_id=58373&atid=487492
       * Apply a little change in standalone.sh that may fix the ParserDetails.ini problem,
         thanks tharoun

0.0.10beta1    Thu, 04 Sep 2008 18:16:49 +0200
       * Fix a "ocs server name" => URI side effect (Pascal DANEK)
       * Download::Store: used absolute path to "cp" on STORE action (Pascal DANEK)
       * Download::Store: set -dpR flags to "cp" (Pascal DANEK)
       * Solaris: Replaced hostid in serialnumber by real serialnumber (Nicolas DORFSMAN)
                  (SUNWsneep becomes mandatory on sparc)
       * Solaris: Return only one IP address (trying to guess which one corresponds to hostname) (Nicolas DORFSMAN)
       * Solaris: return disks SERIALNUMBER and FIRMWARE as XML fields (Nicolas DORFSMAN)
       * Redirection and stderr issue on Solaris (Nicolas DORFSMAN)
         - Removed close of stderr fd
         - Modified lspci and screen check() to avoid pollution of stdout/stderr
       * fix the previous changelog entry, the 0.0.9.1 fix had been done by Nicolas DORFSMAN
       * postinst.pl checks for MANIFEST present
       * improve the backend module detection by also scanning the symlinked directory
       * add the --devlib flag to load ./lib only if wanted and remove '.' from the directory to scan
         with File::Find.
       * import the can_run, can_load and can_read functions in the Backend modules
       * the backend module can have no check function, in this case OCS assume it's ok
       * apply a patch by Etienne GUILLAUMONT to fix CPU detection on AIX 4 
       * standalone.sh checks PAR::Packer presence now
       * only inventory installed .deb
       * postinst.pl: accept another vardir if the first one was invalide
         https://sourceforge.net/tracker/?func=detail&atid=487492&aid=1961771&group_id=58373
       * postinst.pl Download.pm correctly actived in modules.conf is the user needs it
       * add MacOSX support thanks to Wes YOUNG (Wes YOUNG)
         - Added tools/darwin/ support scripts/code for OS X enterprise deployment
       * add the follow_skip==2 flag to File::Find in Backend.pm so it doesn't detect the same
         file two time
       * import of backend module for RAID controler on Linux (3ware, Adaptec, HP and Lsilogic)
         (Edouard GAMIN)
       * remove a warning in Debug mod, if a backend module has no run() function
       * don't crash in Daemon mode if the server is unreachable (Wes YOUNG)
       * Net::IP is just (strongly) suggested now
       * fix --basevardir so it really accepts a parameter, thanks Gubluts from the forum who
         pointed out the bug
       * postinst.pl use which to find ocsinventory-agent location
       * Makefile.PL, Perl 5.6 doesn't have Config::config_re, I call it from an eval now
       * Added --delaytime option as commandline / .cfg file adjustable (Wes YOUNG)
       * standalone.sh, don't use grep -v since it's not POSIX
       * doesn't die if Storable.pm is missing like with perl 5.6
       * avoid a warning with gzip -h on AIX if Compress::Zlib is missing
       * README: depends on Perl 5.8
       * README: On solaris the Makefile needs gmake
       * README: Add a note about crontab and PATH
       * Linux: redirect hdparm error to /dev/null
       * postinst.pl yes/no questions have a default value now
       * postinst.pl fix a bug in the import of the old ocsinv.adm
         https://sourceforge.net/tracker/index.php?func=detail&aid=1991668&group_id=58373&atid=487492
       * postinst.pl doesn't create two vardir directories anymore
       * do not print a wrning is --nosoftware is used. Thanks Knarfling and Remi who pointed the issue
         out.
         http://forums.ocsinventory-ng.org/viewtopic.php?pid=12569
       * fix the POD documentation, some mistakes were detected by Perl 5.10's perldoc.
       * the agent doesn't crash anymore if ocsinv.adm or ocsinv.conf is corrupted
       * Makefile.pl: install memconf on Solaris
       * Solaris: apply patches to use memconf for CPU, Drives and Memory (Christoph HALMES)

0.0.9.2 04/18/2008 Bug fix
       * Add /ocsinventory in the server path if the user enter just the hostname
         https://sourceforge.net/tracker/?func=detail&atid=487492&aid=1945865&group_id=58373

0.0.9.1 04/03/2008 Bug fix
       * fix a error in the previous release that was forcing the local mode (Nicolas DORFSMAN)
         https://sourceforge.net/tracker/?func=detail&atid=487492&aid=1945863&group_id=58373

0.0.9 04/01/2008 April Fool release!
       * Added fallback for --lazy if no prolog freq was found and server error (Pascal DANEK)
       * Fixed accountinfos handling bugs (Pascal DANEK)
       * Changed --wait behaviour (--wait=number_of_seconds || "server") (Pascal DANEK)
       * PROLOG_FREQ is handled in prolog phase (Pascal DANEK)
       * the random value for file_nexttime is computed only if prolog_freq has changed since last prolog (Pascal DANEK)
       * import the documentation documentation by adding a description of the
         agent and pointer to the official website
       * --nosoft option renamed to --nosoftware, --nosoft still works but with a warning
       * add --basevardir to be able to use a specific place to store the var file
       * add the --lazy parameter: send an inventory only if the a random delay between 0 and PROLOG_FREQ had been run over. Usefull for package maintainer (Remi COLLET)
       * return 1 to the shell is the agent failed to contact the server
       * postinst.pl asks for the basevardir
       * postinst.pl write the modules.conf 
       * OS::Linux::Network::Networks, correctly reset the ipaddress before every loop so
         now a network can't have the address of the previous one
       * rename the key $params->{conffile} to $params->{accountconfig}
       * fix the way accountinfo information are stored
       * improve (a bit) tools/standalone.sh to avoid error if people launch it
         from the tools directory
       * --server is ignore if --local is in use
       * adjust Backend::OS::Generic::Screen to be able to use monitor-edid with DVI link (Remi COLLET)
       * OS::Linux::Storages, add NEC as a know manufacturer add assume the manifacturer is Seagate if
         the model doesn't match the others and begin with ST (rjhill)
       * fix the CPU detection on Linux Sparc64 and ARM (Linksys NSLU2)
       * improve the Solaris version detection by reading the /etc/release file (Nicolas DORFSMAN)
       * Solaris: fix the MAC addresses when the leading zeros is missing (Jean-Jacques MICHEL)
       * Solaris: Add publisher is possible in the software list (Nicolas DORFSMAN)
       * Solaris: improve the hard drive detection (Nicolas DORFSMAN)
       * postinst.pl can remove the previous linux_agent
       * postinst.pl reuse linux_agent old config file to set the default server and tag
       * return the SERIALNUMBER and the FIRMWARE on Linux with hdparm, the feature is not supported
         yet by the server (egamin)

0.0.8.1 02/20/2008
       * postinst.pl, correctly save the realm, do not override the password 
       * Added "CAPTION" field to memory (Pascal DANEK)
       * Fix a bug with "NUMSLOTS" memory field (Pascal DANEK)
       * improve the parsing of the config file to accept quote and spaces in the value
       * postinst.pl save the configfile with 0600 right since the server
         password maybe be stored in it
       * standalone.sh doesn't scan the inc/ directory anymore
       * remove the BUNDLE packages which seem to break the install process
       * change Solaris::CPU to use psrinfo -v to get the CPUs which works fine on x86
       * fix a path error in Ocsinventory::LoggerBackend::File (Remi COLLET)
       * fix: don't send the inventory if the server doesn't need it (Remi COLLET)

0.0.8 02/05/2008
       * fix the deviceid and old_deviceid handling (Pascal DANEK)
       * fix a debug message in Network.pm (Pascal DANEK)
       * different fixes on Compress.pm (Pascal DANEK)
       * fix an event message name in Option/Download.pm (Pascal DANEK)
       * fix the Compatibility Layer with prolog_read hook (Pascal DANEK)
       * merge PowerPC and PC code to detect the CPU and improve/fix the regex
       * looks for config file in /etc/ocsinventory /usr/local/etc/ocsinventory and
         /etc/ocsinventory-agent
       * add a pod documentation about the different config files and directories
       * Compress::Zlib is required but recommended now. In fact, you need it with
         ocs server prior 1.02

0.0.7.2 01/16/2008
       * fix the post installation script to avoid invalid cron time

0.0.7.1 01/14/2008
       * add setup.sh in the MANIFEST.SKIP to keep it out of the tarball

0.0.7 01/13/2008
       * Ocsinventory::Agent::AccountInfo does not warn accountinfofile if runned in debug mode
         without root privilege
       * fix params->{etcdir} to /etc/ocsinventory, /etc/ocsinventory-agent/modules.conf must be moved
         to /etc/ocsinventory/modules.conf
       * Solaris: Improve the CPU detection (Olivier ROUSSY)
       * AIX: Return the directory with the AIX package name (Olivier ROUSSY)
       * Ocsinventory::Agent::XML::Inventory can now write software inventory
         value of FILESIZE, FOLDER and PUBLISHER
       * processChecksum() and feedInventory() are called by Ocsinventory::Agent::XML::Inventory
         directly now
       * the server responses are not parsed in the main script anymore
       * do not create an inventory if the server doesnn't need it
       * new parameters for the backend modules (run and check functions):
         - prologresp, the Ocsinventory::Agent::XML::Response::Prolog object returned by
	   the prolog
	 - storage: an hashref stored on the harddrive at the end of the execution of the module
       * a backend module without a run function is accepted now 
       * Inventory.pm: add addIpDiscoverEntry() to add host from the same network
       * @runMeIfTheseChecksFailed: new optional setting for Backend module
       * Ipdiscover is now a backend module and nmap can be used instead of ipdiscover
       * --nosoft disable the Ocsinventory::Agent::Backend::OS::Generic::Packaging modules
       * Remove the deprecated modules Ocsinventory::Agent::Option::Ipdiscover and
            Ocsinventory::Agent::Option::Update
       * the check function of the backend accepts the same parameter than the run function
       * Linux::Archs::I386 regex are more robust
       * perldoc documentation for the ocsinventory-agent command
       * minor improvment on the Makefile.PL
       * change the way --server parameter is read. Now we can have a full URL, --remotedir
         is now useless
       * fix: correctly load the last_state
       * improve the Makefile.PL by using inc::Module::Install and adding new check 
       * add a --version parameter and improve the --help
       * come with bundled dependency to simply the build process
       * fix the login/passwd/realm authentification
       * remove Agent/Pid.pm, I've to prepare a better system to keep the pid first
       * try to read the config in /usr/local/etc/ocsinventory/ocsinventory-agent.cfg if the
         standard one is missing

0.0.6.2 07/16/2007 Bug fix release

       * remove a debug "die" in the code

0.0.6.1 06/12/2007 Bug fix release 
       * Fix an undef value in Ocsinventory::Agent::Backend::OS::BSD::Mem
       * AIX: retrieve correctly the MAC address of some FibberChannel card 
       * now standalone.sh will try to find every module before the build to
         avoid unexplicated error

0.0.6  06/07/2007
       * Enable "verbose" is debug is turned on
       * AIX: Ocsinventory::Agent::Backend::OS::AIX::Networks rewrote
       * AIX: Memory.pm, remove the spaces from the end of the DESCRIPTION
       * add standalone.sh, a script designed to prepare a stand-alone binary of the agent
       * AIX: Retrieve all the gateway of every subnet instead of just the default one
       * Config.pm renamed to AccountConfig.pm
       * New flag: --stdout to print the inventory directly on STDOUT
       * If the use want write on the system var directory, the agent create one in
         ~/.ocsinventory/var
       * The agent setting can be preinitialised with /etc/ocsinventory/ocsinventory-agent.cfg or
         ~/ocsinventory/ocsinventory-agent.cfg.
       * remove two debug messages printed during accountinfo rewrite and the
         daemon starting process
       * remove a stupid check in Ocsinventory::Agent::AccountConfig, the
         accountconfig file was not written unless the file was already present
       * add a recMkdir function in ocsinventory-agent to create directory recursivly
       * do not process checksum in local mode 

0.0.5  04/17/2007
       * AIX: use lslpp -c -l to find installed packages
       * AIX: fixes on CPU.pm, Networks.pm and Memory.pm
       * AIX: fetch the serial number with lscfg unless it was found with lsvpd
       * add the .ocs extension to local written files
       * with --local flag: don't not warn if last_state doesn't exit
       * Solaris: retrieve installed package
       * downgrade some message important from info to debug
       * read screen serial number in the EDID (DDC screen)
       * Xorg.pm replaced by Screen.pm
       * Screen.pm all the data are read from EDID now
       * Initial Linux PPC support (tested in Debian Etch).
         thanks Walid Nouh for the hardware
       * Apply patch by Remi Collet to fix an issue with Linux distro detection and Perl 5.6.1
       * Turn of STDERR during the module execution to avoid useless message (e.g: foo: not found)
         use --debug to turn them back
       * If the system side vardir can't be created. The agent try to create one in ~/.ocs-inventory-agent
       * Add a THANKS file

0.0.4 03/20/2007
       * use of gzip when Compress:Zlib is not avalaible. OCS server 1.01 and
         prior are not supported.
       * dmidecode parsing improved
       * lspci stuffs moved to generic
       * Linux: find Wifi connection
       * fix: pass correctly the logger to the modules
       * don't write the last_state is the connexion failed
       * Deals correctly with the accountinfo if it's internaly stored in a
         array ref
       * BSD support by Thierry Lacoste <|MERGE_RESOLUTION|>--- conflicted
+++ resolved
@@ -1,6 +1,5 @@
 Revision history for Ocsinventory::Agent
 
-<<<<<<< HEAD
 futur
        * Use Sys::Hostname instead of uname for better portability
 
@@ -13,11 +12,10 @@
           run()      → doInventory()
           longRun()  → postInventory()
        * Add isPostInventoryEnabled() function
-=======
+
 1.1.1
        * NETWORKS/VIRTUALDEV should be 1 or 0
        * FreeBSD: Fix CPU detection (David DURIEUX)
->>>>>>> e2b9b930
 
 1.1     Fri, 06 Nov 2009 16:07:08 +0100
        * addMemorie() renamed to addMemories(), this had been broken during
