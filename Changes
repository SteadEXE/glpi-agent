Revision history for FusionInventory::Agent

2.1
       * MANIFEST.SKIP, we need the resources files for the test suite
       * Linux: set back DRIVES/FREE
       * Linux: CONTROLLERS/NAME drop the trailing whitespace
       * addEntry(), do not ignore $noDuplicated parameter
       * remplace --html-dir by --share-dir
       * use pciid to know the pci device name and manufacturer, thanks
         Sébastien Prud'homme
       * load dmidecode from $PATH
       * fix VirtualBox VM detection (David DURIEUX)
       * Makefile.PL, UNIVERSAL::require is a dependency now
       * Document --logger
       * Fix --logger: to not overwrite other loggers if --logfile is on
       * POD, add for PROCESSES inventory
       * tools/ fixes for Solaris shell
       * Add CONTROLLERS/REV
       * Fix: Linux/i386: retrieve the number of CORE correctly
       * Fix: Vmsystem, don't load 'version', we don't use it anymore
<<<<<<< HEAD
       * Fix: Linux/ARM: drop a debug print
       * Fix: Linux Storages, fix fdisk parsing
=======
       * MacOSX: use addCPU to collect cpu information
       * MacOSX: the number of core of the CPU
       * MacOSX: Collect all the net devices and set VIRTUALDEV=1/0
       * MacOSX: collect all the drives (fixes: #119)
       * MacOSX: DRIVES, swap VOLUMN and TYPE fields
       * Makefile.PL, no parameter for install_share, thanks Act from GLPI
         forum (http://www.glpi-project.org/forum/viewtopic.php?pid=107979#p107979)
       * Fix: don't ignore 0 values in the XML
       * MacOSX: don't use Mac::SysProfile to get memory info
       * Linux/i386: Igore empty CPU socket, thanks Sébastien Prud'homme,
         bug: #177
       * MacOSX: USB devices inventory
>>>>>>> e4395cbd

2.1_rc1 Sat, 26 Jun 2010 00:49:44 +0200
       * Add Windows support for 2000/XP/2003/Vista/2008/Seven
       * Windows: Add new values for SOFTWARES key
       * Add Windows service
       * disable --color for Windows for now
       * Collect Solaris process informations (Emengao)
       * VirtualMachine: Add Vserver.pm
       * VirtualMachine: Check is the status is correct
       * detect Slackware packages (David DURIEUX)
       * Libvirt.pm switch SUBSYSTEM and VMTYPE values.VMTYPE is "libvirt"
         now
       * Better error handling if it's not possible to create basevardir
       * Inventory: reduce the number of debug messages
       * Add DRIVES/SYSTEMDRIVE to know if it's the system partition
       * Inventory.pm, fix: addStorages is deprecred, not addStorage
       * Inventory.pm, addSection() is now deprecated and a warning is
         printed everytime the function is called
       * Linux/PC/CPU: set CPU name and detect CORE/THREAD
       * Stores environement variables
       * Bios, add ENCLOSURESERIAL BASEBOARDSERIAL and BIOSSERIAL keys
       * Identify USB devices (Windows, Linux)
       * --realm was two time in --help
       * LoggerBackend/Syslog.pm: fix https://bugs.launchpad.net/bugs/571655
         (Guillaume Rousse)
       * LoggerBackend/File.pm: don't reopen file descriptor for every new
         message (Guillaume Rousse)
       * Cups.pm: gets all installed printers and their drivers names
        (Aurelien Bondis)
       * ocsinventory-ng is not more the default server hostname, you've to
         set it yourself in agent.cfg
       * Inputs.pm: adds Inputs support for Linux clients (Aurelien Bondis)
       * Turns off interactive mode of GNU fdisk (Aurelien Bondis)
       * Add a few new PNP monitor IDs (Alex Mauer)
       * Makefile.PL: Define Perl 5.8 as the minimal version.
       * RPC: Add http://hostname:62354/status to get the current status of
         the agent
       * Add --rpc-trust-localhost
       * RPC: serve a basic page to present the agent
       * --html-dir parameter
       * Linux/Domains. Use Sys::Hostname to get the domain
       * Exit if no --server or --target is defined
       * Inventory: If two modules with the same name are found, only load
         the first
       * Linux/Storages: detect floppy and block devices (Amir PAKDEL)
       * Linux/Storages: don't attempt to run df on cdrom devices
         (Guillaume Rousse)
       * Linux/Storages: factorize redudant code for udev devices detection
         (Guillaume Rousse)
       * HP-UX numerous improvement (Amir PAKDEL)
       * Add NETWORKS/SPEED (in MB/s) (Amir PAKDEL)
       * HP-UX/Drives: Swapped "Type" and "File System" (Amir PAKDEL)
       * Inventory: POD doc for NETWORKS part
       * add --no-printer parameter
       * BSD: don't use uname to get the OSName, but $^O aka $SNAME
       * BSD: chomp() the number of CPU
       * HP RAID disk detection is now in Generic directory and so, can be
         used by Windows and probably HP-UX.
       * Linux: use blkid to get the partition serial number
       * Task: Add the Ping.pm module for debugging purpose
       * HTTP::Daemon::get_request is not thread safe and must be called from
         the master thread. The timeout is set at 5 seconds to avoid
         blockage
       * Linux: HP Integrated Lights-Out (iLO) (Management Interface of HP
         ProLiant servers) (Amir PAKDEL)
       * HP-UX: HP Management Processor (MP) (Management Interface of HP
         Integrity servers) (Amir PAKDEL)
       * Add --perl-bin-dir-in-path parameter for the Windows package
       * Collect Batteries information
       * Add --disable-perllib-envvar to be able to ignore PERLLIB and
         PERL5LIB envvar
       * turns off PERL5LIB envvar in win32-service
       * Get CONTROLLERS/PCISUBSYSTEMID
       * Simplify a lot Inventory.pm, add _addEntry() function
       * Do not set CPU Id as MBoard serial number anymore
       * XML: Only set the non empty field to decrease the final file
         size and improve the performance
       * Add a template config file in etc/agent.cfg
       * Add --conf-file=XXX parameter to allow the user to use another
         config file
       * Fix, allow dash in key name in config file
       * Rethink the script in ./tools, see ./tools/README
       * Inventory: use encode('UTF-8', $string) to reencode to UTF-8
         string detected invalide.
       * print help messages on STDERR
       * Linux: factorize redundant modules for non-LSB Linux distribution
         identification (Guillaume Rousse)
       * rewrite lshal and dmidecode parsing code for readability and
         efficiency (Guillaume Rousse)
       * don't test umask() result, it always succeed
       * don't test Sys::Hostname availability, it's a core module
       * RPC: ignore when socket::accept return an undef $socket
       * RPC: display the date of the next inventory planned
       * testing: test modules loading (Guillaume Rousse)
       * testing: test PBP compliance (Guillaume Rousse)
       * testing: test dmidecode and lshal parsing tests (Guillaume Rousse)
       * code cleanup: ensure consistent 4-spaces indentation step everyhwere
        (Guillaume Rousse)
       * code cleanup: use strict and warning pragmas everywhere
        (Guillaume Rousse)
       * code cleanup: use lexical file handles (Guillaume Rousse)
       * code cleanup: use 3-args open statement (Guillaume Rousse)
       * code cleanup: use block-style eval statement (Guillaume Rousse)
       * code cleanup: use english names for magic variables (Guillaume Rousse)
       * code cleanup: use explicit return statement (Guillaume Rousse)
       * code cleanup: ensure all opened file handles are proprely closed
        (Guillaume Rousse)
       * code cleanup: ensure all open failure are signaled to user with a
         meaningful message (Guillaume Rousse)
       * code cleanup: ensure object constructors can handle subclasses
         (Guillaume Rousse)
       * Linux/Storages: Rename addStorages to addStorage finally
       * Add Virtuozzo support (Jan JUNGMANN)
       * merge README file with the fusioninventory-agent POD documentation
       * File::Find is required
       * Add --html parameter
       * Improve --help presentation

2.0.7    Mon, 14 Jun 2010 18:09:27 +0200
       * Avoid a warning if --stdout is used.
       * print help messages on STDERR
       * --wait: no need to wait before the final exit
       * Inventory PROCESSES. Support more different date format and avoid
         warning

2.0.6    Fri, 28 May 2010 15:53:16 +0200
       * Fix DRIVES/CREATEDATE for ext* filesystem
       * Inventory: Always generate a CHECKSUM, OCS is not able to import
         inventory is the key is missing, thanks Eric Feron
       * Ipdiscover: Fix, wrong IP/MAC pair, thanks anto1ne
         https://bugs.launchpad.net/bugs/585753
       * Fix dmidecode version comparaison
         https://bugs.launchpad.net/ocsinventory-unix-agent/+bug/586321
         (Guillaume Rousse)
       * Mismatch between xen dom0 and xen PV host
         https://bugs.launchpad.net/ocsinventory-unix-agent/+bug/586337
         (Guillaume Rousse)

2.0.5    Wed, 12 May 2010 10:50:51 +0200
       * Don't use dmidecode with -t and -s parameter since it's not
         supported on RHEL4
       * Remove wrong code to detect problem with umask. umask(077) will
         returns the previous umask. In daemon mode, the umask is set to
         0 which was seen as an error code
       * Fix a minor typo in Storage.pm
       * daemon mode: don't change current directory to / if --devlib is
         on
       * Add MIME::Base64 as recommended package
       * A Fedora RPC spec file in contrib/fedora (Remi COLLET)
       * RPC: drop the sleep(1) before every new request
       * RPC: avoid threads::running to keep compatiblity with Perl < 5.10
       * SSL: --ca-cert-file correctly detect if the cert is present
       * Don't use ExtUtils::Installed to identify the installed files,
         ExtUtils::Installed looks all the @INC directory for .pack files,
         including '.'. When the agent was launched by a cron task or in
         daemon mode, the current directory is / and so the whole system was
         scanned, thank you Remi COLLET for pointing this issue.
       * BIOS: correctly set SMANUFACTURER and SSN instead of
         SMANUFACTURERSSN

2.0.4    Thu, 06 May 2010 18:43:30 +0200
       * Add debug message on WOL and correction when no mac address comes
         in xml file from server (David DURIEUX)
       * etc/cron.d/fusioninventory-agent, call fusioninventory-agent
         instead of ocsinventory-agent
       * limit the number of RPC connection, and fix the Win32 issue
       * Restore --wait XXX
       * Fix --wait documentation.
       * Avoid an error with --lazy, thanks Remi Collet
       * Bump "Next server contact planned for ..." message severity from
         debug to info

2.0.3     Sun, 11 Apr 2010 00:38:18 +0200
       * Fix a syntax problem in FusionInventory::Agent::Network

2.0.2     Sat Apr 10 23:31:48 2010 +0200
       * fusioninventory-agent-config: Fix a typo, thank you Act
       * --delaytime really read the parameter, thanks Walid NOUH
       * fix --no-socket
       * Fix a typo in fusioninventory-agent-config, logtotate (Girish NAVUDA)
       * Fix: between two server query, really wait during a random period
         still based on server PROLOG_FREQ
       * Do not load Crypt::SSLeay and IO::Socket::SSL at the same
       * POD doc, explain how to use more than one server
       * Fix: between two server query, really wait during a random period
         still based on server PROLOG_FREQ
       * SNMP.pm: Correct bug when oid result is pack and put mac in right format
         (David DURIEUX)
       * Set 2.0.1 release date in Changes file

2.0.1 (Solarium)    Sun Mar 28 22:26:47 2010 +0200
       * tools/build-perl-tree.sh: clean up
       * Only use thread if Perl has got thread support, thank you
         Lei Andy Shi for the bug report (LP: #545477)
       * -D/-d avoid unless loop if --local is used too
       * RPC: correctly initialize $logger in new()
       * Add a warning for the Storage.pm breakage with pre 2.0 tasks
       * SNMP.pm: fixes (David DURIEUX)

2.0 (Zygotene Bouquet)   Tue, 23 Mar 2010 18:53:36 +0100
       * OcsDeploy: avoid a warning when the server don't send DOWNLOAD
         option
       * Drop the Net::Walk dependency
       * README, add File::Copy::Recursive in the list of dependency
       * OcsDeploy: use 'df -Pm' to get a consistent output with GNU tools
       * Task exec: Log the errcode return by the system()
       * Debug: do not drop the FusionInventory-Agent.dump to help debbuging
       * VERSION is not defined in $FusionInventory::Agent::VERSION
       * README: Clean up
       * Storage: Use only hashref to pass arguments
       * SNMPQuery: translate in english some comments
       * FusionInventory::Agent::Task::{OcsDeploy,NetDiscovery,SNMPQuery} are now
         maintained in new sub-projects
         - drop their dependencies in Makefile.PL
       * backport a fix from ocsinventory in fusioninventory-agent-config to fix a typo
         thanks Guillaume PROTET and Jean-Sebastien NORMAND
         ocsinventor-agent → ocsinventory-agent
       * Don't try to parse empty response from server
       * fusioninventory-agent-config: RPM/DEB mode turn off by default
       * Check if the module is installed before the execution
       * fusioninventory-agent-config: add a minimalist POD doc
       * FusionInventory::Agent::RPC add POD documentation
       * Network.pm: Load LWP::UserAgent and HTTP::Status in an eval to get these
         dependencies loaded only when needed
       * Makefile.PL add Net::CUPS is recommended
       * Linux, retrieve the PCI Class

2.0beta4 Thu, 04 Mar 2010 12:19:47 +0100
       * Drop the dependency on Net::SSLGlue::LWP because its own dependencies
         are not avalaible on RHEL5.x, thank you Remi Collet for pointing
         this issue.
       * Makefile.PL: suggest IO::Socket::SSL for SSL
       * Drop the Dependency on LWP::Simple
       * RPC: Do not die if client send random data
       * HP-UX: Use can_run to know if machinfo if avalaible  (François MERMET)
       * HP-UX: code clean up  (François MERMET)
       * Net::IP is now required.
       * OcsDeploy: Fix 2 malformed regex, thank you Mario Gzuk
       * OcsDeploy: avoid a warning if $rc in unset on Perl 5.8
       * OcsDeploy: Archive::Extract is just recommended now
       * Network: load HTTP::Status
       * standalone.sh dropped, was deprecated with the 2.0 changes
       * Do not ignore --server if --local is present
       * Inventory: No need to generate in local mode
       * Inventory: create one last_state file per server
       * Inventory: save last_state if server send a response
       * Storage: use umask 077 for stored files
       * Target and Logger: fix the lock, use a global var now
       * Inventory: Set the VERSIONCLIENT XML key
       * HPUX: Software, fix the package name
       * MacOSX, move the MacOSX packing files from the main branch to
         lp:fusioninventory-agent/macosx
       * SNMPQUERY : Update Dico to known new devices (David DURIEUX)
       * SNMPQUERY : Corrections of ports, mac address and other things (David DURIEUX)
       * NETDISCOVERY : Correction of NMAP discovery (David DURIEUX)
       * NETDISCOVERY : Correction of many bugs (empty devices, data send to server...) (David DURIEUX)
       * rename FusionInventory::Agent::Task::NetDiscovery::dico in FusionInventory::Agent::Task::NetDiscovery::Dico;
       * WAKEONLAN : Begin to rewrite good WOL, so send magic packet directly on OSI2 of network card (ONLY FOR LINUX UNDER ROOT) (David DURIEUX)

2.0beta3 Mon, 22 Feb 2010 00:51:36 +0100
       * README: clean up
       * Do not use IPC::Run, thanks Mario Gzuk
       * Fix --local
       * fix: Invalid type 'W' in pack in RPC.pm, thanks Mario Gzuk
       * HP-UX: fix the module. They'd been broken during the merge
       * Turns Off FusionInventory::Agent::Storage
       * Correctly checks if $basevardir exist (-d instead of -f)
       * --no-ssl-check, show warning just one time
       * Libvirt.pm: ignore stderr
       * HP-UX: Fix CPU/serial detection on HP-UX 11.31 (Marty RIEDLING)
       * POD documentation for FusionInventory::Agent::Network
       * POD documentation clean in FusionInventory::Agent::XML::Query::Inventory
       * POD documentation for FusionInventory::Agent::XML::Query::SimpleMessage
       * Linux: Handle channel bonding interfaces (Stéphane URBANOVSKI) 
       * XML: clean up addNetwork (Stéphane URBANOVSKI) 
       * CPU: Add CORE/THREAD 
       * Inventory: use the standard Inventory object
       * Inventory: correctly save OcsDeploy package ID
       * NetDiscover/SNMP: Various changes (David DURIEUX)

2.0beta2 Wed, 17 Feb 2010 23:21:59 +0100
       * Update dico for detected devices in NETDISCOVERY module
         (David DURIEUX)
       * Changes file clean up

2.0beta1 Wed, 17 Feb 2010 22:08:00 +0100
       * Use Sys::Hostname instead of uname for better portability
       * add --daemon-no-fork
       * post-install.pl: Don't ask the user if Download.pm should be
         enabled
       * Drop the linux_agent modules compatibility layer
       * Rename module hook functions:
          check()    → isInventoryEnabled()
          run()      → doInventory()
          longRun()  → postInventory()
       * Add isPostInventoryEnabled() function
       * Drop AccountConfig. replaced by Storage
       * Move Ocsinventory::Agent::XML::{Inventory,Prolog,SimpleMessage} in
         Ocsinventory::Agent::XML::Query
       * WakeOnLan support (David DURIEUX)
       * Ocsinventory renamed to FusionInventory
       * OcsDeply jull rewrite
       *  P2P mode in daemon mode (-d or -D)
       * add --rpc-ip
       * SNMP support (David DURIEUX)
       * Network discovery (David DURIEUX)
       * WakeOnLan (David DURIEUX)
       * postinst.pl is now and is installed in the $PATH
       * Solaris: use regex to identify CPU class (Jerome LEBAS)
       * Solaris/Network: support Zone (Jerome LEBAS)
       * HP-UX: initial support, tested on RP3440 (François MERMET)
       * Changed arguments to dpkg-query for compatibility (Scott HANNAHS)
       * MacOSX: Distinguish clearly between "OS Name" and "System Version" by
         parsing output carefully for both variables. Clean up language in
         description. (Scott HANNAHS)
       * Add an in contrib example of script to identify specific software
         (Simon CLARA)
       * Upgrade memconf to V2.13
       * Use parameters to simplify the way dmidecode is called (Dmitry ILYIN)
       * Solaris: Bonding support (Stéphane URBANOVSKI)
       * Remove exec flag on
         lib/Ocsinventory/Agent/Backend/OS/MacOS/Hostname.pm (Remi COLLET)
       * spelling in manpage authentification → authentication
       * MacOSX: Correctly identify the CPU frequency on MacOSX 1.6 French,
         thanks Grek
       * Improve the README about non-interactive installation
       * Bump copyright date from 2009 to 2010
       * Linux/PPC: Frequency is an integer, not a float
       * run dosfslabel on the correct device
       * Nmap: Check ip send by server

1.1.2    Sun, 27 Dec 2009 17:24:43 +0100
       * Avoid problem with dmidecode -V output on RHEL3.9 (Remi COLLET)
       * Fix internal --delaytime handling. That's seconds, not hours!
       * Download.pm: improve a error message

1.1.1    Mon, 21 Dec 2009 22:38:12 +0100
       * NETWORKS/VIRTUALDEV should be 1 or 0
       * FreeBSD: Fix CPU detection (David DURIEUX)
       * Virtualization::Qemu, fix kvm detection
       * Don't run brctl if it's not installed
       * Various wording fixes (Vincent KNECHT)
       * Improve README (Barius DRUBECK)
       * Get serial number from ext4 partition if ext4dev driver is used
       * LP: #494908 Agent fails to retrieve info file when a package is
         activated only with the server name (Pascal DANEK)
       * LP: #495398 Fix RedHat version detection (Stéphane URBANOVSKI)
       * Improve README (Barius DRUBECK)
       * LP: #490774 Fix PowerPC CPU detection on Linux, thanks darkpep for
         the bug report

1.1     Fri, 06 Nov 2009 16:07:08 +0100
       * addMemorie() renamed to addMemories(), this had been broken during
         the addMemories() → addMemory() transition
       * Debug mode: msg "check function failed" changed to "ignored" since
         the fails may be wanted by the check() function
       * CompatibilityLayer: $self->{params} changed to $self->{config},
         this restore the debug mode in Download.pm
       * Continue XML::Inventory functions name clean up. Rename:
        - addSlots() calls to addSlot()
        - addMemories() calls to addMemory()
       * Move ocsinventory-agent POD documentation frol Ocsinventory::Agent
         to the ocsinventory-agent shell script. So now the manpage has the
         correct name
       * Fix RPM output parsing (Remi COLLET)
       * VMWareESX: avoid breakage is VM has spaces in its name
         (Christian Michallek)
       * Try to detect kvm --uuid value
       * Makefile.PL, check for Net::SSLeay
       * Move Ocsinventory::Agent in a .pm and add a wrapper script to load
         in order to by able to process --devlib
       * Parallels.pm: doesn't use sudo anymore and check for
         --scan-homedirs
       * Prune 'Mac OS X' from the version on Mac + typo fixes (Scott HANNAHS)
       * POD doc, add a paragraph about the config file
       * LP: #462529, Fix EDID screen detection, thanks Sergio MERINO
       * Use boolean for networks/virtualdev
       * Generic/Screen: chomp uuencode output
       * Generic/Screen: HSD code for "Hanns.G" (Remi COLLET)
       * postinst.pl, put user $PATH in /etc/cron.d/ocsinventory-agent

1.1_beta1    Fri, 18 Sep 2009 11:54:12 +0200
       * Can use Net::CUPS to find the default printer
       * AIX: Hide procfs in Filesystem
       * OS::Linux::Storages, correctly retrieve the serial (Vladimir ELISSEEV)
       * load $http_proxy env settings and --proxy option is available
       * Add OS::Linux::Distro::NonLSB::ArchLinux (Julien SAFAR)
       * New Backend OS::Generic::Processes 
       * Linux/BSD: detect DNS servers config 
       * Solaris: Better output for $OSVErsion (Vladimir ELISSEEV)
       * Solaris: Sun Fire T1000 patches for memory (Vladimir ELISSEEV)
       * Solaris: memory SPARC Enterprise T5220 (Vladimir ELISSEEV)
       * Solaris: CPU SPARC Enterprise T5220 (Vladimir ELISSEEV)
       * Solaris: CPU SPARC Enterprise T5220 (Vladimir ELISSEEV)
       * Linux: split the /proc/cpuinfo parsing depending on the arch
       * Linux: drop Linux::Controllers which is duplicated with
         Generic::Lspci::Controllers (Vladimir ELISSEEV)
       * AIX: Various fixes in Memory.pm (Sebastien DAGNICOURT)
       * AIX: Storages.pm, Virtual disks support and fixes (Sebastien DAGNICOURT)
       * Backend.pm: Bump the default timeout from 30 to 180 secondes
       * Agent/XML/Inventory: Fix when version == 0, bug found by neisen
       * AIX: device type adjustment (Sebastien DAGNICOURT)
       * Solaris: Sun-Fire-V440 support (Sebastien DAGNICOURT)
       * Add a missing space is the name banner in --debug mode
       * Agent/XML/Inventory.pm: Add FROM and INSTALLDATE fields in software
         list and LASTLOGGEDUSER DATELASTLOGGEDUSER
         in HARDWARE (Nicolas EISEN)
       * Initialize etcdir key even if there is no config file
       * CompatibilityLayer: correctly set $debug
       * CompatibilityLayer: better log messages
       * getOptionInfoByName return an array ref now
       * rename getOptionInfoByName to getOptionsInfoByName
       * --debug print the XML on STDERR
       * Rename the params key to config to avoid ambiguity
         with $params
       * set HARDWARE/DEFAULTGATEWAY (Nicolas EISEN)
       * RPM: collect the install date and the size (Nicolas EISEN)
       * Linux: Collect LASTLOGGEDUSER and DATELASTLOGGEDUSER (Nicolas EISEN)
       * DPKG: collect the Installed-Size (Nicolas EISEN)
       * Linux: Collect the ext{2,3,4} and xfs serial number
       * Linux: Collect the ext{2,3,4} creation date
       * Add a warning when no certificat is found
       * Turns off alarm once it's backend run is finish
       * Fix the IPMI module detection
       * Linux: Store the PCISLOT and the driver name
       * NETWORKDS, only store Networks with an address
       * Linux: detect virtual network device
       * Linux: Store CONTROLLERS/DRIVER and CONTROLLERS/PCISLOT
       * Linux: Collects xfs, ext{2,3,4} and vfat label
       * runs the backend module from main() it's possible to
         reuse the Backend object.
       * Linux: filter non standard MAC address returned by ifconfig like
         00-00-00-00-00-00-00-00-00-00-00-00-00-00-00-00 mac
       * Linux: Fix the Uptime check()
       * Preliminary libvirt support
       * Partial rewrite of the Download.pm backend
       * Add a warning if the user is no root, thanks Nicolas EISEN and
         Sylvain LUCE
       * SPARC-Enterprise M4000 and M5000 support (Sylvain LUCE)
       * Libvirt: collect VCPU info (Philippe LIBAT)
       * Add Virtualization::Xen module (Philippe LIBAT)
       * Solaris: add a warning if memconf is not in $PATH
       * Switch the XML content from ISO-8859-1 to UTF-8, BTW we force
         LC_ALL=C...
       * Fix the history flood in Download.pm (Pascal DANEK) 
         https://sourceforge.net/tracker/index.php?func=detail&aid=2806585&group_id=58373&atid=487492
       * Stores PCIID in CONTROLLERS/PCIID
       * Storage the monitor EDID string in BASE64 and UUENCODE
       * Linux: Storages: reorganize the code base and use lshal
       * Linux: Drives, complete inforamtions with lshal (Nicolas EISEN)
       * Linux: fix the PowerPC CPU detection
         https://sourceforge.net/tracker/?func=detail&atid=487492&aid=2043221&group_id=58373
       * Warns the user during the install process if one of
         the recommended module is not installed
       * Update out copy of memconf, thanks WeatherDave who notified the new
         revision and of course Tom Schmidt who do a great job 
       * MacOSX: Avoid a scalar used has hash ref error, thanks Adadov
       * Save VIDEOS/MEMORY and VIDEOS/RESOLUTION
       * MacOSX: Correctilly detect Up/Down network interfaces
         (David OLIVIER)
       * AddNetwork() doesn't ignore network with no IP address
         (David OLIVIER)
       * add --backend-collect-timeout parameter (Nicolas EISEN)
       * MacOSX: convert the IP mask from hex (David OLIVIER)
       * MacOSX: add a workaround to avoid Mac::SysProfile failure on
         MacOSX 10.5.7 (David OLIVIER)
       * Add Virtualization::VirtualBox module (Nicolas EISEN)
       * Add Virtualization::Qemu module (Nicolas EISEN)
       * Add Virtualization::Vmsystem module (Nicolas EISEN)
       * Better smartctl detection (Nicolas EISEN)
       * optimization and vm users detection Virtualization::VirtualBox (Nicolas EISEN)
       * Add Virtualization::VmwareFusion module (Walid NOUH)
       * Don't use hdparm prior 9.2.2 anymore to avoid crap in kernel log, see
         http://forums.ocsinventory-ng.org/viewtopic.php?pid=20768
       * Correctly detect ipmitool
       * Solaris: i86pc Memory support (Jean-François BOUCHER)
       * Solaris Zone support (Maurizio BERTABONI)
       * Always send tag, even if server already has one
       * Add the byHand software collect method (Sébastien DAGNICOURT)
       * add logging to can_read(), can_load() and can_run()
       * use addUser() instead of setHardware() 
       * Add the runcmd() in the Backend modules

1.0.1    Sun, 22 Mar 2009 20:48:49 +0100
       * Fix a typo in Ocsinventory::Agent::Backend::OS::AIX::Memory 

1.0    Sun, 22 Mar 2009 20:14:26 +0100
       * Hide warning messages when tw_cli or hpacucli are not present on CentOS
       * Avoid unnecessary about missing 'http://' in local mode
       * Ipmi.pm: use can_run do detect ipmitool
       * LSB.pm: properly use can_run
       * Avoid a warning in CompatibilityLayer.pm in local mode
       * Improve the README file
       * Avoid a warning at runtime if rpm is not correctly installed
       * BSD: Detect AMD64 arch (David DURIEUX)
       * HP.pm: force detection even if slot 1 is 0 (Remi COLLET)
       * HP.pm minor clean up + indentation
       * HP.pm send the $model as NAME to avoid NAME == 'unknown' (Remi COLLET)
       * New backend module ServeRaid for IBM ServeRAID card (Remi COLLET)
       * Linux::Storages, fix the hdparm call (Remi COLLET)
       * OS::Generic::Dmidecode::Bios, fix for RHEL2 dmidecode (Remi COLLET)
       * launch backend modules with a 30sec timeout
       * post-inst.pl: use prompt() from ExtUtils::MakeMaker to avoid
         unexpected error with cpan
       * avoid the "No LSB modules are available." warning message
       * Backend: --debug print a warning when arun() function is not found
       * Fix the Debian/Ubuntu detection for non lsb system
       * postinst.pl also drop /etc/cron.d/ocsinventory-client is the user
         want to drop the old linux_agent
       * Backend::OS::Solaris::Memory: use the Logger instead of "print"
       * Solaris: Drop unwanted spaces around OSVERSION and STORAGES/DESCRIPTION
       * Solaris: Avoid warning is the user can't use fstyp 
       * MANIFEST.SKIP: ignore .git/ and .gitignore
       * add a workaround for http://rt.cpan.org/Ticket/Display.html?id=38067 
       * build-perl-tree.sh use cpanp and perl 5.10 now
       * Backend.pm: do a eval around require File::Find
       * Add a workaround to find the backend modules for PAR::Packer
       * Backend.pm: internal change, now do eval 'use $pmodule' instead of require
       * fix serialnum detection in Lsilogic.pm and Adaptec.pm (Edouard GAMIN)
       * Makefile.PL: drop wait(), not used
       * Makefile.PL: fix a syntax error
       * add tools/makedist.sh to document the workaround used to avoid
         http://rt.cpan.org/Public/Bug/Display.html?id=43060
       * Fix --logfile=/somewhere.log, see
         http://forums.ocsinventory-ng.org/viewtopic.php?id=3092
       * tools/build-perl-tree.sh, add a new script
       * Don't print ugly error if next_timefile can't be saved
       * OS::Linux::Domains, improve the way it deals with multiple
         domaine entries (Remi COLLET)
       * AIX: Record the last memory Slot (Wilfried BRUNKEN)
         http://sourceforge.net/tracker/?func=detail&atid=487492&aid=2350694&group_id=58373
       * Bump 0.0.10 to 1.0 because it's the first release to be officially part
         of the OCSInventory distribution

0.0.10beta2    Wed, 24 Sep 2008 23:41:21 +0200
       * README: add a not about the $PATH varible on Solaris.
       * Added extra section support for backends (Pascal DANEK)
       * Fix the way submodules are disabled with $runMeIfTheseChecksFailed
       * Linux: Use lsb_release if presents to detect the OS, this will fix
         the Ubuntu detection
       * Hide a Perl warning if the agent is run by the user want the last_state
         file is missing
       * Add Ipmi backend module (Jean PARPAILLON)
       * Drop the control characters from the inventory XML
         https://sourceforge.net/tracker/index.php?func=detail&aid=2100606&group_id=58373&atid=487492
       * Apply a little change in standalone.sh that may fix the ParserDetails.ini problem,
         thanks tharoun

0.0.10beta1    Thu, 04 Sep 2008 18:16:49 +0200
       * Fix a "ocs server name" => URI side effect (Pascal DANEK)
       * Download::Store: used absolute path to "cp" on STORE action (Pascal DANEK)
       * Download::Store: set -dpR flags to "cp" (Pascal DANEK)
       * Solaris: Replaced hostid in serialnumber by real serialnumber (Nicolas DORFSMAN)
                  (SUNWsneep becomes mandatory on sparc)
       * Solaris: Return only one IP address (trying to guess which one corresponds to hostname) (Nicolas DORFSMAN)
       * Solaris: return disks SERIALNUMBER and FIRMWARE as XML fields (Nicolas DORFSMAN)
       * Redirection and stderr issue on Solaris (Nicolas DORFSMAN)
         - Removed close of stderr fd
         - Modified lspci and screen check() to avoid pollution of stdout/stderr
       * fix the previous changelog entry, the 0.0.9.1 fix had been done by Nicolas DORFSMAN
       * postinst.pl checks for MANIFEST present
       * improve the backend module detection by also scanning the symlinked directory
       * add the --devlib flag to load ./lib only if wanted and remove '.' from the directory to scan
         with File::Find.
       * import the can_run, can_load and can_read functions in the Backend modules
       * the backend module can have no check function, in this case OCS assume it's ok
       * apply a patch by Etienne GUILLAUMONT to fix CPU detection on AIX 4 
       * standalone.sh checks PAR::Packer presence now
       * only inventory installed .deb
       * postinst.pl: accept another vardir if the first one was invalide
         https://sourceforge.net/tracker/?func=detail&atid=487492&aid=1961771&group_id=58373
       * postinst.pl Download.pm correctly actived in modules.conf is the user needs it
       * add MacOSX support thanks to Wes YOUNG (Wes YOUNG)
         - Added tools/darwin/ support scripts/code for OS X enterprise deployment
       * add the follow_skip==2 flag to File::Find in Backend.pm so it doesn't detect the same
         file two time
       * import of backend module for RAID controler on Linux (3ware, Adaptec, HP and Lsilogic)
         (Edouard GAMIN)
       * remove a warning in Debug mod, if a backend module has no run() function
       * don't crash in Daemon mode if the server is unreachable (Wes YOUNG)
       * Net::IP is just (strongly) suggested now
       * fix --basevardir so it really accepts a parameter, thanks Gubluts from the forum who
         pointed out the bug
       * postinst.pl use which to find ocsinventory-agent location
       * Makefile.PL, Perl 5.6 doesn't have Config::config_re, I call it from an eval now
       * Added --delaytime option as commandline / .cfg file adjustable (Wes YOUNG)
       * standalone.sh, don't use grep -v since it's not POSIX
       * doesn't die if Storable.pm is missing like with perl 5.6
       * avoid a warning with gzip -h on AIX if Compress::Zlib is missing
       * README: depends on Perl 5.8
       * README: On solaris the Makefile needs gmake
       * README: Add a note about crontab and PATH
       * Linux: redirect hdparm error to /dev/null
       * postinst.pl yes/no questions have a default value now
       * postinst.pl fix a bug in the import of the old ocsinv.adm
         https://sourceforge.net/tracker/index.php?func=detail&aid=1991668&group_id=58373&atid=487492
       * postinst.pl doesn't create two vardir directories anymore
       * do not print a wrning is --nosoftware is used. Thanks Knarfling and Remi who pointed the issue
         out.
         http://forums.ocsinventory-ng.org/viewtopic.php?pid=12569
       * fix the POD documentation, some mistakes were detected by Perl 5.10's perldoc.
       * the agent doesn't crash anymore if ocsinv.adm or ocsinv.conf is corrupted
       * Makefile.pl: install memconf on Solaris
       * Solaris: apply patches to use memconf for CPU, Drives and Memory (Christoph HALMES)

0.0.9.2 04/18/2008 Bug fix
       * Add /ocsinventory in the server path if the user enter just the hostname
         https://sourceforge.net/tracker/?func=detail&atid=487492&aid=1945865&group_id=58373

0.0.9.1 04/03/2008 Bug fix
       * fix a error in the previous release that was forcing the local mode (Nicolas DORFSMAN)
         https://sourceforge.net/tracker/?func=detail&atid=487492&aid=1945863&group_id=58373

0.0.9 04/01/2008 April Fool release!
       * Added fallback for --lazy if no prolog freq was found and server error (Pascal DANEK)
       * Fixed accountinfos handling bugs (Pascal DANEK)
       * Changed --wait behaviour (--wait=number_of_seconds || "server") (Pascal DANEK)
       * PROLOG_FREQ is handled in prolog phase (Pascal DANEK)
       * the random value for file_nexttime is computed only if prolog_freq has changed since last prolog (Pascal DANEK)
       * import the documentation documentation by adding a description of the
         agent and pointer to the official website
       * --nosoft option renamed to --nosoftware, --nosoft still works but with a warning
       * add --basevardir to be able to use a specific place to store the var file
       * add the --lazy parameter: send an inventory only if the a random delay between 0 and PROLOG_FREQ had been run over. Usefull for package maintainer (Remi COLLET)
       * return 1 to the shell is the agent failed to contact the server
       * postinst.pl asks for the basevardir
       * postinst.pl write the modules.conf 
       * OS::Linux::Network::Networks, correctly reset the ipaddress before every loop so
         now a network can't have the address of the previous one
       * rename the key $params->{conffile} to $params->{accountconfig}
       * fix the way accountinfo information are stored
       * improve (a bit) tools/standalone.sh to avoid error if people launch it
         from the tools directory
       * --server is ignore if --local is in use
       * adjust Backend::OS::Generic::Screen to be able to use monitor-edid with DVI link (Remi COLLET)
       * OS::Linux::Storages, add NEC as a know manufacturer add assume the manifacturer is Seagate if
         the model doesn't match the others and begin with ST (rjhill)
       * fix the CPU detection on Linux Sparc64 and ARM (Linksys NSLU2)
       * improve the Solaris version detection by reading the /etc/release file (Nicolas DORFSMAN)
       * Solaris: fix the MAC addresses when the leading zeros is missing (Jean-Jacques MICHEL)
       * Solaris: Add publisher is possible in the software list (Nicolas DORFSMAN)
       * Solaris: improve the hard drive detection (Nicolas DORFSMAN)
       * postinst.pl can remove the previous linux_agent
       * postinst.pl reuse linux_agent old config file to set the default server and tag
       * return the SERIALNUMBER and the FIRMWARE on Linux with hdparm, the feature is not supported
         yet by the server (egamin)

0.0.8.1 02/20/2008
       * postinst.pl, correctly save the realm, do not override the password 
       * Added "CAPTION" field to memory (Pascal DANEK)
       * Fix a bug with "NUMSLOTS" memory field (Pascal DANEK)
       * improve the parsing of the config file to accept quote and spaces in the value
       * postinst.pl save the configfile with 0600 right since the server
         password maybe be stored in it
       * standalone.sh doesn't scan the inc/ directory anymore
       * remove the BUNDLE packages which seem to break the install process
       * change Solaris::CPU to use psrinfo -v to get the CPUs which works fine on x86
       * fix a path error in Ocsinventory::LoggerBackend::File (Remi COLLET)
       * fix: don't send the inventory if the server doesn't need it (Remi COLLET)

0.0.8 02/05/2008
       * fix the deviceid and old_deviceid handling (Pascal DANEK)
       * fix a debug message in Network.pm (Pascal DANEK)
       * different fixes on Compress.pm (Pascal DANEK)
       * fix an event message name in Option/Download.pm (Pascal DANEK)
       * fix the Compatibility Layer with prolog_read hook (Pascal DANEK)
       * merge PowerPC and PC code to detect the CPU and improve/fix the regex
       * looks for config file in /etc/ocsinventory /usr/local/etc/ocsinventory and
         /etc/ocsinventory-agent
       * add a pod documentation about the different config files and directories
       * Compress::Zlib is required but recommended now. In fact, you need it with
         ocs server prior 1.02

0.0.7.2 01/16/2008
       * fix the post installation script to avoid invalid cron time

0.0.7.1 01/14/2008
       * add setup.sh in the MANIFEST.SKIP to keep it out of the tarball

0.0.7 01/13/2008
       * Ocsinventory::Agent::AccountInfo does not warn accountinfofile if runned in debug mode
         without root privilege
       * fix params->{etcdir} to /etc/ocsinventory, /etc/ocsinventory-agent/modules.conf must be moved
         to /etc/ocsinventory/modules.conf
       * Solaris: Improve the CPU detection (Olivier ROUSSY)
       * AIX: Return the directory with the AIX package name (Olivier ROUSSY)
       * Ocsinventory::Agent::XML::Inventory can now write software inventory
         value of FILESIZE, FOLDER and PUBLISHER
       * processChecksum() and feedInventory() are called by Ocsinventory::Agent::XML::Inventory
         directly now
       * the server responses are not parsed in the main script anymore
       * do not create an inventory if the server doesnn't need it
       * new parameters for the backend modules (run and check functions):
         - prologresp, the Ocsinventory::Agent::XML::Response::Prolog object returned by
           the prolog
         - storage: an hashref stored on the harddrive at the end of the execution of the module
       * a backend module without a run function is accepted now 
       * Inventory.pm: add addIpDiscoverEntry() to add host from the same network
       * @runMeIfTheseChecksFailed: new optional setting for Backend module
       * Ipdiscover is now a backend module and nmap can be used instead of ipdiscover
       * --nosoft disable the Ocsinventory::Agent::Backend::OS::Generic::Packaging modules
       * Remove the deprecated modules Ocsinventory::Agent::Option::Ipdiscover and
            Ocsinventory::Agent::Option::Update
       * the check function of the backend accepts the same parameter than the run function
       * Linux::Archs::I386 regex are more robust
       * perldoc documentation for the ocsinventory-agent command
       * minor improvment on the Makefile.PL
       * change the way --server parameter is read. Now we can have a full URL, --remotedir
         is now useless
       * fix: correctly load the last_state
       * improve the Makefile.PL by using inc::Module::Install and adding new check 
       * add a --version parameter and improve the --help
       * come with bundled dependency to simply the build process
       * fix the login/passwd/realm authentification
       * remove Agent/Pid.pm, I've to prepare a better system to keep the pid first
       * try to read the config in /usr/local/etc/ocsinventory/ocsinventory-agent.cfg if the
         standard one is missing

0.0.6.2 07/16/2007 Bug fix release

       * remove a debug "die" in the code

0.0.6.1 06/12/2007 Bug fix release 
       * Fix an undef value in Ocsinventory::Agent::Backend::OS::BSD::Mem
       * AIX: retrieve correctly the MAC address of some FibberChannel card 
       * now standalone.sh will try to find every module before the build to
         avoid unexplicated error

0.0.6  06/07/2007
       * Enable "verbose" is debug is turned on
       * AIX: Ocsinventory::Agent::Backend::OS::AIX::Networks rewrote
       * AIX: Memory.pm, remove the spaces from the end of the DESCRIPTION
       * add standalone.sh, a script designed to prepare a stand-alone binary of the agent
       * AIX: Retrieve all the gateway of every subnet instead of just the default one
       * Config.pm renamed to AccountConfig.pm
       * New flag: --stdout to print the inventory directly on STDOUT
       * If the use want write on the system var directory, the agent create one in
         ~/.ocsinventory/var
       * The agent setting can be preinitialised with /etc/ocsinventory/ocsinventory-agent.cfg or
         ~/ocsinventory/ocsinventory-agent.cfg.
       * remove two debug messages printed during accountinfo rewrite and the
         daemon starting process
       * remove a stupid check in Ocsinventory::Agent::AccountConfig, the
         accountconfig file was not written unless the file was already present
       * add a recMkdir function in ocsinventory-agent to create directory recursivly
       * do not process checksum in local mode 

0.0.5  04/17/2007
       * AIX: use lslpp -c -l to find installed packages
       * AIX: fixes on CPU.pm, Networks.pm and Memory.pm
       * AIX: fetch the serial number with lscfg unless it was found with lsvpd
       * add the .ocs extension to local written files
       * with --local flag: don't not warn if last_state doesn't exit
       * Solaris: retrieve installed package
       * downgrade some message important from info to debug
       * read screen serial number in the EDID (DDC screen)
       * Xorg.pm replaced by Screen.pm
       * Screen.pm all the data are read from EDID now
       * Initial Linux PPC support (tested in Debian Etch).
         thanks Walid Nouh for the hardware
       * Apply patch by Remi Collet to fix an issue with Linux distro detection and Perl 5.6.1
       * Turn of STDERR during the module execution to avoid useless message (e.g: foo: not found)
         use --debug to turn them back
       * If the system side vardir can't be created. The agent try to create one in ~/.ocs-inventory-agent
       * Add a THANKS file

0.0.4 03/20/2007
       * use of gzip when Compress:Zlib is not avalaible. OCS server 1.01 and
         prior are not supported.
       * dmidecode parsing improved
       * lspci stuffs moved to generic
       * Linux: find Wifi connection
       * fix: pass correctly the logger to the modules
       * don't write the last_state is the connexion failed
       * Deals correctly with the accountinfo if it's internaly stored in a
         array ref
       * BSD support by Thierry Lacoste <|MERGE_RESOLUTION|>--- conflicted
+++ resolved
@@ -18,10 +18,8 @@
        * Add CONTROLLERS/REV
        * Fix: Linux/i386: retrieve the number of CORE correctly
        * Fix: Vmsystem, don't load 'version', we don't use it anymore
-<<<<<<< HEAD
        * Fix: Linux/ARM: drop a debug print
        * Fix: Linux Storages, fix fdisk parsing
-=======
        * MacOSX: use addCPU to collect cpu information
        * MacOSX: the number of core of the CPU
        * MacOSX: Collect all the net devices and set VIRTUALDEV=1/0
@@ -34,7 +32,6 @@
        * Linux/i386: Igore empty CPU socket, thanks Sébastien Prud'homme,
          bug: #177
        * MacOSX: USB devices inventory
->>>>>>> e4395cbd
 
 2.1_rc1 Sat, 26 Jun 2010 00:49:44 +0200
        * Add Windows support for 2000/XP/2003/Vista/2008/Seven
