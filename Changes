--- conflicted
+++ resolved
@@ -1,6 +1,5 @@
 Revision history for FusionInventory::Agent
 
-<<<<<<< HEAD
 2.1.7
        * replace Cwd::abs_path with File::Spec->rel2abs
          abs_path fails if the directory doesn't exist yet. This was breaking
@@ -10,10 +9,7 @@
           a1f32c62145c46fa176165bba1695420505290b7
 
 
-2.1.6
-=======
 2.1.6    Tue, 05 Oct 2010 21:03:39 +0200
->>>>>>> f8b86f6a
        * Ensure the RPC serivce URL printed in the log message targets
          http://127.0.0.1::62354 with the default settings
        * Restore the Storage even if the target is not a server.
