Revision history for Ocsinventory::Agent

<<<<<<< HEAD
futur
       * Use Sys::Hostname instead of uname for better portability
=======

newdeploy
       * post-install.pl: Don't ask the user if Download.pm should be
         enabled
       * drop the linux_agent modules compatibility layer
>>>>>>> 72aa3bb6

1.1_beta2
       * addMemorie() renamed to addMemories(), this had been broken during
         the addMemories() → addMemory() transition
       * Debug mode: msg "check function failed" changed to "ignored" since
         the fails may be wanted by the check() function
       * CompatibilityLayer: $self->{params} changed to $self->{config},
         this restore the debug mode in Download.pm
       * Continue XML::Inventory functions name clean up. Rename:
        - addSlots() calls to addSlot()
        - addMemories() calls to addMemory()
       * Move ocsinventory-agent POD documentation frol Ocsinventory::Agent
         to the ocsinventory-agent shell script. So now the manpage has the
         correct name
       * Fix RPM output parsing (Remi COLLET)
       * VMWareESX: avoid breakage is VM has spaces in its name
         (Christian Michallek)
       * Try to detect kvm --uuid value
       * Makefile.PL, check for Net::SSLeay
       * Move Ocsinventory::Agent in a .pm and add a wrapper script to load
         in order to by able to process --devlib

1.1_beta1    Fri, 18 Sep 2009 11:54:12 +0200
       * Can use Net::CUPS to find the default printer
       * AIX: Hide procfs in Filesystem
       * OS::Linux::Storages, correctly retrieve the serial (Vladimir ELISSEEV)
       * load $http_proxy env settings and --proxy option is available
       * Add OS::Linux::Distro::NonLSB::ArchLinux (Julien SAFAR)
       * New Backend OS::Generic::Processes 
       * Linux/BSD: detect DNS servers config 
       * Solaris: Better output for $OSVErsion (Vladimir ELISSEEV)
       * Solaris: Sun Fire T1000 patches for memory (Vladimir ELISSEEV)
       * Solaris: memory SPARC Enterprise T5220 (Vladimir ELISSEEV)
       * Solaris: CPU SPARC Enterprise T5220 (Vladimir ELISSEEV)
       * Solaris: CPU SPARC Enterprise T5220 (Vladimir ELISSEEV)
       * Linux: split the /proc/cpuinfo parsing depending on the arch
       * Linux: drop Linux::Controllers which is duplicated with
         Generic::Lspci::Controllers (Vladimir ELISSEEV)
       * AIX: Various fixes in Memory.pm (Sebastien DAGNICOURT)
       * AIX: Storages.pm, Virtual disks support and fixes (Sebastien DAGNICOURT)
       * Backend.pm: Bump the default timeout from 30 to 180 secondes
       * Agent/XML/Inventory: Fix when version == 0, bug found by neisen
       * AIX: device type adjustment (Sebastien DAGNICOURT)
       * Solaris: Sun-Fire-V440 support (Sebastien DAGNICOURT)
       * Add a missing space is the name banner in --debug mode
       * Agent/XML/Inventory.pm: Add FROM and INSTALLDATE fields in software
         list and LASTLOGGEDUSER DATELASTLOGGEDUSER
         in HARDWARE (Nicolas EISEN)
       * Initialize etcdir key even if there is no config file
       * CompatibilityLayer: correctly set $debug
       * CompatibilityLayer: better log messages
       * getOptionInfoByName return an array ref now
       * rename getOptionInfoByName to getOptionsInfoByName
       * --debug print the XML on STDERR
       * Rename the params key to config to avoid ambiguity
         with $params
       * set HARDWARE/DEFAULTGATEWAY (Nicolas EISEN)
       * RPM: collect the install date and the size (Nicolas EISEN)
       * Linux: Collect LASTLOGGEDUSER and DATELASTLOGGEDUSER (Nicolas EISEN)
       * DPKG: collect the Installed-Size (Nicolas EISEN)
       * Linux: Collect the ext{2,3,4} and xfs serial number
       * Linux: Collect the ext{2,3,4} creation date
       * Add a warning when no certificat is found
       * Turns off alarm once it's backend run is finish
       * Fix the IPMI module detection
       * Linux: Store the PCISLOT and the driver name
       * NETWORKDS, only store Networks with an address
       * Linux: detect virtual network device
       * Linux: Store CONTROLLERS/DRIVER and CONTROLLERS/PCISLOT
       * Linux: Collects xfs, ext{2,3,4} and vfat label
       * runs the backend module from main() it's possible to
         reuse the Backend object.
       * Linux: filter non standard MAC address returned by ifconfig like
         00-00-00-00-00-00-00-00-00-00-00-00-00-00-00-00 mac
       * Linux: Fix the Uptime check()
       * Preliminary libvirt support
       * Partial rewrite of the Download.pm backend
       * Add a warning if the user is no root, thanks Nicolas EISEN and
         Sylvain LUCE
       * SPARC-Enterprise M4000 and M5000 support (Sylvain LUCE)
       * Libvirt: collect VCPU info (Philippe LIBAT)
       * Add Virtualization::Xen module (Philippe LIBAT)
       * Solaris: add a warning if memconf is not in $PATH
       * Switch the XML content from ISO-8859-1 to UTF-8, BTW we force
         LC_ALL=C...
       * Fix the history flood in Download.pm (Pascal DANEK) 
       	 https://sourceforge.net/tracker/index.php?func=detail&aid=2806585&group_id=58373&atid=487492
       * Stores PCIID in CONTROLLERS/PCIID
       * Storage the monitor EDID string in BASE64 and UUENCODE
       * Linux: Storages: reorganize the code base and use lshal
       * Linux: Drives, complete inforamtions with lshal (Nicolas EISEN)
       * Linux: fix the PowerPC CPU detection
         https://sourceforge.net/tracker/?func=detail&atid=487492&aid=2043221&group_id=58373
       * Warns the user during the install process if one of
         the recommended module is not installed
       * Update out copy of memconf, thanks WeatherDave who notified the new
         revision and of course Tom Schmidt who do a great job 
       * MacOSX: Avoid a scalar used has hash ref error, thanks Adadov
       * Save VIDEOS/MEMORY and VIDEOS/RESOLUTION
       * MacOSX: Correctilly detect Up/Down network interfaces
         (David OLIVIER)
       * AddNetwork() doesn't ignore network with no IP address
         (David OLIVIER)
       * add --backend-collect-timeout parameter (Nicolas EISEN)
       * MacOSX: convert the IP mask from hex (David OLIVIER)
       * MacOSX: add a workaround to avoid Mac::SysProfile failure on
         MacOSX 10.5.7 (David OLIVIER)
       * Add Virtualization::VirtualBox module (Nicolas EISEN)
       * Add Virtualization::Qemu module (Nicolas EISEN)
       * Add Virtualization::Vmsystem module (Nicolas EISEN)
       * Better smartctl detection (Nicolas EISEN)
       * optimization and vm users detection Virtualization::VirtualBox (Nicolas EISEN)
       * Add Virtualization::VmwareFusion module (Walid NOUH)
       * Don't use hdparm prior 9.2.2 anymore to avoid crap in kernel log, see
         http://forums.ocsinventory-ng.org/viewtopic.php?pid=20768
       * Correctly detect ipmitool
       * Solaris: i86pc Memory support (Jean-François BOUCHER)
       * Solaris Zone support (Maurizio BERTABONI)
       * Always send tag, even if server already has one
       * Add the byHand software collect method (Sébastien DAGNICOURT)
       * add logging to can_read(), can_load() and can_run()
       * use addUser() instead of setHardware() 
       * Add the runcmd() in the Backend modules

1.0.1    Sun, 22 Mar 2009 20:48:49 +0100
       * Fix a typo in Ocsinventory::Agent::Backend::OS::AIX::Memory 

1.0    Sun, 22 Mar 2009 20:14:26 +0100
       * Hide warning messages when tw_cli or hpacucli are not present on CentOS
       * Avoid unnecessary about missing 'http://' in local mode
       * Ipmi.pm: use can_run do detect ipmitool
       * LSB.pm: properly use can_run
       * Avoid a warning in CompatibilityLayer.pm in local mode
       * Improve the README file
       * Avoid a warning at runtime if rpm is not correctly installed
       * BSD: Detect AMD64 arch (David DURIEUX)
       * HP.pm: force detection even if slot 1 is 0 (Remi COLLET)
       * HP.pm minor clean up + indentation
       * HP.pm send the $model as NAME to avoid NAME == 'unknown' (Remi COLLET)
       * New backend module ServeRaid for IBM ServeRAID card (Remi COLLET)
       * Linux::Storages, fix the hdparm call (Remi COLLET)
       * OS::Generic::Dmidecode::Bios, fix for RHEL2 dmidecode (Remi COLLET)
       * launch backend modules with a 30sec timeout
       * post-inst.pl: use prompt() from ExtUtils::MakeMaker to avoid
         unexpected error with cpan
       * avoid the "No LSB modules are available." warning message
       * Backend: --debug print a warning when arun() function is not found
       * Fix the Debian/Ubuntu detection for non lsb system
       * postinst.pl also drop /etc/cron.d/ocsinventory-client is the user
         want to drop the old linux_agent
       * Backend::OS::Solaris::Memory: use the Logger instead of "print"
       * Solaris: Drop unwanted spaces around OSVERSION and STORAGES/DESCRIPTION
       * Solaris: Avoid warning is the user can't use fstyp 
       * MANIFEST.SKIP: ignore .git/ and .gitignore
       * add a workaround for http://rt.cpan.org/Ticket/Display.html?id=38067 
       * build-perl-tree.sh use cpanp and perl 5.10 now
       * Backend.pm: do a eval around require File::Find
       * Add a workaround to find the backend modules for PAR::Packer
       * Backend.pm: internal change, now do eval 'use $pmodule' instead of require
       * fix serialnum detection in Lsilogic.pm and Adaptec.pm (Edouard GAMIN)
       * Makefile.PL: drop wait(), not used
       * Makefile.PL: fix a syntax error
       * add tools/makedist.sh to document the workaround used to avoid
         http://rt.cpan.org/Public/Bug/Display.html?id=43060
       * Fix --logfile=/somewhere.log, see
         http://forums.ocsinventory-ng.org/viewtopic.php?id=3092
       * tools/build-perl-tree.sh, add a new script
       * Don't print ugly error if next_timefile can't be saved
       * OS::Linux::Domains, improve the way it deals with multiple
         domaine entries (Remi COLLET)
       * AIX: Record the last memory Slot (Wilfried BRUNKEN)
         http://sourceforge.net/tracker/?func=detail&atid=487492&aid=2350694&group_id=58373
       * Bump 0.0.10 to 1.0 because it's the first release to be officially part
         of the OCSInventory distribution

0.0.10beta2    Wed, 24 Sep 2008 23:41:21 +0200
       * README: add a not about the $PATH varible on Solaris.
       * Added extra section support for backends (Pascal DANEK)
       * Fix the way submodules are disabled with $runMeIfTheseChecksFailed
       * Linux: Use lsb_release if presents to detect the OS, this will fix
         the Ubuntu detection
       * Hide a Perl warning if the agent is run by the user want the last_state
         file is missing
       * Add Ipmi backend module (Jean PARPAILLON)
       * Drop the control characters from the inventory XML
         https://sourceforge.net/tracker/index.php?func=detail&aid=2100606&group_id=58373&atid=487492
       * Apply a little change in standalone.sh that may fix the ParserDetails.ini problem,
         thanks tharoun

0.0.10beta1    Thu, 04 Sep 2008 18:16:49 +0200
       * Fix a "ocs server name" => URI side effect (Pascal DANEK)
       * Download::Store: used absolute path to "cp" on STORE action (Pascal DANEK)
       * Download::Store: set -dpR flags to "cp" (Pascal DANEK)
       * Solaris: Replaced hostid in serialnumber by real serialnumber (Nicolas DORFSMAN)
                  (SUNWsneep becomes mandatory on sparc)
       * Solaris: Return only one IP address (trying to guess which one corresponds to hostname) (Nicolas DORFSMAN)
       * Solaris: return disks SERIALNUMBER and FIRMWARE as XML fields (Nicolas DORFSMAN)
       * Redirection and stderr issue on Solaris (Nicolas DORFSMAN)
         - Removed close of stderr fd
         - Modified lspci and screen check() to avoid pollution of stdout/stderr
       * fix the previous changelog entry, the 0.0.9.1 fix had been done by Nicolas DORFSMAN
       * postinst.pl checks for MANIFEST present
       * improve the backend module detection by also scanning the symlinked directory
       * add the --devlib flag to load ./lib only if wanted and remove '.' from the directory to scan
         with File::Find.
       * import the can_run, can_load and can_read functions in the Backend modules
       * the backend module can have no check function, in this case OCS assume it's ok
       * apply a patch by Etienne GUILLAUMONT to fix CPU detection on AIX 4 
       * standalone.sh checks PAR::Packer presence now
       * only inventory installed .deb
       * postinst.pl: accept another vardir if the first one was invalide
         https://sourceforge.net/tracker/?func=detail&atid=487492&aid=1961771&group_id=58373
       * postinst.pl Download.pm correctly actived in modules.conf is the user needs it
       * add MacOSX support thanks to Wes YOUNG (Wes YOUNG)
         - Added tools/darwin/ support scripts/code for OS X enterprise deployment
       * add the follow_skip==2 flag to File::Find in Backend.pm so it doesn't detect the same
         file two time
       * import of backend module for RAID controler on Linux (3ware, Adaptec, HP and Lsilogic)
         (Edouard GAMIN)
       * remove a warning in Debug mod, if a backend module has no run() function
       * don't crash in Daemon mode if the server is unreachable (Wes YOUNG)
       * Net::IP is just (strongly) suggested now
       * fix --basevardir so it really accepts a parameter, thanks Gubluts from the forum who
         pointed out the bug
       * postinst.pl use which to find ocsinventory-agent location
       * Makefile.PL, Perl 5.6 doesn't have Config::config_re, I call it from an eval now
       * Added --delaytime option as commandline / .cfg file adjustable (Wes YOUNG)
       * standalone.sh, don't use grep -v since it's not POSIX
       * doesn't die if Storable.pm is missing like with perl 5.6
       * avoid a warning with gzip -h on AIX if Compress::Zlib is missing
       * README: depends on Perl 5.8
       * README: On solaris the Makefile needs gmake
       * README: Add a note about crontab and PATH
       * Linux: redirect hdparm error to /dev/null
       * postinst.pl yes/no questions have a default value now
       * postinst.pl fix a bug in the import of the old ocsinv.adm
         https://sourceforge.net/tracker/index.php?func=detail&aid=1991668&group_id=58373&atid=487492
       * postinst.pl doesn't create two vardir directories anymore
       * do not print a wrning is --nosoftware is used. Thanks Knarfling and Remi who pointed the issue
         out.
         http://forums.ocsinventory-ng.org/viewtopic.php?pid=12569
       * fix the POD documentation, some mistakes were detected by Perl 5.10's perldoc.
       * the agent doesn't crash anymore if ocsinv.adm or ocsinv.conf is corrupted
       * Makefile.pl: install memconf on Solaris
       * Solaris: apply patches to use memconf for CPU, Drives and Memory (Christoph HALMES)

0.0.9.2 04/18/2008 Bug fix
       * Add /ocsinventory in the server path if the user enter just the hostname
         https://sourceforge.net/tracker/?func=detail&atid=487492&aid=1945865&group_id=58373

0.0.9.1 04/03/2008 Bug fix
       * fix a error in the previous release that was forcing the local mode (Nicolas DORFSMAN)
         https://sourceforge.net/tracker/?func=detail&atid=487492&aid=1945863&group_id=58373

0.0.9 04/01/2008 April Fool release!
       * Added fallback for --lazy if no prolog freq was found and server error (Pascal DANEK)
       * Fixed accountinfos handling bugs (Pascal DANEK)
       * Changed --wait behaviour (--wait=number_of_seconds || "server") (Pascal DANEK)
       * PROLOG_FREQ is handled in prolog phase (Pascal DANEK)
       * the random value for file_nexttime is computed only if prolog_freq has changed since last prolog (Pascal DANEK)
       * import the documentation documentation by adding a description of the
         agent and pointer to the official website
       * --nosoft option renamed to --nosoftware, --nosoft still works but with a warning
       * add --basevardir to be able to use a specific place to store the var file
       * add the --lazy parameter: send an inventory only if the a random delay between 0 and PROLOG_FREQ had been run over. Usefull for package maintainer (Remi COLLET)
       * return 1 to the shell is the agent failed to contact the server
       * postinst.pl asks for the basevardir
       * postinst.pl write the modules.conf 
       * OS::Linux::Network::Networks, correctly reset the ipaddress before every loop so
         now a network can't have the address of the previous one
       * rename the key $params->{conffile} to $params->{accountconfig}
       * fix the way accountinfo information are stored
       * improve (a bit) tools/standalone.sh to avoid error if people launch it
         from the tools directory
       * --server is ignore if --local is in use
       * adjust Backend::OS::Generic::Screen to be able to use monitor-edid with DVI link (Remi COLLET)
       * OS::Linux::Storages, add NEC as a know manufacturer add assume the manifacturer is Seagate if
         the model doesn't match the others and begin with ST (rjhill)
       * fix the CPU detection on Linux Sparc64 and ARM (Linksys NSLU2)
       * improve the Solaris version detection by reading the /etc/release file (Nicolas DORFSMAN)
       * Solaris: fix the MAC addresses when the leading zeros is missing (Jean-Jacques MICHEL)
       * Solaris: Add publisher is possible in the software list (Nicolas DORFSMAN)
       * Solaris: improve the hard drive detection (Nicolas DORFSMAN)
       * postinst.pl can remove the previous linux_agent
       * postinst.pl reuse linux_agent old config file to set the default server and tag
       * return the SERIALNUMBER and the FIRMWARE on Linux with hdparm, the feature is not supported
         yet by the server (egamin)

0.0.8.1 02/20/2008
       * postinst.pl, correctly save the realm, do not override the password 
       * Added "CAPTION" field to memory (Pascal DANEK)
       * Fix a bug with "NUMSLOTS" memory field (Pascal DANEK)
       * improve the parsing of the config file to accept quote and spaces in the value
       * postinst.pl save the configfile with 0600 right since the server
         password maybe be stored in it
       * standalone.sh doesn't scan the inc/ directory anymore
       * remove the BUNDLE packages which seem to break the install process
       * change Solaris::CPU to use psrinfo -v to get the CPUs which works fine on x86
       * fix a path error in Ocsinventory::LoggerBackend::File (Remi COLLET)
       * fix: don't send the inventory if the server doesn't need it (Remi COLLET)

0.0.8 02/05/2008
       * fix the deviceid and old_deviceid handling (Pascal DANEK)
       * fix a debug message in Network.pm (Pascal DANEK)
       * different fixes on Compress.pm (Pascal DANEK)
       * fix an event message name in Option/Download.pm (Pascal DANEK)
       * fix the Compatibility Layer with prolog_read hook (Pascal DANEK)
       * merge PowerPC and PC code to detect the CPU and improve/fix the regex
       * looks for config file in /etc/ocsinventory /usr/local/etc/ocsinventory and
         /etc/ocsinventory-agent
       * add a pod documentation about the different config files and directories
       * Compress::Zlib is required but recommended now. In fact, you need it with
         ocs server prior 1.02

0.0.7.2 01/16/2008
       * fix the post installation script to avoid invalid cron time

0.0.7.1 01/14/2008
       * add setup.sh in the MANIFEST.SKIP to keep it out of the tarball

0.0.7 01/13/2008
       * Ocsinventory::Agent::AccountInfo does not warn accountinfofile if runned in debug mode
         without root privilege
       * fix params->{etcdir} to /etc/ocsinventory, /etc/ocsinventory-agent/modules.conf must be moved
         to /etc/ocsinventory/modules.conf
       * Solaris: Improve the CPU detection (Olivier ROUSSY)
       * AIX: Return the directory with the AIX package name (Olivier ROUSSY)
       * Ocsinventory::Agent::XML::Inventory can now write software inventory
         value of FILESIZE, FOLDER and PUBLISHER
       * processChecksum() and feedInventory() are called by Ocsinventory::Agent::XML::Inventory
         directly now
       * the server responses are not parsed in the main script anymore
       * do not create an inventory if the server doesnn't need it
       * new parameters for the backend modules (run and check functions):
         - prologresp, the Ocsinventory::Agent::XML::Response::Prolog object returned by
	   the prolog
	 - storage: an hashref stored on the harddrive at the end of the execution of the module
       * a backend module without a run function is accepted now 
       * Inventory.pm: add addIpDiscoverEntry() to add host from the same network
       * @runMeIfTheseChecksFailed: new optional setting for Backend module
       * Ipdiscover is now a backend module and nmap can be used instead of ipdiscover
       * --nosoft disable the Ocsinventory::Agent::Backend::OS::Generic::Packaging modules
       * Remove the deprecated modules Ocsinventory::Agent::Option::Ipdiscover and
            Ocsinventory::Agent::Option::Update
       * the check function of the backend accepts the same parameter than the run function
       * Linux::Archs::I386 regex are more robust
       * perldoc documentation for the ocsinventory-agent command
       * minor improvment on the Makefile.PL
       * change the way --server parameter is read. Now we can have a full URL, --remotedir
         is now useless
       * fix: correctly load the last_state
       * improve the Makefile.PL by using inc::Module::Install and adding new check 
       * add a --version parameter and improve the --help
       * come with bundled dependency to simply the build process
       * fix the login/passwd/realm authentification
       * remove Agent/Pid.pm, I've to prepare a better system to keep the pid first
       * try to read the config in /usr/local/etc/ocsinventory/ocsinventory-agent.cfg if the
         standard one is missing

0.0.6.2 07/16/2007 Bug fix release

       * remove a debug "die" in the code

0.0.6.1 06/12/2007 Bug fix release 
       * Fix an undef value in Ocsinventory::Agent::Backend::OS::BSD::Mem
       * AIX: retrieve correctly the MAC address of some FibberChannel card 
       * now standalone.sh will try to find every module before the build to
         avoid unexplicated error

0.0.6  06/07/2007
       * Enable "verbose" is debug is turned on
       * AIX: Ocsinventory::Agent::Backend::OS::AIX::Networks rewrote
       * AIX: Memory.pm, remove the spaces from the end of the DESCRIPTION
       * add standalone.sh, a script designed to prepare a stand-alone binary of the agent
       * AIX: Retrieve all the gateway of every subnet instead of just the default one
       * Config.pm renamed to AccountConfig.pm
       * New flag: --stdout to print the inventory directly on STDOUT
       * If the use want write on the system var directory, the agent create one in
         ~/.ocsinventory/var
       * The agent setting can be preinitialised with /etc/ocsinventory/ocsinventory-agent.cfg or
         ~/ocsinventory/ocsinventory-agent.cfg.
       * remove two debug messages printed during accountinfo rewrite and the
         daemon starting process
       * remove a stupid check in Ocsinventory::Agent::AccountConfig, the
         accountconfig file was not written unless the file was already present
       * add a recMkdir function in ocsinventory-agent to create directory recursivly
       * do not process checksum in local mode 

0.0.5  04/17/2007
       * AIX: use lslpp -c -l to find installed packages
       * AIX: fixes on CPU.pm, Networks.pm and Memory.pm
       * AIX: fetch the serial number with lscfg unless it was found with lsvpd
       * add the .ocs extension to local written files
       * with --local flag: don't not warn if last_state doesn't exit
       * Solaris: retrieve installed package
       * downgrade some message important from info to debug
       * read screen serial number in the EDID (DDC screen)
       * Xorg.pm replaced by Screen.pm
       * Screen.pm all the data are read from EDID now
       * Initial Linux PPC support (tested in Debian Etch).
         thanks Walid Nouh for the hardware
       * Apply patch by Remi Collet to fix an issue with Linux distro detection and Perl 5.6.1
       * Turn of STDERR during the module execution to avoid useless message (e.g: foo: not found)
         use --debug to turn them back
       * If the system side vardir can't be created. The agent try to create one in ~/.ocs-inventory-agent
       * Add a THANKS file

0.0.4 03/20/2007
       * use of gzip when Compress:Zlib is not avalaible. OCS server 1.01 and
         prior are not supported.
       * dmidecode parsing improved
       * lspci stuffs moved to generic
       * Linux: find Wifi connection
       * fix: pass correctly the logger to the modules
       * don't write the last_state is the connexion failed
       * Deals correctly with the accountinfo if it's internaly stored in a
         array ref
       * BSD support by Thierry Lacoste <|MERGE_RESOLUTION|>--- conflicted
+++ resolved
@@ -1,15 +1,12 @@
 Revision history for Ocsinventory::Agent
 
-<<<<<<< HEAD
 futur
        * Use Sys::Hostname instead of uname for better portability
-=======
 
 newdeploy
        * post-install.pl: Don't ask the user if Download.pm should be
          enabled
        * drop the linux_agent modules compatibility layer
->>>>>>> 72aa3bb6
 
 1.1_beta2
        * addMemorie() renamed to addMemories(), this had been broken during
