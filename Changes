Revision history for Ocsinventory::Agent

<<<<<<< HEAD
futur
       * Use Sys::Hostname instead of uname for better portability

newdeploy
       * post-install.pl: Don't ask the user if Download.pm should be
         enabled
       * Drop the linux_agent modules compatibility layer
       * Rename module hook functions:
          check()    → isInventoryEnabled()
          run()      → doInventory()
          longRun()  → postInventory()
       * Add isPostInventoryEnabled() function

1.1_beta2
=======
1.1     Fri, 06 Nov 2009 16:07:08 +0100
>>>>>>> dcf7ac2a
       * addMemorie() renamed to addMemories(), this had been broken during
         the addMemories() → addMemory() transition
       * Debug mode: msg "check function failed" changed to "ignored" since
         the fails may be wanted by the check() function
       * CompatibilityLayer: $self->{params} changed to $self->{config},
         this restore the debug mode in Download.pm
       * Continue XML::Inventory functions name clean up. Rename:
        - addSlots() calls to addSlot()
        - addMemories() calls to addMemory()
       * Move ocsinventory-agent POD documentation frol Ocsinventory::Agent
         to the ocsinventory-agent shell script. So now the manpage has the
         correct name
       * Fix RPM output parsing (Remi COLLET)
       * VMWareESX: avoid breakage is VM has spaces in its name
         (Christian Michallek)
       * Try to detect kvm --uuid value
       * Makefile.PL, check for Net::SSLeay
       * Move Ocsinventory::Agent in a .pm and add a wrapper script to load
         in order to by able to process --devlib
       * Parallels.pm: doesn't use sudo anymore and check for
         --scan-homedirs
       * Prune 'Mac OS X' from the version on Mac + typo fixes (Scott HANNAHS)
       * POD doc, add a paragraph about the config file
       * LP: #462529, Fix EDID screen detection, thanks Sergio MERINO
       * Use boolean for networks/virtualdev
       * Generic/Screen: chomp uuencode output
       * Generic/Screen: HSD code for "Hanns.G" (Remi COLLET)
       * postinst.pl, put user $PATH in /etc/cron.d/ocsinventory-agent

1.1_beta1    Fri, 18 Sep 2009 11:54:12 +0200
       * Can use Net::CUPS to find the default printer
       * AIX: Hide procfs in Filesystem
       * OS::Linux::Storages, correctly retrieve the serial (Vladimir ELISSEEV)
       * load $http_proxy env settings and --proxy option is available
       * Add OS::Linux::Distro::NonLSB::ArchLinux (Julien SAFAR)
       * New Backend OS::Generic::Processes 
       * Linux/BSD: detect DNS servers config 
       * Solaris: Better output for $OSVErsion (Vladimir ELISSEEV)
       * Solaris: Sun Fire T1000 patches for memory (Vladimir ELISSEEV)
       * Solaris: memory SPARC Enterprise T5220 (Vladimir ELISSEEV)
       * Solaris: CPU SPARC Enterprise T5220 (Vladimir ELISSEEV)
       * Solaris: CPU SPARC Enterprise T5220 (Vladimir ELISSEEV)
       * Linux: split the /proc/cpuinfo parsing depending on the arch
       * Linux: drop Linux::Controllers which is duplicated with
         Generic::Lspci::Controllers (Vladimir ELISSEEV)
       * AIX: Various fixes in Memory.pm (Sebastien DAGNICOURT)
       * AIX: Storages.pm, Virtual disks support and fixes (Sebastien DAGNICOURT)
       * Backend.pm: Bump the default timeout from 30 to 180 secondes
       * Agent/XML/Inventory: Fix when version == 0, bug found by neisen
       * AIX: device type adjustment (Sebastien DAGNICOURT)
       * Solaris: Sun-Fire-V440 support (Sebastien DAGNICOURT)
       * Add a missing space is the name banner in --debug mode
       * Agent/XML/Inventory.pm: Add FROM and INSTALLDATE fields in software
         list and LASTLOGGEDUSER DATELASTLOGGEDUSER
         in HARDWARE (Nicolas EISEN)
       * Initialize etcdir key even if there is no config file
       * CompatibilityLayer: correctly set $debug
       * CompatibilityLayer: better log messages
       * getOptionInfoByName return an array ref now
       * rename getOptionInfoByName to getOptionsInfoByName
       * --debug print the XML on STDERR
       * Rename the params key to config to avoid ambiguity
         with $params
       * set HARDWARE/DEFAULTGATEWAY (Nicolas EISEN)
       * RPM: collect the install date and the size (Nicolas EISEN)
       * Linux: Collect LASTLOGGEDUSER and DATELASTLOGGEDUSER (Nicolas EISEN)
       * DPKG: collect the Installed-Size (Nicolas EISEN)
       * Linux: Collect the ext{2,3,4} and xfs serial number
       * Linux: Collect the ext{2,3,4} creation date
       * Add a warning when no certificat is found
       * Turns off alarm once it's backend run is finish
       * Fix the IPMI module detection
       * Linux: Store the PCISLOT and the driver name
       * NETWORKDS, only store Networks with an address
       * Linux: detect virtual network device
       * Linux: Store CONTROLLERS/DRIVER and CONTROLLERS/PCISLOT
       * Linux: Collects xfs, ext{2,3,4} and vfat label
       * runs the backend module from main() it's possible to
         reuse the Backend object.
       * Linux: filter non standard MAC address returned by ifconfig like
         00-00-00-00-00-00-00-00-00-00-00-00-00-00-00-00 mac
       * Linux: Fix the Uptime check()
       * Preliminary libvirt support
       * Partial rewrite of the Download.pm backend
       * Add a warning if the user is no root, thanks Nicolas EISEN and
         Sylvain LUCE
       * SPARC-Enterprise M4000 and M5000 support (Sylvain LUCE)
       * Libvirt: collect VCPU info (Philippe LIBAT)
       * Add Virtualization::Xen module (Philippe LIBAT)
       * Solaris: add a warning if memconf is not in $PATH
       * Switch the XML content from ISO-8859-1 to UTF-8, BTW we force
         LC_ALL=C...
       * Fix the history flood in Download.pm (Pascal DANEK) 
       	 https://sourceforge.net/tracker/index.php?func=detail&aid=2806585&group_id=58373&atid=487492
       * Stores PCIID in CONTROLLERS/PCIID
       * Storage the monitor EDID string in BASE64 and UUENCODE
       * Linux: Storages: reorganize the code base and use lshal
       * Linux: Drives, complete inforamtions with lshal (Nicolas EISEN)
       * Linux: fix the PowerPC CPU detection
         https://sourceforge.net/tracker/?func=detail&atid=487492&aid=2043221&group_id=58373
       * Warns the user during the install process if one of
         the recommended module is not installed
       * Update out copy of memconf, thanks WeatherDave who notified the new
         revision and of course Tom Schmidt who do a great job 
       * MacOSX: Avoid a scalar used has hash ref error, thanks Adadov
       * Save VIDEOS/MEMORY and VIDEOS/RESOLUTION
       * MacOSX: Correctilly detect Up/Down network interfaces
         (David OLIVIER)
       * AddNetwork() doesn't ignore network with no IP address
         (David OLIVIER)
       * add --backend-collect-timeout parameter (Nicolas EISEN)
       * MacOSX: convert the IP mask from hex (David OLIVIER)
       * MacOSX: add a workaround to avoid Mac::SysProfile failure on
         MacOSX 10.5.7 (David OLIVIER)
       * Add Virtualization::VirtualBox module (Nicolas EISEN)
       * Add Virtualization::Qemu module (Nicolas EISEN)
       * Add Virtualization::Vmsystem module (Nicolas EISEN)
       * Better smartctl detection (Nicolas EISEN)
       * optimization and vm users detection Virtualization::VirtualBox (Nicolas EISEN)
       * Add Virtualization::VmwareFusion module (Walid NOUH)
       * Don't use hdparm prior 9.2.2 anymore to avoid crap in kernel log, see
         http://forums.ocsinventory-ng.org/viewtopic.php?pid=20768
       * Correctly detect ipmitool
       * Solaris: i86pc Memory support (Jean-François BOUCHER)
       * Solaris Zone support (Maurizio BERTABONI)
       * Always send tag, even if server already has one
       * Add the byHand software collect method (Sébastien DAGNICOURT)
       * add logging to can_read(), can_load() and can_run()
       * use addUser() instead of setHardware() 
       * Add the runcmd() in the Backend modules

1.0.1    Sun, 22 Mar 2009 20:48:49 +0100
       * Fix a typo in Ocsinventory::Agent::Backend::OS::AIX::Memory 

1.0    Sun, 22 Mar 2009 20:14:26 +0100
       * Hide warning messages when tw_cli or hpacucli are not present on CentOS
       * Avoid unnecessary about missing 'http://' in local mode
       * Ipmi.pm: use can_run do detect ipmitool
       * LSB.pm: properly use can_run
       * Avoid a warning in CompatibilityLayer.pm in local mode
       * Improve the README file
       * Avoid a warning at runtime if rpm is not correctly installed
       * BSD: Detect AMD64 arch (David DURIEUX)
       * HP.pm: force detection even if slot 1 is 0 (Remi COLLET)
       * HP.pm minor clean up + indentation
       * HP.pm send the $model as NAME to avoid NAME == 'unknown' (Remi COLLET)
       * New backend module ServeRaid for IBM ServeRAID card (Remi COLLET)
       * Linux::Storages, fix the hdparm call (Remi COLLET)
       * OS::Generic::Dmidecode::Bios, fix for RHEL2 dmidecode (Remi COLLET)
       * launch backend modules with a 30sec timeout
       * post-inst.pl: use prompt() from ExtUtils::MakeMaker to avoid
         unexpected error with cpan
       * avoid the "No LSB modules are available." warning message
       * Backend: --debug print a warning when arun() function is not found
       * Fix the Debian/Ubuntu detection for non lsb system
       * postinst.pl also drop /etc/cron.d/ocsinventory-client is the user
         want to drop the old linux_agent
       * Backend::OS::Solaris::Memory: use the Logger instead of "print"
       * Solaris: Drop unwanted spaces around OSVERSION and STORAGES/DESCRIPTION
       * Solaris: Avoid warning is the user can't use fstyp 
       * MANIFEST.SKIP: ignore .git/ and .gitignore
       * add a workaround for http://rt.cpan.org/Ticket/Display.html?id=38067 
       * build-perl-tree.sh use cpanp and perl 5.10 now
       * Backend.pm: do a eval around require File::Find
       * Add a workaround to find the backend modules for PAR::Packer
       * Backend.pm: internal change, now do eval 'use $pmodule' instead of require
       * fix serialnum detection in Lsilogic.pm and Adaptec.pm (Edouard GAMIN)
       * Makefile.PL: drop wait(), not used
       * Makefile.PL: fix a syntax error
       * add tools/makedist.sh to document the workaround used to avoid
         http://rt.cpan.org/Public/Bug/Display.html?id=43060
       * Fix --logfile=/somewhere.log, see
         http://forums.ocsinventory-ng.org/viewtopic.php?id=3092
       * tools/build-perl-tree.sh, add a new script
       * Don't print ugly error if next_timefile can't be saved
       * OS::Linux::Domains, improve the way it deals with multiple
         domaine entries (Remi COLLET)
       * AIX: Record the last memory Slot (Wilfried BRUNKEN)
         http://sourceforge.net/tracker/?func=detail&atid=487492&aid=2350694&group_id=58373
       * Bump 0.0.10 to 1.0 because it's the first release to be officially part
         of the OCSInventory distribution

0.0.10beta2    Wed, 24 Sep 2008 23:41:21 +0200
       * README: add a not about the $PATH varible on Solaris.
       * Added extra section support for backends (Pascal DANEK)
       * Fix the way submodules are disabled with $runMeIfTheseChecksFailed
       * Linux: Use lsb_release if presents to detect the OS, this will fix
         the Ubuntu detection
       * Hide a Perl warning if the agent is run by the user want the last_state
         file is missing
       * Add Ipmi backend module (Jean PARPAILLON)
       * Drop the control characters from the inventory XML
         https://sourceforge.net/tracker/index.php?func=detail&aid=2100606&group_id=58373&atid=487492
       * Apply a little change in standalone.sh that may fix the ParserDetails.ini problem,
         thanks tharoun

0.0.10beta1    Thu, 04 Sep 2008 18:16:49 +0200
       * Fix a "ocs server name" => URI side effect (Pascal DANEK)
       * Download::Store: used absolute path to "cp" on STORE action (Pascal DANEK)
       * Download::Store: set -dpR flags to "cp" (Pascal DANEK)
       * Solaris: Replaced hostid in serialnumber by real serialnumber (Nicolas DORFSMAN)
                  (SUNWsneep becomes mandatory on sparc)
       * Solaris: Return only one IP address (trying to guess which one corresponds to hostname) (Nicolas DORFSMAN)
       * Solaris: return disks SERIALNUMBER and FIRMWARE as XML fields (Nicolas DORFSMAN)
       * Redirection and stderr issue on Solaris (Nicolas DORFSMAN)
         - Removed close of stderr fd
         - Modified lspci and screen check() to avoid pollution of stdout/stderr
       * fix the previous changelog entry, the 0.0.9.1 fix had been done by Nicolas DORFSMAN
       * postinst.pl checks for MANIFEST present
       * improve the backend module detection by also scanning the symlinked directory
       * add the --devlib flag to load ./lib only if wanted and remove '.' from the directory to scan
         with File::Find.
       * import the can_run, can_load and can_read functions in the Backend modules
       * the backend module can have no check function, in this case OCS assume it's ok
       * apply a patch by Etienne GUILLAUMONT to fix CPU detection on AIX 4 
       * standalone.sh checks PAR::Packer presence now
       * only inventory installed .deb
       * postinst.pl: accept another vardir if the first one was invalide
         https://sourceforge.net/tracker/?func=detail&atid=487492&aid=1961771&group_id=58373
       * postinst.pl Download.pm correctly actived in modules.conf is the user needs it
       * add MacOSX support thanks to Wes YOUNG (Wes YOUNG)
         - Added tools/darwin/ support scripts/code for OS X enterprise deployment
       * add the follow_skip==2 flag to File::Find in Backend.pm so it doesn't detect the same
         file two time
       * import of backend module for RAID controler on Linux (3ware, Adaptec, HP and Lsilogic)
         (Edouard GAMIN)
       * remove a warning in Debug mod, if a backend module has no run() function
       * don't crash in Daemon mode if the server is unreachable (Wes YOUNG)
       * Net::IP is just (strongly) suggested now
       * fix --basevardir so it really accepts a parameter, thanks Gubluts from the forum who
         pointed out the bug
       * postinst.pl use which to find ocsinventory-agent location
       * Makefile.PL, Perl 5.6 doesn't have Config::config_re, I call it from an eval now
       * Added --delaytime option as commandline / .cfg file adjustable (Wes YOUNG)
       * standalone.sh, don't use grep -v since it's not POSIX
       * doesn't die if Storable.pm is missing like with perl 5.6
       * avoid a warning with gzip -h on AIX if Compress::Zlib is missing
       * README: depends on Perl 5.8
       * README: On solaris the Makefile needs gmake
       * README: Add a note about crontab and PATH
       * Linux: redirect hdparm error to /dev/null
       * postinst.pl yes/no questions have a default value now
       * postinst.pl fix a bug in the import of the old ocsinv.adm
         https://sourceforge.net/tracker/index.php?func=detail&aid=1991668&group_id=58373&atid=487492
       * postinst.pl doesn't create two vardir directories anymore
       * do not print a wrning is --nosoftware is used. Thanks Knarfling and Remi who pointed the issue
         out.
         http://forums.ocsinventory-ng.org/viewtopic.php?pid=12569
       * fix the POD documentation, some mistakes were detected by Perl 5.10's perldoc.
       * the agent doesn't crash anymore if ocsinv.adm or ocsinv.conf is corrupted
       * Makefile.pl: install memconf on Solaris
       * Solaris: apply patches to use memconf for CPU, Drives and Memory (Christoph HALMES)

0.0.9.2 04/18/2008 Bug fix
       * Add /ocsinventory in the server path if the user enter just the hostname
         https://sourceforge.net/tracker/?func=detail&atid=487492&aid=1945865&group_id=58373

0.0.9.1 04/03/2008 Bug fix
       * fix a error in the previous release that was forcing the local mode (Nicolas DORFSMAN)
         https://sourceforge.net/tracker/?func=detail&atid=487492&aid=1945863&group_id=58373

0.0.9 04/01/2008 April Fool release!
       * Added fallback for --lazy if no prolog freq was found and server error (Pascal DANEK)
       * Fixed accountinfos handling bugs (Pascal DANEK)
       * Changed --wait behaviour (--wait=number_of_seconds || "server") (Pascal DANEK)
       * PROLOG_FREQ is handled in prolog phase (Pascal DANEK)
       * the random value for file_nexttime is computed only if prolog_freq has changed since last prolog (Pascal DANEK)
       * import the documentation documentation by adding a description of the
         agent and pointer to the official website
       * --nosoft option renamed to --nosoftware, --nosoft still works but with a warning
       * add --basevardir to be able to use a specific place to store the var file
       * add the --lazy parameter: send an inventory only if the a random delay between 0 and PROLOG_FREQ had been run over. Usefull for package maintainer (Remi COLLET)
       * return 1 to the shell is the agent failed to contact the server
       * postinst.pl asks for the basevardir
       * postinst.pl write the modules.conf 
       * OS::Linux::Network::Networks, correctly reset the ipaddress before every loop so
         now a network can't have the address of the previous one
       * rename the key $params->{conffile} to $params->{accountconfig}
       * fix the way accountinfo information are stored
       * improve (a bit) tools/standalone.sh to avoid error if people launch it
         from the tools directory
       * --server is ignore if --local is in use
       * adjust Backend::OS::Generic::Screen to be able to use monitor-edid with DVI link (Remi COLLET)
       * OS::Linux::Storages, add NEC as a know manufacturer add assume the manifacturer is Seagate if
         the model doesn't match the others and begin with ST (rjhill)
       * fix the CPU detection on Linux Sparc64 and ARM (Linksys NSLU2)
       * improve the Solaris version detection by reading the /etc/release file (Nicolas DORFSMAN)
       * Solaris: fix the MAC addresses when the leading zeros is missing (Jean-Jacques MICHEL)
       * Solaris: Add publisher is possible in the software list (Nicolas DORFSMAN)
       * Solaris: improve the hard drive detection (Nicolas DORFSMAN)
       * postinst.pl can remove the previous linux_agent
       * postinst.pl reuse linux_agent old config file to set the default server and tag
       * return the SERIALNUMBER and the FIRMWARE on Linux with hdparm, the feature is not supported
         yet by the server (egamin)

0.0.8.1 02/20/2008
       * postinst.pl, correctly save the realm, do not override the password 
       * Added "CAPTION" field to memory (Pascal DANEK)
       * Fix a bug with "NUMSLOTS" memory field (Pascal DANEK)
       * improve the parsing of the config file to accept quote and spaces in the value
       * postinst.pl save the configfile with 0600 right since the server
         password maybe be stored in it
       * standalone.sh doesn't scan the inc/ directory anymore
       * remove the BUNDLE packages which seem to break the install process
       * change Solaris::CPU to use psrinfo -v to get the CPUs which works fine on x86
       * fix a path error in Ocsinventory::LoggerBackend::File (Remi COLLET)
       * fix: don't send the inventory if the server doesn't need it (Remi COLLET)

0.0.8 02/05/2008
       * fix the deviceid and old_deviceid handling (Pascal DANEK)
       * fix a debug message in Network.pm (Pascal DANEK)
       * different fixes on Compress.pm (Pascal DANEK)
       * fix an event message name in Option/Download.pm (Pascal DANEK)
       * fix the Compatibility Layer with prolog_read hook (Pascal DANEK)
       * merge PowerPC and PC code to detect the CPU and improve/fix the regex
       * looks for config file in /etc/ocsinventory /usr/local/etc/ocsinventory and
         /etc/ocsinventory-agent
       * add a pod documentation about the different config files and directories
       * Compress::Zlib is required but recommended now. In fact, you need it with
         ocs server prior 1.02

0.0.7.2 01/16/2008
       * fix the post installation script to avoid invalid cron time

0.0.7.1 01/14/2008
       * add setup.sh in the MANIFEST.SKIP to keep it out of the tarball

0.0.7 01/13/2008
       * Ocsinventory::Agent::AccountInfo does not warn accountinfofile if runned in debug mode
         without root privilege
       * fix params->{etcdir} to /etc/ocsinventory, /etc/ocsinventory-agent/modules.conf must be moved
         to /etc/ocsinventory/modules.conf
       * Solaris: Improve the CPU detection (Olivier ROUSSY)
       * AIX: Return the directory with the AIX package name (Olivier ROUSSY)
       * Ocsinventory::Agent::XML::Inventory can now write software inventory
         value of FILESIZE, FOLDER and PUBLISHER
       * processChecksum() and feedInventory() are called by Ocsinventory::Agent::XML::Inventory
         directly now
       * the server responses are not parsed in the main script anymore
       * do not create an inventory if the server doesnn't need it
       * new parameters for the backend modules (run and check functions):
         - prologresp, the Ocsinventory::Agent::XML::Response::Prolog object returned by
	   the prolog
	 - storage: an hashref stored on the harddrive at the end of the execution of the module
       * a backend module without a run function is accepted now 
       * Inventory.pm: add addIpDiscoverEntry() to add host from the same network
       * @runMeIfTheseChecksFailed: new optional setting for Backend module
       * Ipdiscover is now a backend module and nmap can be used instead of ipdiscover
       * --nosoft disable the Ocsinventory::Agent::Backend::OS::Generic::Packaging modules
       * Remove the deprecated modules Ocsinventory::Agent::Option::Ipdiscover and
            Ocsinventory::Agent::Option::Update
       * the check function of the backend accepts the same parameter than the run function
       * Linux::Archs::I386 regex are more robust
       * perldoc documentation for the ocsinventory-agent command
       * minor improvment on the Makefile.PL
       * change the way --server parameter is read. Now we can have a full URL, --remotedir
         is now useless
       * fix: correctly load the last_state
       * improve the Makefile.PL by using inc::Module::Install and adding new check 
       * add a --version parameter and improve the --help
       * come with bundled dependency to simply the build process
       * fix the login/passwd/realm authentification
       * remove Agent/Pid.pm, I've to prepare a better system to keep the pid first
       * try to read the config in /usr/local/etc/ocsinventory/ocsinventory-agent.cfg if the
         standard one is missing

0.0.6.2 07/16/2007 Bug fix release

       * remove a debug "die" in the code

0.0.6.1 06/12/2007 Bug fix release 
       * Fix an undef value in Ocsinventory::Agent::Backend::OS::BSD::Mem
       * AIX: retrieve correctly the MAC address of some FibberChannel card 
       * now standalone.sh will try to find every module before the build to
         avoid unexplicated error

0.0.6  06/07/2007
       * Enable "verbose" is debug is turned on
       * AIX: Ocsinventory::Agent::Backend::OS::AIX::Networks rewrote
       * AIX: Memory.pm, remove the spaces from the end of the DESCRIPTION
       * add standalone.sh, a script designed to prepare a stand-alone binary of the agent
       * AIX: Retrieve all the gateway of every subnet instead of just the default one
       * Config.pm renamed to AccountConfig.pm
       * New flag: --stdout to print the inventory directly on STDOUT
       * If the use want write on the system var directory, the agent create one in
         ~/.ocsinventory/var
       * The agent setting can be preinitialised with /etc/ocsinventory/ocsinventory-agent.cfg or
         ~/ocsinventory/ocsinventory-agent.cfg.
       * remove two debug messages printed during accountinfo rewrite and the
         daemon starting process
       * remove a stupid check in Ocsinventory::Agent::AccountConfig, the
         accountconfig file was not written unless the file was already present
       * add a recMkdir function in ocsinventory-agent to create directory recursivly
       * do not process checksum in local mode 

0.0.5  04/17/2007
       * AIX: use lslpp -c -l to find installed packages
       * AIX: fixes on CPU.pm, Networks.pm and Memory.pm
       * AIX: fetch the serial number with lscfg unless it was found with lsvpd
       * add the .ocs extension to local written files
       * with --local flag: don't not warn if last_state doesn't exit
       * Solaris: retrieve installed package
       * downgrade some message important from info to debug
       * read screen serial number in the EDID (DDC screen)
       * Xorg.pm replaced by Screen.pm
       * Screen.pm all the data are read from EDID now
       * Initial Linux PPC support (tested in Debian Etch).
         thanks Walid Nouh for the hardware
       * Apply patch by Remi Collet to fix an issue with Linux distro detection and Perl 5.6.1
       * Turn of STDERR during the module execution to avoid useless message (e.g: foo: not found)
         use --debug to turn them back
       * If the system side vardir can't be created. The agent try to create one in ~/.ocs-inventory-agent
       * Add a THANKS file

0.0.4 03/20/2007
       * use of gzip when Compress:Zlib is not avalaible. OCS server 1.01 and
         prior are not supported.
       * dmidecode parsing improved
       * lspci stuffs moved to generic
       * Linux: find Wifi connection
       * fix: pass correctly the logger to the modules
       * don't write the last_state is the connexion failed
       * Deals correctly with the accountinfo if it's internaly stored in a
         array ref
       * BSD support by Thierry Lacoste <|MERGE_RESOLUTION|>--- conflicted
+++ resolved
@@ -1,6 +1,5 @@
 Revision history for Ocsinventory::Agent
 
-<<<<<<< HEAD
 futur
        * Use Sys::Hostname instead of uname for better portability
 
@@ -14,10 +13,7 @@
           longRun()  → postInventory()
        * Add isPostInventoryEnabled() function
 
-1.1_beta2
-=======
 1.1     Fri, 06 Nov 2009 16:07:08 +0100
->>>>>>> dcf7ac2a
        * addMemorie() renamed to addMemories(), this had been broken during
          the addMemories() → addMemory() transition
        * Debug mode: msg "check function failed" changed to "ignored" since
