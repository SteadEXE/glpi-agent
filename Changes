--- conflicted
+++ resolved
@@ -1,6 +1,5 @@
 Revision history for FusionInventory agent
 
-<<<<<<< HEAD
 2.3.0
 General:
 * various UTF8 encoding fixes
@@ -12,7 +11,7 @@
 Linux:
 * Megaraid controller support (Egor Morozov)
 * Support new OpenVZ configuration (Alessandro Iurlano)
-=======
+
 2.2.7
 
 General:
@@ -24,7 +23,6 @@
 
 Windows:
 * fix missing bios release date on some machines (#1820, #1825)
->>>>>>> b6fbcb94
 
 2.2.6  Fri, 14 Sep 2012 16:49:13 +0200
 
