--- conflicted
+++ resolved
@@ -7,15 +7,12 @@
          Enable --tag and keep the DeviceID
        * fix 2.1.5 regression, correctly initialise $basevardir default value
        * POD, explain the registry is used on Windows, thanks Stéphane URBANOVSKI
-<<<<<<< HEAD
        * Add support for MontaVista Linux, thanks Luka KODRIC
-=======
        * BSD: Fix a syntax error in Domain
        * BSD: Some adjustement for Debian GNU/kFreeBSD
        * BSD: avoid warning if the lease file can't be parsed
        * BSD: Drives.pm hide, df messages on STDERR
        * BSD: convert the IP mask from hex to dec
->>>>>>> 7ea8822b
 
 2.1.5    Wed, 15 Sep 2010 11:08:56 +0200
        * Win32: Do not fail if the log file doesn't exist yet, thanks Igor
