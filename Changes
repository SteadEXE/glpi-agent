Revision history for Ocsinventory::Agent

futur
       * Use Sys::Hostname instead of uname for better portability

newdeploy
       * post-install.pl: Don't ask the user if Download.pm should be
         enabled
       * Drop the linux_agent modules compatibility layer
       * Rename module hook functions:
          check()    → isInventoryEnabled()
          run()      → doInventory()
          longRun()  → postInventory()
       * Add isPostInventoryEnabled() function

1.1.1
       * NETWORKS/VIRTUALDEV should be 1 or 0
       * FreeBSD: Fix CPU detection (David DURIEUX)
       * Virtualization::Qemu, fix kvm detection
       * Don't run brctl if it's not installed
       * Various wording fixes (Vincent KNECHT)
<<<<<<< HEAD
       * LP: #494908 Agent fails to retrieve info file when a package is
         activated only on the server name (Pascal DANEK)
       * LP: #495398 Fix RedHat version detection (Stéphane URBANOVSKI)
=======
       * Improve README (Barius DRUBECK)
>>>>>>> b8d1d506

1.1     Fri, 06 Nov 2009 16:07:08 +0100
       * addMemorie() renamed to addMemories(), this had been broken during
         the addMemories() → addMemory() transition
       * Debug mode: msg "check function failed" changed to "ignored" since
         the fails may be wanted by the check() function
       * CompatibilityLayer: $self->{params} changed to $self->{config},
         this restore the debug mode in Download.pm
       * Continue XML::Inventory functions name clean up. Rename:
        - addSlots() calls to addSlot()
        - addMemories() calls to addMemory()
       * Move ocsinventory-agent POD documentation frol Ocsinventory::Agent
         to the ocsinventory-agent shell script. So now the manpage has the
         correct name
       * Fix RPM output parsing (Remi COLLET)
       * VMWareESX: avoid breakage is VM has spaces in its name
         (Christian Michallek)
       * Try to detect kvm --uuid value
       * Makefile.PL, check for Net::SSLeay
       * Move Ocsinventory::Agent in a .pm and add a wrapper script to load
         in order to by able to process --devlib
       * Parallels.pm: doesn't use sudo anymore and check for
         --scan-homedirs
       * Prune 'Mac OS X' from the version on Mac + typo fixes (Scott HANNAHS)
       * POD doc, add a paragraph about the config file
       * LP: #462529, Fix EDID screen detection, thanks Sergio MERINO
       * Use boolean for networks/virtualdev
       * Generic/Screen: chomp uuencode output
       * Generic/Screen: HSD code for "Hanns.G" (Remi COLLET)
       * postinst.pl, put user $PATH in /etc/cron.d/ocsinventory-agent

1.1_beta1    Fri, 18 Sep 2009 11:54:12 +0200
       * Can use Net::CUPS to find the default printer
       * AIX: Hide procfs in Filesystem
       * OS::Linux::Storages, correctly retrieve the serial (Vladimir ELISSEEV)
       * load $http_proxy env settings and --proxy option is available
       * Add OS::Linux::Distro::NonLSB::ArchLinux (Julien SAFAR)
       * New Backend OS::Generic::Processes 
       * Linux/BSD: detect DNS servers config 
       * Solaris: Better output for $OSVErsion (Vladimir ELISSEEV)
       * Solaris: Sun Fire T1000 patches for memory (Vladimir ELISSEEV)
       * Solaris: memory SPARC Enterprise T5220 (Vladimir ELISSEEV)
       * Solaris: CPU SPARC Enterprise T5220 (Vladimir ELISSEEV)
       * Solaris: CPU SPARC Enterprise T5220 (Vladimir ELISSEEV)
       * Linux: split the /proc/cpuinfo parsing depending on the arch
       * Linux: drop Linux::Controllers which is duplicated with
         Generic::Lspci::Controllers (Vladimir ELISSEEV)
       * AIX: Various fixes in Memory.pm (Sebastien DAGNICOURT)
       * AIX: Storages.pm, Virtual disks support and fixes (Sebastien DAGNICOURT)
       * Backend.pm: Bump the default timeout from 30 to 180 secondes
       * Agent/XML/Inventory: Fix when version == 0, bug found by neisen
       * AIX: device type adjustment (Sebastien DAGNICOURT)
       * Solaris: Sun-Fire-V440 support (Sebastien DAGNICOURT)
       * Add a missing space is the name banner in --debug mode
       * Agent/XML/Inventory.pm: Add FROM and INSTALLDATE fields in software
         list and LASTLOGGEDUSER DATELASTLOGGEDUSER
         in HARDWARE (Nicolas EISEN)
       * Initialize etcdir key even if there is no config file
       * CompatibilityLayer: correctly set $debug
       * CompatibilityLayer: better log messages
       * getOptionInfoByName return an array ref now
       * rename getOptionInfoByName to getOptionsInfoByName
       * --debug print the XML on STDERR
       * Rename the params key to config to avoid ambiguity
         with $params
       * set HARDWARE/DEFAULTGATEWAY (Nicolas EISEN)
       * RPM: collect the install date and the size (Nicolas EISEN)
       * Linux: Collect LASTLOGGEDUSER and DATELASTLOGGEDUSER (Nicolas EISEN)
       * DPKG: collect the Installed-Size (Nicolas EISEN)
       * Linux: Collect the ext{2,3,4} and xfs serial number
       * Linux: Collect the ext{2,3,4} creation date
       * Add a warning when no certificat is found
       * Turns off alarm once it's backend run is finish
       * Fix the IPMI module detection
       * Linux: Store the PCISLOT and the driver name
       * NETWORKDS, only store Networks with an address
       * Linux: detect virtual network device
       * Linux: Store CONTROLLERS/DRIVER and CONTROLLERS/PCISLOT
       * Linux: Collects xfs, ext{2,3,4} and vfat label
       * runs the backend module from main() it's possible to
         reuse the Backend object.
       * Linux: filter non standard MAC address returned by ifconfig like
         00-00-00-00-00-00-00-00-00-00-00-00-00-00-00-00 mac
       * Linux: Fix the Uptime check()
       * Preliminary libvirt support
       * Partial rewrite of the Download.pm backend
       * Add a warning if the user is no root, thanks Nicolas EISEN and
         Sylvain LUCE
       * SPARC-Enterprise M4000 and M5000 support (Sylvain LUCE)
       * Libvirt: collect VCPU info (Philippe LIBAT)
       * Add Virtualization::Xen module (Philippe LIBAT)
       * Solaris: add a warning if memconf is not in $PATH
       * Switch the XML content from ISO-8859-1 to UTF-8, BTW we force
         LC_ALL=C...
       * Fix the history flood in Download.pm (Pascal DANEK) 
       	 https://sourceforge.net/tracker/index.php?func=detail&aid=2806585&group_id=58373&atid=487492
       * Stores PCIID in CONTROLLERS/PCIID
       * Storage the monitor EDID string in BASE64 and UUENCODE
       * Linux: Storages: reorganize the code base and use lshal
       * Linux: Drives, complete inforamtions with lshal (Nicolas EISEN)
       * Linux: fix the PowerPC CPU detection
         https://sourceforge.net/tracker/?func=detail&atid=487492&aid=2043221&group_id=58373
       * Warns the user during the install process if one of
         the recommended module is not installed
       * Update out copy of memconf, thanks WeatherDave who notified the new
         revision and of course Tom Schmidt who do a great job 
       * MacOSX: Avoid a scalar used has hash ref error, thanks Adadov
       * Save VIDEOS/MEMORY and VIDEOS/RESOLUTION
       * MacOSX: Correctilly detect Up/Down network interfaces
         (David OLIVIER)
       * AddNetwork() doesn't ignore network with no IP address
         (David OLIVIER)
       * add --backend-collect-timeout parameter (Nicolas EISEN)
       * MacOSX: convert the IP mask from hex (David OLIVIER)
       * MacOSX: add a workaround to avoid Mac::SysProfile failure on
         MacOSX 10.5.7 (David OLIVIER)
       * Add Virtualization::VirtualBox module (Nicolas EISEN)
       * Add Virtualization::Qemu module (Nicolas EISEN)
       * Add Virtualization::Vmsystem module (Nicolas EISEN)
       * Better smartctl detection (Nicolas EISEN)
       * optimization and vm users detection Virtualization::VirtualBox (Nicolas EISEN)
       * Add Virtualization::VmwareFusion module (Walid NOUH)
       * Don't use hdparm prior 9.2.2 anymore to avoid crap in kernel log, see
         http://forums.ocsinventory-ng.org/viewtopic.php?pid=20768
       * Correctly detect ipmitool
       * Solaris: i86pc Memory support (Jean-François BOUCHER)
       * Solaris Zone support (Maurizio BERTABONI)
       * Always send tag, even if server already has one
       * Add the byHand software collect method (Sébastien DAGNICOURT)
       * add logging to can_read(), can_load() and can_run()
       * use addUser() instead of setHardware() 
       * Add the runcmd() in the Backend modules

1.0.1    Sun, 22 Mar 2009 20:48:49 +0100
       * Fix a typo in Ocsinventory::Agent::Backend::OS::AIX::Memory 

1.0    Sun, 22 Mar 2009 20:14:26 +0100
       * Hide warning messages when tw_cli or hpacucli are not present on CentOS
       * Avoid unnecessary about missing 'http://' in local mode
       * Ipmi.pm: use can_run do detect ipmitool
       * LSB.pm: properly use can_run
       * Avoid a warning in CompatibilityLayer.pm in local mode
       * Improve the README file
       * Avoid a warning at runtime if rpm is not correctly installed
       * BSD: Detect AMD64 arch (David DURIEUX)
       * HP.pm: force detection even if slot 1 is 0 (Remi COLLET)
       * HP.pm minor clean up + indentation
       * HP.pm send the $model as NAME to avoid NAME == 'unknown' (Remi COLLET)
       * New backend module ServeRaid for IBM ServeRAID card (Remi COLLET)
       * Linux::Storages, fix the hdparm call (Remi COLLET)
       * OS::Generic::Dmidecode::Bios, fix for RHEL2 dmidecode (Remi COLLET)
       * launch backend modules with a 30sec timeout
       * post-inst.pl: use prompt() from ExtUtils::MakeMaker to avoid
         unexpected error with cpan
       * avoid the "No LSB modules are available." warning message
       * Backend: --debug print a warning when arun() function is not found
       * Fix the Debian/Ubuntu detection for non lsb system
       * postinst.pl also drop /etc/cron.d/ocsinventory-client is the user
         want to drop the old linux_agent
       * Backend::OS::Solaris::Memory: use the Logger instead of "print"
       * Solaris: Drop unwanted spaces around OSVERSION and STORAGES/DESCRIPTION
       * Solaris: Avoid warning is the user can't use fstyp 
       * MANIFEST.SKIP: ignore .git/ and .gitignore
       * add a workaround for http://rt.cpan.org/Ticket/Display.html?id=38067 
       * build-perl-tree.sh use cpanp and perl 5.10 now
       * Backend.pm: do a eval around require File::Find
       * Add a workaround to find the backend modules for PAR::Packer
       * Backend.pm: internal change, now do eval 'use $pmodule' instead of require
       * fix serialnum detection in Lsilogic.pm and Adaptec.pm (Edouard GAMIN)
       * Makefile.PL: drop wait(), not used
       * Makefile.PL: fix a syntax error
       * add tools/makedist.sh to document the workaround used to avoid
         http://rt.cpan.org/Public/Bug/Display.html?id=43060
       * Fix --logfile=/somewhere.log, see
         http://forums.ocsinventory-ng.org/viewtopic.php?id=3092
       * tools/build-perl-tree.sh, add a new script
       * Don't print ugly error if next_timefile can't be saved
       * OS::Linux::Domains, improve the way it deals with multiple
         domaine entries (Remi COLLET)
       * AIX: Record the last memory Slot (Wilfried BRUNKEN)
         http://sourceforge.net/tracker/?func=detail&atid=487492&aid=2350694&group_id=58373
       * Bump 0.0.10 to 1.0 because it's the first release to be officially part
         of the OCSInventory distribution

0.0.10beta2    Wed, 24 Sep 2008 23:41:21 +0200
       * README: add a not about the $PATH varible on Solaris.
       * Added extra section support for backends (Pascal DANEK)
       * Fix the way submodules are disabled with $runMeIfTheseChecksFailed
       * Linux: Use lsb_release if presents to detect the OS, this will fix
         the Ubuntu detection
       * Hide a Perl warning if the agent is run by the user want the last_state
         file is missing
       * Add Ipmi backend module (Jean PARPAILLON)
       * Drop the control characters from the inventory XML
         https://sourceforge.net/tracker/index.php?func=detail&aid=2100606&group_id=58373&atid=487492
       * Apply a little change in standalone.sh that may fix the ParserDetails.ini problem,
         thanks tharoun

0.0.10beta1    Thu, 04 Sep 2008 18:16:49 +0200
       * Fix a "ocs server name" => URI side effect (Pascal DANEK)
       * Download::Store: used absolute path to "cp" on STORE action (Pascal DANEK)
       * Download::Store: set -dpR flags to "cp" (Pascal DANEK)
       * Solaris: Replaced hostid in serialnumber by real serialnumber (Nicolas DORFSMAN)
                  (SUNWsneep becomes mandatory on sparc)
       * Solaris: Return only one IP address (trying to guess which one corresponds to hostname) (Nicolas DORFSMAN)
       * Solaris: return disks SERIALNUMBER and FIRMWARE as XML fields (Nicolas DORFSMAN)
       * Redirection and stderr issue on Solaris (Nicolas DORFSMAN)
         - Removed close of stderr fd
         - Modified lspci and screen check() to avoid pollution of stdout/stderr
       * fix the previous changelog entry, the 0.0.9.1 fix had been done by Nicolas DORFSMAN
       * postinst.pl checks for MANIFEST present
       * improve the backend module detection by also scanning the symlinked directory
       * add the --devlib flag to load ./lib only if wanted and remove '.' from the directory to scan
         with File::Find.
       * import the can_run, can_load and can_read functions in the Backend modules
       * the backend module can have no check function, in this case OCS assume it's ok
       * apply a patch by Etienne GUILLAUMONT to fix CPU detection on AIX 4 
       * standalone.sh checks PAR::Packer presence now
       * only inventory installed .deb
       * postinst.pl: accept another vardir if the first one was invalide
         https://sourceforge.net/tracker/?func=detail&atid=487492&aid=1961771&group_id=58373
       * postinst.pl Download.pm correctly actived in modules.conf is the user needs it
       * add MacOSX support thanks to Wes YOUNG (Wes YOUNG)
         - Added tools/darwin/ support scripts/code for OS X enterprise deployment
       * add the follow_skip==2 flag to File::Find in Backend.pm so it doesn't detect the same
         file two time
       * import of backend module for RAID controler on Linux (3ware, Adaptec, HP and Lsilogic)
         (Edouard GAMIN)
       * remove a warning in Debug mod, if a backend module has no run() function
       * don't crash in Daemon mode if the server is unreachable (Wes YOUNG)
       * Net::IP is just (strongly) suggested now
       * fix --basevardir so it really accepts a parameter, thanks Gubluts from the forum who
         pointed out the bug
       * postinst.pl use which to find ocsinventory-agent location
       * Makefile.PL, Perl 5.6 doesn't have Config::config_re, I call it from an eval now
       * Added --delaytime option as commandline / .cfg file adjustable (Wes YOUNG)
       * standalone.sh, don't use grep -v since it's not POSIX
       * doesn't die if Storable.pm is missing like with perl 5.6
       * avoid a warning with gzip -h on AIX if Compress::Zlib is missing
       * README: depends on Perl 5.8
       * README: On solaris the Makefile needs gmake
       * README: Add a note about crontab and PATH
       * Linux: redirect hdparm error to /dev/null
       * postinst.pl yes/no questions have a default value now
       * postinst.pl fix a bug in the import of the old ocsinv.adm
         https://sourceforge.net/tracker/index.php?func=detail&aid=1991668&group_id=58373&atid=487492
       * postinst.pl doesn't create two vardir directories anymore
       * do not print a wrning is --nosoftware is used. Thanks Knarfling and Remi who pointed the issue
         out.
         http://forums.ocsinventory-ng.org/viewtopic.php?pid=12569
       * fix the POD documentation, some mistakes were detected by Perl 5.10's perldoc.
       * the agent doesn't crash anymore if ocsinv.adm or ocsinv.conf is corrupted
       * Makefile.pl: install memconf on Solaris
       * Solaris: apply patches to use memconf for CPU, Drives and Memory (Christoph HALMES)

0.0.9.2 04/18/2008 Bug fix
       * Add /ocsinventory in the server path if the user enter just the hostname
         https://sourceforge.net/tracker/?func=detail&atid=487492&aid=1945865&group_id=58373

0.0.9.1 04/03/2008 Bug fix
       * fix a error in the previous release that was forcing the local mode (Nicolas DORFSMAN)
         https://sourceforge.net/tracker/?func=detail&atid=487492&aid=1945863&group_id=58373

0.0.9 04/01/2008 April Fool release!
       * Added fallback for --lazy if no prolog freq was found and server error (Pascal DANEK)
       * Fixed accountinfos handling bugs (Pascal DANEK)
       * Changed --wait behaviour (--wait=number_of_seconds || "server") (Pascal DANEK)
       * PROLOG_FREQ is handled in prolog phase (Pascal DANEK)
       * the random value for file_nexttime is computed only if prolog_freq has changed since last prolog (Pascal DANEK)
       * import the documentation documentation by adding a description of the
         agent and pointer to the official website
       * --nosoft option renamed to --nosoftware, --nosoft still works but with a warning
       * add --basevardir to be able to use a specific place to store the var file
       * add the --lazy parameter: send an inventory only if the a random delay between 0 and PROLOG_FREQ had been run over. Usefull for package maintainer (Remi COLLET)
       * return 1 to the shell is the agent failed to contact the server
       * postinst.pl asks for the basevardir
       * postinst.pl write the modules.conf 
       * OS::Linux::Network::Networks, correctly reset the ipaddress before every loop so
         now a network can't have the address of the previous one
       * rename the key $params->{conffile} to $params->{accountconfig}
       * fix the way accountinfo information are stored
       * improve (a bit) tools/standalone.sh to avoid error if people launch it
         from the tools directory
       * --server is ignore if --local is in use
       * adjust Backend::OS::Generic::Screen to be able to use monitor-edid with DVI link (Remi COLLET)
       * OS::Linux::Storages, add NEC as a know manufacturer add assume the manifacturer is Seagate if
         the model doesn't match the others and begin with ST (rjhill)
       * fix the CPU detection on Linux Sparc64 and ARM (Linksys NSLU2)
       * improve the Solaris version detection by reading the /etc/release file (Nicolas DORFSMAN)
       * Solaris: fix the MAC addresses when the leading zeros is missing (Jean-Jacques MICHEL)
       * Solaris: Add publisher is possible in the software list (Nicolas DORFSMAN)
       * Solaris: improve the hard drive detection (Nicolas DORFSMAN)
       * postinst.pl can remove the previous linux_agent
       * postinst.pl reuse linux_agent old config file to set the default server and tag
       * return the SERIALNUMBER and the FIRMWARE on Linux with hdparm, the feature is not supported
         yet by the server (egamin)

0.0.8.1 02/20/2008
       * postinst.pl, correctly save the realm, do not override the password 
       * Added "CAPTION" field to memory (Pascal DANEK)
       * Fix a bug with "NUMSLOTS" memory field (Pascal DANEK)
       * improve the parsing of the config file to accept quote and spaces in the value
       * postinst.pl save the configfile with 0600 right since the server
         password maybe be stored in it
       * standalone.sh doesn't scan the inc/ directory anymore
       * remove the BUNDLE packages which seem to break the install process
       * change Solaris::CPU to use psrinfo -v to get the CPUs which works fine on x86
       * fix a path error in Ocsinventory::LoggerBackend::File (Remi COLLET)
       * fix: don't send the inventory if the server doesn't need it (Remi COLLET)

0.0.8 02/05/2008
       * fix the deviceid and old_deviceid handling (Pascal DANEK)
       * fix a debug message in Network.pm (Pascal DANEK)
       * different fixes on Compress.pm (Pascal DANEK)
       * fix an event message name in Option/Download.pm (Pascal DANEK)
       * fix the Compatibility Layer with prolog_read hook (Pascal DANEK)
       * merge PowerPC and PC code to detect the CPU and improve/fix the regex
       * looks for config file in /etc/ocsinventory /usr/local/etc/ocsinventory and
         /etc/ocsinventory-agent
       * add a pod documentation about the different config files and directories
       * Compress::Zlib is required but recommended now. In fact, you need it with
         ocs server prior 1.02

0.0.7.2 01/16/2008
       * fix the post installation script to avoid invalid cron time

0.0.7.1 01/14/2008
       * add setup.sh in the MANIFEST.SKIP to keep it out of the tarball

0.0.7 01/13/2008
       * Ocsinventory::Agent::AccountInfo does not warn accountinfofile if runned in debug mode
         without root privilege
       * fix params->{etcdir} to /etc/ocsinventory, /etc/ocsinventory-agent/modules.conf must be moved
         to /etc/ocsinventory/modules.conf
       * Solaris: Improve the CPU detection (Olivier ROUSSY)
       * AIX: Return the directory with the AIX package name (Olivier ROUSSY)
       * Ocsinventory::Agent::XML::Inventory can now write software inventory
         value of FILESIZE, FOLDER and PUBLISHER
       * processChecksum() and feedInventory() are called by Ocsinventory::Agent::XML::Inventory
         directly now
       * the server responses are not parsed in the main script anymore
       * do not create an inventory if the server doesnn't need it
       * new parameters for the backend modules (run and check functions):
         - prologresp, the Ocsinventory::Agent::XML::Response::Prolog object returned by
	   the prolog
	 - storage: an hashref stored on the harddrive at the end of the execution of the module
       * a backend module without a run function is accepted now 
       * Inventory.pm: add addIpDiscoverEntry() to add host from the same network
       * @runMeIfTheseChecksFailed: new optional setting for Backend module
       * Ipdiscover is now a backend module and nmap can be used instead of ipdiscover
       * --nosoft disable the Ocsinventory::Agent::Backend::OS::Generic::Packaging modules
       * Remove the deprecated modules Ocsinventory::Agent::Option::Ipdiscover and
            Ocsinventory::Agent::Option::Update
       * the check function of the backend accepts the same parameter than the run function
       * Linux::Archs::I386 regex are more robust
       * perldoc documentation for the ocsinventory-agent command
       * minor improvment on the Makefile.PL
       * change the way --server parameter is read. Now we can have a full URL, --remotedir
         is now useless
       * fix: correctly load the last_state
       * improve the Makefile.PL by using inc::Module::Install and adding new check 
       * add a --version parameter and improve the --help
       * come with bundled dependency to simply the build process
       * fix the login/passwd/realm authentification
       * remove Agent/Pid.pm, I've to prepare a better system to keep the pid first
       * try to read the config in /usr/local/etc/ocsinventory/ocsinventory-agent.cfg if the
         standard one is missing

0.0.6.2 07/16/2007 Bug fix release

       * remove a debug "die" in the code

0.0.6.1 06/12/2007 Bug fix release 
       * Fix an undef value in Ocsinventory::Agent::Backend::OS::BSD::Mem
       * AIX: retrieve correctly the MAC address of some FibberChannel card 
       * now standalone.sh will try to find every module before the build to
         avoid unexplicated error

0.0.6  06/07/2007
       * Enable "verbose" is debug is turned on
       * AIX: Ocsinventory::Agent::Backend::OS::AIX::Networks rewrote
       * AIX: Memory.pm, remove the spaces from the end of the DESCRIPTION
       * add standalone.sh, a script designed to prepare a stand-alone binary of the agent
       * AIX: Retrieve all the gateway of every subnet instead of just the default one
       * Config.pm renamed to AccountConfig.pm
       * New flag: --stdout to print the inventory directly on STDOUT
       * If the use want write on the system var directory, the agent create one in
         ~/.ocsinventory/var
       * The agent setting can be preinitialised with /etc/ocsinventory/ocsinventory-agent.cfg or
         ~/ocsinventory/ocsinventory-agent.cfg.
       * remove two debug messages printed during accountinfo rewrite and the
         daemon starting process
       * remove a stupid check in Ocsinventory::Agent::AccountConfig, the
         accountconfig file was not written unless the file was already present
       * add a recMkdir function in ocsinventory-agent to create directory recursivly
       * do not process checksum in local mode 

0.0.5  04/17/2007
       * AIX: use lslpp -c -l to find installed packages
       * AIX: fixes on CPU.pm, Networks.pm and Memory.pm
       * AIX: fetch the serial number with lscfg unless it was found with lsvpd
       * add the .ocs extension to local written files
       * with --local flag: don't not warn if last_state doesn't exit
       * Solaris: retrieve installed package
       * downgrade some message important from info to debug
       * read screen serial number in the EDID (DDC screen)
       * Xorg.pm replaced by Screen.pm
       * Screen.pm all the data are read from EDID now
       * Initial Linux PPC support (tested in Debian Etch).
         thanks Walid Nouh for the hardware
       * Apply patch by Remi Collet to fix an issue with Linux distro detection and Perl 5.6.1
       * Turn of STDERR during the module execution to avoid useless message (e.g: foo: not found)
         use --debug to turn them back
       * If the system side vardir can't be created. The agent try to create one in ~/.ocs-inventory-agent
       * Add a THANKS file

0.0.4 03/20/2007
       * use of gzip when Compress:Zlib is not avalaible. OCS server 1.01 and
         prior are not supported.
       * dmidecode parsing improved
       * lspci stuffs moved to generic
       * Linux: find Wifi connection
       * fix: pass correctly the logger to the modules
       * don't write the last_state is the connexion failed
       * Deals correctly with the accountinfo if it's internaly stored in a
         array ref
       * BSD support by Thierry Lacoste <|MERGE_RESOLUTION|>--- conflicted
+++ resolved
@@ -19,13 +19,10 @@
        * Virtualization::Qemu, fix kvm detection
        * Don't run brctl if it's not installed
        * Various wording fixes (Vincent KNECHT)
-<<<<<<< HEAD
        * LP: #494908 Agent fails to retrieve info file when a package is
          activated only on the server name (Pascal DANEK)
        * LP: #495398 Fix RedHat version detection (Stéphane URBANOVSKI)
-=======
        * Improve README (Barius DRUBECK)
->>>>>>> b8d1d506
 
 1.1     Fri, 06 Nov 2009 16:07:08 +0100
        * addMemorie() renamed to addMemories(), this had been broken during
