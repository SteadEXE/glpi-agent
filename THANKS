--- conflicted
+++ resolved
@@ -32,10 +32,6 @@
 Barius DRUBECK: documentation patch
 Stéphane URBANOVSKI: patch
 Jerome LEBASE: Solaris patches
-<<<<<<< HEAD
-François MERMET: HP-UX isupport
 David DURIEUX: developer
-=======
 François MERMET: HP-UX support
-Dmitry ILYIN: Patches
->>>>>>> a4d4c183
+Dmitry ILYIN: Patches