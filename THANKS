Olivier ANDREOTTI: AIX, Solaris patches
Thierry LACOSTE: BSD portage
Didier LIROULET: Installation script
Remi COLLET: bug fixes and Fedora/RedHat maintainer
Walid NOUH: gave access to PowerPC hardware to help the portage
Olivier ROUSSY: minor patches 
Dennis CABOOTER: FreeBSD maintainer
Pierre CHIFFLIER: Debian maintainer
Nicolas DORFSMAN: Solaris patches
Jean-Jacques MICHEL: Solaris patches
Etienne GUILLAUMONT: AIX4 CPU detection
Wes YOUNG: MacOSX support and patches
Edouard GAMIN: RAID devices support for Linux
Christoph HALMES: Solaris patches
Jean PARPAILLON: IPMI backends and patches
David DURIEUX: AMD64 detection on BSD systems
Wilfried BRUNKEN: patch for memory detection on AIX
Vladimir ELISSEEV: various patches
Julien SAFAR: ArchLinux support
Damien MAURAN: MacOSX packaging, doc and support
Sebastien DAGNICOURT: AIX and Solaris patches
Nicolas EISEN: patches
Sylvain LUCE: Sun M5000 and M4000 support
Philippe LIBAT: patchs and Xen support
David OLIVIER: MacOSX patches
Jean-François BOUCHER: Solaris patch
Scott HANNAHS: MacOSX patches
Maurizio Bertaboni: Solaris Zone support
Scott HANNAHS: patch
Sergio MERINO: patch
Vincent KNECHT: wording patch
Barius DRUBECK: documentation patch
Stéphane URBANOVSKI: patch
Jerome LEBASE: Solaris patches
David DURIEUX: developer
François MERMET: HP-UX support
Dmitry ILYIN: Patches
<<<<<<< HEAD
Emengao: Patch
Girish NAVUDA: Patches
Nicolas CHARLES: Beta tester
Benoit MACHIAVELLO: Beta tester
Guillaume ROUSSE: Patch
Aurelien Bondis: Patch
Alex Mauer: PNP monitor IDs
Amir PAKDEL: patches
=======
Girish NAVUDA: Patches
Guillaume ROUSSE: Patch
>>>>>>> 8e5dc4c0
<|MERGE_RESOLUTION|>--- conflicted
+++ resolved
@@ -35,7 +35,6 @@
 David DURIEUX: developer
 François MERMET: HP-UX support
 Dmitry ILYIN: Patches
-<<<<<<< HEAD
 Emengao: Patch
 Girish NAVUDA: Patches
 Nicolas CHARLES: Beta tester
@@ -44,7 +43,4 @@
 Aurelien Bondis: Patch
 Alex Mauer: PNP monitor IDs
 Amir PAKDEL: patches
-=======
-Girish NAVUDA: Patches
-Guillaume ROUSSE: Patch
->>>>>>> 8e5dc4c0
+Guillaume ROUSSE: Patch