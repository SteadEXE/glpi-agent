If you think you should be in this list,
please drop me a mail:
  → goneri@rulezlan.org

Alex Mauer: PNP monitor IDs
Amir Pakdel: HP-UX maintainer
Aurelien Bondis: Patch
Barius Drubeck: documentation patch
Benoit Machiavello: Beta tester
Benoit Mortier: English wording
Christian Lete: patch
Christoph Halmes: Solaris patches
Damien Mauran: MacOSX packaging, doc and support
David Durieux: developer
David Olivier: MacOSX patches
Denis Linvinus: Cyrillic Windows
Dennis Cabooter: FreeBSD maintainer
Didier Liroulet: Installation script
Dmitry Ilyin: Patches
Earl Flack: bug reports and testing
Edouard Gamin: RAID devices support for Linux
Emengao: Patch
Eric Freyens: debuging
Eric Meygret: AIX testing samples
Erwan Rigollot: Gentoo testing/debug
Etienne Guillaumont: AIX4 CPU detection
Fabrice Flore-Thebault: various important bug report and much more
François Mermet: HP-UX support
Girish Navuda: Patches
Guillaume Garson: debuging
Guillaume Rousse: Agent developper
Jan Jungmann: Virtuozzo support
Jean Parpaillon: IPMI backends and patches
Jean-François Boucher: Solaris patch
Jean-Jacques Michel: Solaris patches
Jérome Lebas: Solaris patches
Julien Safar: ArchLinux support
Ludovic Hutin: patch
Lucas Masse: Solaris Patches
Mario Gzuk: helpful and friendly feedback
Marty Riedling: HPUX corrections
Maurizio Bertaboni: Solaris Zone support
Nicolas Charles: Beta tester
Nicolas Dorfsman: Solaris patches
Nicolas Eisen: patches
Olivier Andreotti: AIX, Solaris patches
Olivier Roussy: minor patches 
Philippe Libat: patchs and Xen support
Philippe Camelio: AIX testing samples
Pierre Chifflier: Debian maintainer
Pablo Nicola: AIX testing samples
Raphaël Surcouf: patch
Remi Collet: code, bug fixes, Fedora/RedHat maintainer and much more
Scott Hannahs: MacOSX patches
Sebastien Chapelant: AIX testing samples
Sebastien Dagnicourt: AIX and Solaris patches
Sébastien Prud'homme: bug reports and HPVM support
Sergio Merino: patch
Stéphane Urbanovski: patchs
Sylvain Luce: Sun M5000 and M4000 support
Thierry Lacoste: BSD portage
Vincent Knecht: wording patch
Vladimir Elisseev: various patches
Walery Wysotsky: bug reports and testing
<<<<<<< HEAD
Walid Nouh: gave access to PowerPC hardware to help the portage, patches
Wes Young: MacOSX support and patches
Wilfried Brunken: patch for memory detection on AIX
Xavier Caillaud: hardware access
Yanick Durant: bug reports, testing and patches
=======
Yanick Durant: bug reports and testing
Erwan RIGOLLOT: Gentoo testing/debug
DuyLong LE: Solaris testing/debug
>>>>>>> d2921f95
<|MERGE_RESOLUTION|>--- conflicted
+++ resolved
@@ -17,6 +17,7 @@
 Dennis Cabooter: FreeBSD maintainer
 Didier Liroulet: Installation script
 Dmitry Ilyin: Patches
+DuyLong LE: Solaris testing/debug
 Earl Flack: bug reports and testing
 Edouard Gamin: RAID devices support for Linux
 Emengao: Patch
@@ -62,14 +63,8 @@
 Vincent Knecht: wording patch
 Vladimir Elisseev: various patches
 Walery Wysotsky: bug reports and testing
-<<<<<<< HEAD
 Walid Nouh: gave access to PowerPC hardware to help the portage, patches
 Wes Young: MacOSX support and patches
 Wilfried Brunken: patch for memory detection on AIX
 Xavier Caillaud: hardware access
-Yanick Durant: bug reports, testing and patches
-=======
-Yanick Durant: bug reports and testing
-Erwan RIGOLLOT: Gentoo testing/debug
-DuyLong LE: Solaris testing/debug
->>>>>>> d2921f95
+Yanick Durant: bug reports, testing and patches