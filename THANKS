If you think you should be in this list,
please drop me a mail:
  → goneri@rulezlan.org

Alex Mauer: PNP monitor IDs
Amir Pakdel: HP-UX maintainer
Aurelien Bondis: Patch
Barius Drubeck: documentation patch
Benoit Machiavello: Beta tester
Benoit Mortier: English wording
Christian Lete: patch
Christoph Halmes: Solaris patches
Damien Mauran: MacOSX packaging, doc and support
David Durieux: developer
David Olivier: MacOSX patches
Denis Linvinus: Cyrillic Windows
Dennis Cabooter: FreeBSD maintainer
Didier Liroulet: Installation script
Dmitry Ilyin: Patches
DuyLong LE: Solaris testing/debug
Earl Flack: bug reports and testing
Edouard Gamin: RAID devices support for Linux
Emengao: Patch
Eric Freyens: debuging
Eric Meygret: AIX testing samples
Erwan Rigollot: Gentoo testing/debug
Etienne Guillaumont: AIX4 CPU detection
Fabrice Flore-Thebault: various important bug report and much more
François Mermet: HP-UX support
Girish Navuda: Patches
Guillaume Garson: debuging
Guillaume Rousse: Agent developper
Jan Jungmann: Virtuozzo support
Jean Parpaillon: IPMI backends and patches
Jean-François Boucher: Solaris patch
Jean-Jacques Michel: Solaris patches
Jérome Lebas: Solaris patches
Julien Safar: ArchLinux support
Ludovic Hutin: patch
Lucas Masse: Solaris Patches
Mario Gzuk: helpful and friendly feedback
Marty Riedling: HPUX corrections
Maurizio Bertaboni: Solaris Zone support
Nicolas Charles: Beta tester
Nicolas Dorfsman: Solaris patches
Nicolas Eisen: patches
Olivier Andreotti: AIX, Solaris patches
Olivier Roussy: minor patches 
Philippe Libat: patchs and Xen support
Philippe Camelio: AIX testing samples
Pierre Chifflier: Debian maintainer
Pablo Nicola: AIX testing samples
Raphaël Surcouf: patch
Remi Collet: code, bug fixes, Fedora/RedHat maintainer and much more
Scott Hannahs: MacOSX patches
Sebastien Chapelant: AIX testing samples
Sebastien Dagnicourt: AIX and Solaris patches
Sébastien Prud'homme: bug reports and HPVM support
Sergio Merino: patch
Stéphane Urbanovski: patchs
Sylvain Luce: Sun M5000 and M4000 support
Thierry Lacoste: BSD portage
Vincent Knecht: wording patch
Vladimir Elisseev: various patches
Walery Wysotsky: bug reports and testing
<<<<<<< HEAD
Walid Nouh: gave access to PowerPC hardware to help the portage, patches
Wes Young: MacOSX support and patches
Wilfried Brunken: patch for memory detection on AIX
Xavier Caillaud: hardware access
Yanick Durant: bug reports, testing and patches
=======
Yanick Durant: bug reports and testing
Erwan RIGOLLOT: Gentoo testing/debug
DuyLong LE: Solaris testing/debug
Jon CLARKE: patch
Matthieu CERDA: bug reports/prebuilts
>>>>>>> 3c8cd208
<|MERGE_RESOLUTION|>--- conflicted
+++ resolved
@@ -35,11 +35,13 @@
 Jean-François Boucher: Solaris patch
 Jean-Jacques Michel: Solaris patches
 Jérome Lebas: Solaris patches
+Jon Clarke: patch
 Julien Safar: ArchLinux support
 Ludovic Hutin: patch
 Lucas Masse: Solaris Patches
 Mario Gzuk: helpful and friendly feedback
 Marty Riedling: HPUX corrections
+Matthieu Cerda: bug reports/prebuilts
 Maurizio Bertaboni: Solaris Zone support
 Nicolas Charles: Beta tester
 Nicolas Dorfsman: Solaris patches
@@ -63,16 +65,8 @@
 Vincent Knecht: wording patch
 Vladimir Elisseev: various patches
 Walery Wysotsky: bug reports and testing
-<<<<<<< HEAD
 Walid Nouh: gave access to PowerPC hardware to help the portage, patches
 Wes Young: MacOSX support and patches
 Wilfried Brunken: patch for memory detection on AIX
 Xavier Caillaud: hardware access
-Yanick Durant: bug reports, testing and patches
-=======
-Yanick Durant: bug reports and testing
-Erwan RIGOLLOT: Gentoo testing/debug
-DuyLong LE: Solaris testing/debug
-Jon CLARKE: patch
-Matthieu CERDA: bug reports/prebuilts
->>>>>>> 3c8cd208
+Yanick Durant: bug reports, testing and patches