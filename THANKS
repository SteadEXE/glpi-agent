--- conflicted
+++ resolved
@@ -29,8 +29,5 @@
 Scott HANNAHS: patch
 Sergio MERINO: patch
 Vincent KNECHT: wording patch
-<<<<<<< HEAD
 Barius DRUBECK: documentation patch
-=======
-Stéphane URBANOVSKI: patch
->>>>>>> 7a530af6
+Stéphane URBANOVSKI: patch