
use inc::Module::Install;

# Hack to be able to run a post install script
sub MY::postamble
{

    return if $^O =~ /^MSWin/;

	my $re;

	$re = '
install :: all pure_install doc_install
	$(NOECHO) $(NOOP)';

	$re .= "\n\t[ ! -f run-postinst ] || $^X fusioninventory-agent-config\n";

    return $re;
}

use Config;


name 'FusionInventory-Agent';
include 'Module::AutoInstall';
abstract 'FusionInventory unified Agent for UNIX, Linux and MacOSX';
license 'gpl';
version_from 'lib/FusionInventory/Agent.pm';
perl_version '5.008';
requires 'Digest::MD5' => undef;
requires 'XML::Simple' => undef;
requires 'LWP' => undef;
requires 'File::Temp' => undef;
requires 'Net::IP' => undef;
requires 'HTTP::Status' => undef;
recommends 'Compress::Zlib';
recommends 'Proc::Daemon' => undef unless $^O =~ /^MSWin/;
recommends 'Proc::PID::File' => undef unless $^O =~ /^MSWin/;
recommends 'File::Glob' => undef;
recommends 'File::Path' => undef;
recommends 'HTTP::Daemon' => undef; # RPC
recommends 'Archive::Extract' => undef;
<<<<<<< HEAD
recommends 'Net::CUPS' => undef;
recommends 'MIME::Base64' => undef;
recommends 'File::ShareDir' => undef; # You'll need to use --html-dir
=======
recommends 'Net::CUPS' => 0.60;
>>>>>>> e7bd4ef2

test_requires  'Test::More'  => undef;

install_script  'fusioninventory-agent';
install_script  'fusioninventory-agent-config';
install_script  'fusioninventory-win32-service' if $^O =~ /^MSWin/;
install_share 'share';

# We want a release bundled with the needed dependency to be able to
# prepare a standalone binary with PAR::Packer 
if ($ENV{FusionInventory_BUNDLE_RELEASE}) {
  foreach my $module (qw/Archive::Zip HTML::Parser LWP URI XML::NamespaceSupport Net::IP HTML::Tagset Proc::Daemon Module::ScanDeps PAR::Packer AutoLoader PAR PAR::Dist File::Remove YAML::Tiny Getopt::ArgvFile ExtUtils::Install ExtUtils::ParseXS XML::SAX XML::Simple/) {
    bundle $module;
    requires $module;
  }
}



if (defined ($ENV{PERL_AUTOINSTALL}) || defined ($ENV{PERL_AUTOINSTALL})) {
    unlink 'run-postinst';
} else {
    open POSTINST, '>run-postinst' or die $!;
    close POSTINST;
}


if (!can_use('Compress::Zlib')) {
    print "Please install Compress::Zlib if you use an OCS server prior 1.02.\n";
}

if (!can_use('Crypt::SSLeay') && !can_use('IO::Socket::SSL')) {
    print "Please install Crypt::SSLeay or IO::Socket::SSL if you want to use SSL.\n";
}

if (!can_use('Net::SSLeay')) {
    print "Please install Net::SSLeay if you want to use the software deployment.\n";
}


if (!can_run('ipdiscover') && !can_run('nmap')) {
    print "Please install nmap ";
    print "or ipdiscover " if $^O =~ /^linux$/i;
    print "if you want to use the network ".
    "discover feature.\n";
}

if (!can_use('Proc::Daemon') || !can_use('Proc::PID::File')) {
    print "Please install Proc::Daemon and Proc::PID::File if you ".
    "want to use the daemon mode.\n";
}


my $archname;
eval { # config_re is not available on Perl 5.6
    my @t = Config::config_re('archname');
    $archname = $t[0];
};
if ($^O =~ /(linux|bsd)/i && (!$archname ||$archname =~ /(i[3456x]86|x86_64|amd64)/i)) {
    foreach (qw/dmidecode lspci/) {
        if (!can_run($_)) {
            print "\n";
            print "[WARNING] $_ is needed if you want a complete inventory on x86 and AMD64/x86_64.\n";
            print "\n";
        }
    }
}

if ($^O =~ /^darwin$/ && !can_use('Mac::SysProfile')) {
    print "\n";
    print "[WARNING] Mac::SysProfile is needed on MacOS to detect most of the device information.\n";
    print "\n";
    requires 'Mac::SysProfile' => undef;
}

# memconf is needed by Solaris backend module
if ($^O =~ /^solaris$/i) {
    install_script  'memconf';
}
#for i in inc/BUNDLES/* ; do rm -rf `basename $i` ;done`
#auto_install;
WriteAll;
<|MERGE_RESOLUTION|>--- conflicted
+++ resolved
@@ -40,13 +40,9 @@
 recommends 'File::Path' => undef;
 recommends 'HTTP::Daemon' => undef; # RPC
 recommends 'Archive::Extract' => undef;
-<<<<<<< HEAD
-recommends 'Net::CUPS' => undef;
+recommends 'Net::CUPS' => 0.60;
 recommends 'MIME::Base64' => undef;
 recommends 'File::ShareDir' => undef; # You'll need to use --html-dir
-=======
-recommends 'Net::CUPS' => 0.60;
->>>>>>> e7bd4ef2
 
 test_requires  'Test::More'  => undef;
 
