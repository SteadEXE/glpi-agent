use inc::Module::Install;
use English qw(-no_match_vars);
use File::Which;

name 'FusionInventory-Agent-Task-ESX';
include 'Module::AutoInstall';
abstract 'ESX and ESXi inventory';
version_from 'lib/FusionInventory/Agent/Task/ESX.pm';
license 'gpl';
perl_version '5.008';

<<<<<<< HEAD
# check for fusioninventory-agent setup
my $agent = which('fusioninventory-agent');
die "fusioninventory-agent not found in PATH\n" unless $agent;

my $command = 'fusioninventory-agent --setup';
open (my $handle, '-|', $command) or die "can't run $command: $!";
while (my $line = <$handle>) {
    chomp $line;
    next unless $line =~ /(\S+): (\S+)/;
    $MY::setup{uc($1)} = $2;
}
close $handle;

die "agent too old (minimal version 2.2.0 required)\n" if $CHILD_ERROR;
=======
eval {
    # check for fusioninventory-agent setup
    require File::Which;
    my $agent = File::Which::which('fusioninventory-agent');
    die "fusioninventory-agent not found in PATH\n" unless $agent;

    my $command = 'fusioninventory-agent --setup 2>/dev/null';
    open (my $handle, '-|', $command) or die "can't run $command: $ERRNO";
    while (my $line = <$handle>) {
        chomp $line;
        next unless $line =~ /(\S+): (\S+)/;
        $MY::setup{uc($1)} = $2;
    }
    close $handle;

    die "agent too old (minimal version 2.2.0 required)\n" if $CHILD_ERROR;
};
warn "unable to check fusioninventory-agent setup: $EVAL_ERROR" if $EVAL_ERROR;
>>>>>>> 37e6a0b7

# mandatory dependencies
requires 'JSON'                   => undef;

test_requires 'Test::Exception'  => undef;
test_requires 'Test::MockObject' => undef;
test_requires 'Test::MockModule' => undef;

install_script  'fusioninventory-esx';

WriteAll;

# substitute prefix everywhere
$MY::variables{DATADIR} =~ s/\$\(PREFIX\)/$MY::variables{PREFIX}/;

print <<EOF;

Installation summary
--------------------
prefix: $MY::variables{PREFIX}
constant data installation directory: $MY::variables{DATADIR}

EOF

package MY;

<<<<<<< HEAD
use English qw(-no_match_vars);

=======
>>>>>>> 37e6a0b7
our %setup;
our %variables;

# force a perl-independant prefix for everything but perl modules
sub constants {
    my ($self) = @_;

    # for some reason, initialising variables from the global scope doesn't work
    %variables = (
        PREFIX               => '/usr/local',
        INSTALLLIB           => '$(DATADIR)/lib',
        INSTALLSITELIB       => '$(DATADIR)/lib',
        INSTALLVENDORLIB     => '$(DATADIR)/lib',
        INSTALLMAN3DIR       => '$(PREFIX)/share/man/man3',
        INSTALLSITEMAN3DIR   => '$(PREFIX)/share/man/man3',
        INSTALLVENDORMAN3DIR => '$(PREFIX)/share/man/man3',
<<<<<<< HEAD
        DATADIR              => '$(PREFIX)/share/fusioninventory',
        FULLPERLRUN          => '$(FULLPERL) -I$(DATADIR)/lib'
=======
        DATADIR              => '$(PREFIX)/share/fusioninventory'
>>>>>>> 37e6a0b7
    );

    # allow variables detected from agent setup to override defaults
    foreach my $name (keys %variables) {
        $variables{$name} = $setup{$name} if $setup{$name};
    }

    # allow variables defined on command line to override defaults
    foreach my $name (keys %variables) {
        $variables{$name} = $self->{ARGS}->{$name} if $self->{ARGS}->{$name};
    }

    # get all standard MM variables definitions, and override them if needed
    my @code = split(/\n/, $self->SUPER::constants(@_));
    foreach my $line (@code) {
        # Skip comments
        next if $line =~ /^\s*#/;
        # Skip everything which isn't a var assignment.
        next unless $line =~ /^([A-Z0-9_]+) =/;
        my $name = $1;
        # skip variables we're not interested
        next unless $variables{$name};

        $line = "$name = $variables{$name}";
    }

    # add out own variables
    foreach my $name (qw/DATADIR/) {
        push @code, "$name = $variables{$name}";
    }

    return join("\n", @code);
}<|MERGE_RESOLUTION|>--- conflicted
+++ resolved
@@ -9,22 +9,6 @@
 license 'gpl';
 perl_version '5.008';
 
-<<<<<<< HEAD
-# check for fusioninventory-agent setup
-my $agent = which('fusioninventory-agent');
-die "fusioninventory-agent not found in PATH\n" unless $agent;
-
-my $command = 'fusioninventory-agent --setup';
-open (my $handle, '-|', $command) or die "can't run $command: $!";
-while (my $line = <$handle>) {
-    chomp $line;
-    next unless $line =~ /(\S+): (\S+)/;
-    $MY::setup{uc($1)} = $2;
-}
-close $handle;
-
-die "agent too old (minimal version 2.2.0 required)\n" if $CHILD_ERROR;
-=======
 eval {
     # check for fusioninventory-agent setup
     require File::Which;
@@ -43,7 +27,6 @@
     die "agent too old (minimal version 2.2.0 required)\n" if $CHILD_ERROR;
 };
 warn "unable to check fusioninventory-agent setup: $EVAL_ERROR" if $EVAL_ERROR;
->>>>>>> 37e6a0b7
 
 # mandatory dependencies
 requires 'JSON'                   => undef;
@@ -70,11 +53,6 @@
 
 package MY;
 
-<<<<<<< HEAD
-use English qw(-no_match_vars);
-
-=======
->>>>>>> 37e6a0b7
 our %setup;
 our %variables;
 
@@ -91,12 +69,8 @@
         INSTALLMAN3DIR       => '$(PREFIX)/share/man/man3',
         INSTALLSITEMAN3DIR   => '$(PREFIX)/share/man/man3',
         INSTALLVENDORMAN3DIR => '$(PREFIX)/share/man/man3',
-<<<<<<< HEAD
         DATADIR              => '$(PREFIX)/share/fusioninventory',
         FULLPERLRUN          => '$(FULLPERL) -I$(DATADIR)/lib'
-=======
-        DATADIR              => '$(PREFIX)/share/fusioninventory'
->>>>>>> 37e6a0b7
     );
 
     # allow variables detected from agent setup to override defaults
