--- conflicted
+++ resolved
@@ -24,11 +24,6 @@
 
 # optional dependencies
 recommends 'Compress::Zlib'   => undef;
-<<<<<<< HEAD
-=======
-recommends 'Crypt::SSLeay'    => undef;
-recommends 'File::ShareDir'   => undef;
->>>>>>> 3c8cd208
 recommends 'HTTP::Daemon'     => undef;
 recommends 'Net::CUPS'        => 0.60;
 recommends 'IO::Socket::SSL'  => undef;
@@ -42,20 +37,15 @@
 }
 
 # test dependencies
-<<<<<<< HEAD
 test_requires  'Test::More'                   => undef;
 test_requires  'IPC::Run'                     => undef;
 test_requires  'HTTP::proxy'                  => undef;
 test_requires  'HTTP::Server::Simple'         => undef;
 test_requires  'HTTP::Server::Simple::Authen' => undef;
 test_requires  'IO::Capture::Stderr'          => undef;
-=======
-test_requires  'Test::More'  => undef;
-test_requires  'XML::TreePP'  => undef;
 test_requires  'Test::Exception' => undef;
 test_requires  'HTTP::Server::Simple::CGI' => undef;
 test_requires  'HTTP::Server::Simple::Authen' => undef;
->>>>>>> 3c8cd208
 
 install_script  'fusioninventory-agent';
 install_script  'fusioninventory-win32-service' if $OSNAME eq 'MSWin32';
