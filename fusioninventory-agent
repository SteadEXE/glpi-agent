--- conflicted
+++ resolved
@@ -123,6 +123,7 @@
     --no-wakeonlan      do not run wake on lan task (false)
     --no-snmpquery      do not run snmp query task (false)
     --no-netdiscovery   do not run net discovery task (false)
+    --no-deploy         do not run new experimental software deployment task (false)
 
   Inventory task specific options
     --no-printer        do not list local printers (false)
@@ -330,7 +331,7 @@
 
 =item B<--no-ocsdeploy>
 
-Do not run packages deployment task.
+Disable the software deployment (OCS compatible module).
 
 =item B<--no-inventory>
 
@@ -348,8 +349,15 @@
 
 Do not run net discovery task.
 
-=back
-
+=item B<--no-deploy>
+
+Disable the software deployment (new module).
+
+=item B<--no-esx>
+
+Disable the ESX inventory task.
+
+=back
 
 =head2 Inventory task specific options
 
@@ -383,23 +391,9 @@
 
 =item B<--backend-collect-timeout>=I<TIME>
 
-<<<<<<< HEAD
 Timeout for inventory modules execution.
 
 =back
-=======
-=item B<--no-deploy>
-
-Disable the software deployment (new module).
-
-=item B<--no-esx>
-
-Disable the ESX inventory task.
-
-=item B<--no-ocsdeploy>
-
-Disable the software deployment (OCS compatible module).
->>>>>>> caa030f9
 
 =head2 Package deployment task specific options
 
