--- conflicted
+++ resolved
@@ -282,16 +282,6 @@
 
     my $logger = $self->{logger};
 
-<<<<<<< HEAD
-    my $source = Net::IP->new($address);
-
-    foreach my $trusted (@{$self->{trust}}) {
-        my $result = $source->overlaps($trusted);
-        return 1 if $result == $IP_A_IN_B_OVERLAP;
-        return 1 if $result == $IP_IDENTICAL;
-    }
-
-=======
     my $source  = Net::IP->new($address);
 
     if (!$source) {
@@ -312,14 +302,14 @@
 
         my $result = $source->overlaps($trusted);
 
-        if (
-            $result == $IP_A_IN_B_OVERLAP || # included in trusted range
-            $result == $IP_IDENTICAL) {        # equals trusted address
-                return 1;
-        }
-    }
-
->>>>>>> f27dc3aa
+        # included in trusted range
+        return 1 if $result == $IP_A_IN_B_OVERLAP;
+
+        # equals trusted address
+        return 1 if $result == $IP_IDENTICAL;
+
+    }
+
     return 0;
 }
 
