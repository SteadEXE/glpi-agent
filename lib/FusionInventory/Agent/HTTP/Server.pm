package FusionInventory::Agent::HTTP::Server;

use strict;
use warnings;
use threads;
use threads::shared;

use English qw(-no_match_vars);
use File::Basename;
use HTTP::Daemon;
use Net::IP;
use Socket::GetAddrInfo qw( getaddrinfo getnameinfo );
use Text::Template;

use FusionInventory::Agent::Logger;
use FusionInventory::Agent::Tools::Network;

my $log_prefix = "[http server] ";

sub new {
    my ($class, %params) = @_;

    my $self = {
        logger    => $params{logger} ||
                     FusionInventory::Agent::Logger->new(),
        agent     => $params{agent},
        htmldir   => $params{htmldir},
        ip        => $params{ip},
        port      => $params{port} || 62354,
    };
    bless $self, $class;

    $self->{trust} = $self->_parseAddresses($params{trust})
        if $params{trust};

    $self->{stop} = 0;
    my $stop = \$self->{stop};
    threads::shared::share($stop);
    $self->{listener} = threads->create('_listen', $self);

    return $self;
}

sub _parseAddresses {
    my ($self, $strings) = @_;

    return unless $strings;

    my @addresses;

    foreach my $string (@$strings) {

        # push ip addresses directly in the list
        if ($string =~ /^$ip_address_pattern/) {
            push @addresses, Net::IP->new($string);
            next;
        }

        # resolve host names
        my ($error, @results) = getaddrinfo(
            $string, "", { socktype => SOCK_RAW }
        );

        if ($error) {
            $self->{logger}->error("unable to resolve $string: $error");
            next;
        }

        # and push all of their addresses in the list
        foreach my $result (@results) {
            my ($error, $host) = getnameinfo($result->{addr});
            if ($error) {
                $self->{logger}->error("unable to get host address: $error");
                next;
            }
            push @addresses, Net::IP->new($host);
        }
    }

    return \@addresses;
}

sub _handle {
    my ($self, $client, $request, $clientIp) = @_;

    my $logger = $self->{logger};

    if (!$request) {
        $client->close();
        return;
    }

    my $path = $request->uri()->path();
    $logger->debug($log_prefix . "request $path from client $clientIp");

    # non-GET requests
    my $method = $request->method();
    if ($method ne 'GET') {
        $logger->debug($log_prefix . "error, invalid request type: $method");
        $client->send_error(400);
        $client->close;
        undef($client);
        return;
    }

    # GET requests
    SWITCH: {
        # root request
        if ($path eq '/') {
            $self->_handle_root($client, $request, $clientIp);
            last SWITCH;
        }

        # deploy request
        if ($path =~ m{^/deploy/getFile/./../([\w\d/-]+)$}) {
            $self->_handle_deploy($client, $request, $clientIp, $1);
            last SWITCH;
        }

        # now request
        if ($path =~ m{^/now(?:/(\S*))?$}) {
            $self->_handle_now($client, $request, $clientIp, $1);
            last SWITCH;
        }

        # status request
        if ($path eq '/status') {
            $self->_handle_status($client, $request, $clientIp);
            last SWITCH;
        }

        # static content request
        if ($path =~ m{^/(logo.png|site.css|favicon.ico)$}) {
            my $file = $1;
            $client->send_file_response("$self->{htmldir}/$file");
            last SWITCH;
        }

        $logger->debug("error, unknown path: $path");
        $client->send_error(400);
    }

    $client->close();
}

sub _handle_root {
    my ($self, $client, $request, $clientIp) = @_;

    my $logger = $self->{logger};

    my $template = Text::Template->new(
        TYPE => 'FILE', SOURCE => "$self->{htmldir}/index.tpl"
    );
    if (!$template) {
        $logger->error($log_prefix . "Template access failed: $Text::Template::ERROR");
        ;

        my $response = HTTP::Response->new(
            500,
            'KO',
            HTTP::Headers->new('Content-Type' => 'text/html'),
            "No template"
        );

        $client->send_response($response);
        return;
    }

    my $hash = {
        version => $FusionInventory::Agent::VERSION,
        trust   => $self->_isTrusted($clientIp),
        status  => $self->{agent}->getStatus(),
        targets => [
            map { $_->getStatus() } $self->{agent}->getTargets()
        ]
    };

    my $response = HTTP::Response->new(
        200,
        'OK',
        HTTP::Headers->new('Content-Type' => 'text/html'),
        $template->fill_in(HASH => $hash)
    );

    $client->send_response($response);
}

sub _handle_deploy {
    my ($self, $client, $request, $clientIp, $sha512) = @_;

    my $logger = $self->{logger};

    return unless $sha512 =~ /^(.)(.)(.{6})/;
    my $subFilePath = $1.'/'.$2.'/'.$3;

    Digest::SHA->require();

    my $path;
    LOOP: foreach my $target ($self->{agent}->getTargets()) {
        foreach (glob($target->{storage}->getDirectory()."/deploy/fileparts/shared/*")) {
            next unless -f $_.'/'.$subFilePath;

            my $sha = Digest::SHA->new('512');
            $sha->addfile($_.'/'.$subFilePath, 'b');
            next unless $sha->hexdigest eq $sha512;

            $path = $_.'/'.$subFilePath;
            last LOOP;
        }
    }
    if ($path) {
        $logger->debug($log_prefix . "file $sha512 found");
        $client->send_file_response($path);
        $logger->debug($log_prefix . "file $path sent");
    } else {
        $client->send_error(404);
    }
}

sub _handle_now {
    my ($self, $client, $request, $clientIp) = @_;

    my $logger = $self->{logger};

    my ($code, $message, $trace);
<<<<<<< HEAD
    if (
        $self->_isTrusted($clientIp) ||
        $self->_isAuthenticated($token)
    ) {
        foreach my $target ($self->{agent}->getTargets()) {
=======
    if ($self->_is_trusted($clientIp)) {
        foreach my $target ($self->{scheduler}->getTargets()) {
>>>>>>> b9cf48ab
            $target->setNextRunDate(1);
        }
        $self->{agent}->resetToken();
        $code    = 200;
        $message = "OK";
        $trace   = "valid request, forcing execution right now";
    } else {
        $code    = 403;
        $message = "Access denied";
        $trace   = "invalid request (untrusted address)";
    }

    my $template = Text::Template->new(
        TYPE => 'FILE', SOURCE => "$self->{htmldir}/now.tpl"
    );

    my $hash = {
        message => $message
    };

    my $response = HTTP::Response->new(
        $code,
        'OK',
        HTTP::Headers->new('Content-Type' => 'text/html'),
        $template->fill_in(HASH => $hash)
    );

    $client->send_response($response);
    $logger->debug($log_prefix . $trace);
}

sub _handle_status {
    my ($self, $client, $request, $clientIp) = @_;

    my $status = $self->{agent}->getStatus();
    my $response = HTTP::Response->new(
        200,
        'OK',
        HTTP::Headers->new('Content-Type' => 'text/plain'),
       "status: ".$status
    );
    $client->send_response($response);
}

sub _isTrusted {
    my ($self, $clientIp) = @_;

    my $logger = $self->{logger};

    my $source  = Net::IP->new($clientIp);

    if (!$source) {
        $logger->error("Not well formatted source IP: $clientIp");
        return;
    }

    return 0 unless $source;
    return 0 unless $self->{trust};

    foreach my $trust (@{$self->{trust}}) {

        my $result = $source->overlaps($trust);

        # included in trusted range
        return 1 if $result == $IP_A_IN_B_OVERLAP;

        # equals trusted address
        return 1 if $result == $IP_IDENTICAL;

    }

    return 0;
}

<<<<<<< HEAD
sub _isAuthenticated {
    my ($self, $token) = @_;

    return 0 unless $token;

    return $token eq $self->{agent}->getToken();
}

=======
>>>>>>> b9cf48ab
sub _listen {
    my ($self) = @_;

    my $logger = $self->{logger};

    my $daemon = HTTP::Daemon->new(
        LocalAddr => $self->{ip},
        LocalPort => $self->{port},
        Reuse     => 1,
        Timeout   => 5
    );

    if (!$daemon) {
        $logger->error($log_prefix . "failed to start the HTTPD service");
        return;
    }

    my $url = $self->{ip} ?
        "http://$self->{ip}:$self->{port}" :
        "http://localhost:$self->{port}" ;

    $logger->info($log_prefix . "HTTPD service started at $url");

    while (1) {
        my ($client, $socket) = $daemon->accept();
        last if $self->{stop};
        next unless $socket;
        my (undef, $iaddr) = sockaddr_in($socket);
        my $clientIp = inet_ntoa($iaddr);
        my $request = $client->get_request();
        $self->_handle($client, $request, $clientIp);
    }
}

sub terminate {
    my ($self) = @_;

    lock $self->{stop};
    $self->{stop} = 1;
}

sub DESTROY {
    my ($self) = @_;

    return unless $self->{listener};

    if ($self->{listener}->is_joinable()) {
        $self->{listener}->join();
    } elsif (!$self->{listener}->is_detached()) {
        $self->{listener}->detach();
    }
}

1;
__END__

=head1 NAME

FusionInventory::Agent::HTTP:Server - An embedded HTTP server

=head1 DESCRIPTION

This is the server used by the agent to listen on the network for messages sent
by OCS or GLPI servers.

It is an HTTP server listening on port 62354 (by default). The following
requests are accepted:

=over

=item /status

=item /deploy

=item /now

=back

Authentication is based on connection source address: trusted requests are
accepted, other are rejected.

=head1 METHODS

=head2 new(%params)

The constructor. The following parameters are allowed, as keys of the %params
hash:

=over

=item I<logger>

the logger object to use

=item I<agent>

the agent object

=item I<htmldir>

the directory where HTML templates and static files are stored

=item I<ip>

the network address to listen to (default: all)

=item I<port>

the network port to listen to

=item I<trust>

an IP address or an IP address range from which to trust incoming requests
(default: none)

=back

=head2 terminate

Ensure the listening thread terminates.<|MERGE_RESOLUTION|>--- conflicted
+++ resolved
@@ -223,16 +223,8 @@
     my $logger = $self->{logger};
 
     my ($code, $message, $trace);
-<<<<<<< HEAD
-    if (
-        $self->_isTrusted($clientIp) ||
-        $self->_isAuthenticated($token)
-    ) {
+    if ($self->_is_trusted($clientIp)) {
         foreach my $target ($self->{agent}->getTargets()) {
-=======
-    if ($self->_is_trusted($clientIp)) {
-        foreach my $target ($self->{scheduler}->getTargets()) {
->>>>>>> b9cf48ab
             $target->setNextRunDate(1);
         }
         $self->{agent}->resetToken();
@@ -307,17 +299,6 @@
     return 0;
 }
 
-<<<<<<< HEAD
-sub _isAuthenticated {
-    my ($self, $token) = @_;
-
-    return 0 unless $token;
-
-    return $token eq $self->{agent}->getToken();
-}
-
-=======
->>>>>>> b9cf48ab
 sub _listen {
     my ($self) = @_;
 
