package FusionInventory::Agent::Target;

use strict;
use warnings;

use English qw(-no_match_vars);

use FusionInventory::Agent::Logger;
use FusionInventory::Agent::Storage;

sub new {
    my ($class, %params) = @_;

    die 'no basevardir parameter' unless $params{basevardir};

    my $self = {
        logger       => $params{logger} ||
                        FusionInventory::Agent::Logger->new(),
        maxDelay     => $params{maxDelay} || 3600,
        initialDelay => $params{delaytime},
    };
    bless $self, $class;

    return $self;
}

sub _init {
    my ($self, %params) = @_;

    my $logger = $self->{logger};

    # target identity
    $self->{id} = $params{id};

    $self->{storage} = FusionInventory::Agent::Storage->new(
        logger    => $self->{logger},
        directory => $params{vardir}
    );

    # handle persistent state
    $self->_loadState();

    $self->{nextRunDate} = $self->_computeNextRunDate()
        if !$self->{nextRunDate};

    $self->_saveState();

    $logger->debug(
        "[target $self->{id}] Next server contact planned for " .
        localtime($self->{nextRunDate})
    );

}

sub getStorage {
    my ($self) = @_;

    return $self->{storage};
}

sub setNextRunDate {
    my ($self, $nextRunDate) = @_;

    lock($self->{nextRunDate}) if $self->{shared};
    $self->{nextRunDate} = $nextRunDate;
    $self->_saveState();
}

sub resetNextRunDate {
    my ($self) = @_;

    lock($self->{nextRunDate}) if $self->{shared};
    $self->{nextRunDate} = $self->_computeNextRunDate();
    $self->_saveState();
}

sub getNextRunDate {
    my ($self) = @_;

    return $self->{nextRunDate};
}

sub getFormatedNextRunDate {
    my ($self) = @_;

    return $self->{nextRunDate} > 1 ?
        scalar localtime($self->{nextRunDate}) : "now";
}

sub getMaxDelay {
    my ($self) = @_;

    return $self->{maxDelay};
}

sub setMaxDelay {
    my ($self, $maxDelay) = @_;

    $self->{maxDelay} = $maxDelay;
    $self->_saveState();
}

<<<<<<< HEAD
sub getFormatedNextRunDate {
    my ($self) = @_;

    return $self->{nextRunDate} > 1 ?
        scalar localtime($self->{nextRunDate}) : "now";
}
=======
>>>>>>> f039a3b7

# compute a run date, as current date and a random delay
# between maxDelay / 2 and maxDelay
sub _computeNextRunDate {
    my ($self) = @_;

    my $ret;
    if ($self->{initialDelay}) {
        $ret = time + ($self->{initialDelay} / 2) + int rand($self->{initialDelay} / 2);
        $self->{initialDelay} = undef;
    } else {
        $ret =
            time                   +
            $self->{maxDelay} / 2  +
            int rand($self->{maxDelay} / 2);
    }

    return $ret;
}

sub _loadState {
    my ($self) = @_;

    my $data = $self->{storage}->restore(name => 'target');

    $self->{maxDelay}    = $data->{maxDelay}    if $data->{maxDelay};
    $self->{nextRunDate} = $data->{nextRunDate} if $data->{nextRunDate};
}

sub _saveState {
    my ($self) = @_;

    $self->{storage}->save(
        name => 'target',
        data => {
            maxDelay    => $self->{maxDelay},
            nextRunDate => $self->{nextRunDate},
        }
    );
}

1;
__END__

=head1 NAME

FusionInventory::Agent::Target - Abstract target

=head1 DESCRIPTION

This is an abstract class for execution targets.

=head1 METHODS

=head2 new(%params)

The constructor. The following parameters are allowed, as keys of the %params
hash:

=over

=item I<logger>

the logger object to use

=item I<maxDelay>

the maximum delay before contacting the target, in seconds
(default: 3600)

=item I<basevardir>

the base directory of the storage area (mandatory)

=back

=head2 getNextRunDate()

Get nextRunDate attribute.

=head2 getFormatedNextRunDate()

Get nextRunDate attribute as a formated string.

=head2 setNextRunDate($nextRunDate)

Set next execution date.

=head2 resetNextRunDate()

Set next execution date to a random value.

=head2 getMaxDelay($maxDelay)

Get maxDelay attribute.

=head2 setMaxDelay($maxDelay)

Set maxDelay attribute.

=head2 getStorage()

Return the storage object for this target.
<|MERGE_RESOLUTION|>--- conflicted
+++ resolved
@@ -99,16 +99,6 @@
     $self->{maxDelay} = $maxDelay;
     $self->_saveState();
 }
-
-<<<<<<< HEAD
-sub getFormatedNextRunDate {
-    my ($self) = @_;
-
-    return $self->{nextRunDate} > 1 ?
-        scalar localtime($self->{nextRunDate}) : "now";
-}
-=======
->>>>>>> f039a3b7
 
 # compute a run date, as current date and a random delay
 # between maxDelay / 2 and maxDelay
