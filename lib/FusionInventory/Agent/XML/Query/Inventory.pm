--- conflicted
+++ resolved
@@ -212,82 +212,6 @@
     }
 }
 
-<<<<<<< HEAD
-=======
-sub addCPU {
-    my ($self, $args) = @_;
-
-    $self->addEntry(
-        section => 'CPUS',
-        entry   => $args,
-    );
-
-    # For the compatibility with HARDWARE/PROCESSOR*
-    my $processorn = int @{$self->{h}{CONTENT}{CPUS}};
-    my $processors = $self->{h}{CONTENT}{CPUS}[0]{SPEED};
-    my $processort = $self->{h}{CONTENT}{CPUS}[0]{NAME};
-
-    $self->setHardware ({
-        PROCESSORN => $processorn,
-        PROCESSORS => $processors,
-        PROCESSORT => $processort,
-    });
-}
-
-sub addUser {
-    my ($self, $args) = @_;
-
-    return unless $args->{LOGIN};
-
-    return unless $self->addEntry(
-        section      => 'USERS',
-        entry        => $args,
-        noDuplicated => 1
-    );
-
-    # Compare with old system 
-    my $userString = $self->{h}{CONTENT}{HARDWARE}{USERID} || "";
-    my $domainString = $self->{h}{CONTENT}{HARDWARE}{USERDOMAIN} || "";
-
-    $userString .= '/' if $userString;
-    $domainString .= '/' if $domainString;
-
-    my $login = $args->{LOGIN}; 
-    my $domain = $args->{DOMAIN} || '';
-# TODO: I don't think we should change the parameter this way. 
-    if ($login =~ /(.*\\|)(\S+)/) {
-        $domainString .= getSanitizedString($domain);
-        $userString .= getSanitizedString($2);
-    } else {
-        $domainString .= getSanitizedString($domain);
-        $userString .= getSanitizedString($login);
-    }
-
-    $self->setHardware ({
-        USERID     => $userString,
-        USERDOMAIN => $domainString,
-    });
-}
-
-sub addVirtualMachine {
-    my ($self, $args) = @_;
-
-    my $logger = $self->{logger};
-
-    if (!$args->{STATUS}) {
-        $logger->error("status not set by ".caller(0));
-    } elsif (!$args->{STATUS} =~ /(running|idle|paused|shutdown|crashed|dying|off)/) {
-        $logger->error("Unknown status '".$args->{status}."' from ".caller(0));
-    }
-
-    $self->addEntry(
-        section => 'VIRTUALMACHINES',
-        entry   => $args,
-    );
-
-}
-
->>>>>>> aa281695
 sub setAccessLog {
     my ($self, $args) = @_;
 
