package FusionInventory::Agent::XML::Query::Inventory;
# TODO: resort the functions
use strict;
use warnings;

=head1 NAME

FusionInventory::Agent::XML::Query::Inventory - the XML abstraction layer

=head1 DESCRIPTION

FusionInventory uses OCS Inventory XML format for the data transmition. This
module is the abstraction layer. It's mostly used in the backend module where
it called $inventory in general.

=cut

use XML::Simple;
use Digest::MD5 qw(md5_base64);
use Config;
use FusionInventory::Agent::XML::Query;

use FusionInventory::Agent::Task::Inventory;

our @ISA = ('FusionInventory::Agent::XML::Query');

=over 4

=item new()

The usual constructor.

=cut
sub new {
  my ($class, $params) = @_;

  my $self = $class->SUPER::new($params);
  bless ($self, $class);

  $self->{backend} = $params->{backend};
  my $logger = $self->{logger};
  my $target = $self->{target};
  my $config = $self->{config};

  if (!($target->{deviceid})) {
    $logger->fault ('deviceid unititalised!');
  }

  $self->{h}{QUERY} = ['INVENTORY'];
  $self->{h}{CONTENT}{ACCESSLOG} = {};
  $self->{h}{CONTENT}{BIOS} = {};
  $self->{h}{CONTENT}{CONTROLLERS} = [];
  $self->{h}{CONTENT}{CPUS} = [];
  $self->{h}{CONTENT}{DRIVES} = [];
  $self->{h}{CONTENT}{HARDWARE} = {
    # TODO move that in a backend module
    ARCHNAME => [$Config{archname}]
  };
  $self->{h}{CONTENT}{MONITORS} = [];
  $self->{h}{CONTENT}{PORTS} = [];
  $self->{h}{CONTENT}{SLOTS} = [];
  $self->{h}{CONTENT}{STORAGES} = [];
  $self->{h}{CONTENT}{SOFTWARES} = [];
  $self->{h}{CONTENT}{USERS} = [];
  $self->{h}{CONTENT}{VIDEOS} = [];
  $self->{h}{CONTENT}{VIRTUALMACHINES} = [];
  $self->{h}{CONTENT}{SOUNDS} = [];
  $self->{h}{CONTENT}{MODEMS} = [];
  $self->{h}{CONTENT}{VERSIONCLIENT} = ['FusionInventory-Agent_v'.$config->{VERSION}];

  # Is the XML centent initialised?
  $self->{isInitialised} = undef;

  return $self;
}

=item initialise()

Runs the backend modules to initilise the data.

=cut
sub initialise {
  my ($self) = @_;

  return if $self->{isInitialised};

  $self->{backend}->feedInventory ({inventory => $self});

}

=item addController()

Add a controller in the inventory.

=cut
sub addController {
  my ($self, $args) = @_;

  my $driver = $args->{DRIVER};
  my $name = $args->{NAME};
  my $manufacturer = $args->{MANUFACTURER};
  my $pciid = $args->{PCIID};
  my $pcislot = $args->{PCISLOT};
  my $type = $args->{TYPE};

  push @{$self->{h}{CONTENT}{CONTROLLERS}},
  {
    DRIVER => [$driver?$driver:''],
    NAME => [$name],
    MANUFACTURER => [$manufacturer],
    PCIID => [$pciid?$pciid:''],
    PCISLOT => [$pcislot?$pcislot:''],
    TYPE => [$type],

  };
}

=item addModem()

Add a modem in the inventory.

=cut
sub addModem {
  my ($self, $args) = @_;

  my $description = $args->{DESCRIPTION};
  my $name = $args->{NAME};

  push @{$self->{h}{CONTENT}{MODEMS}},
  {

    DESCRIPTION => [$description],
    NAME => [$name],

  };
}
# For compatibiliy
sub addModems {
   my $self = shift;
   my $logger = $self->{logger};

   $logger->debug("please rename addModems to addModem()");
   $self->addModem(@_);
}

=item addDrive()

Add a partition in the inventory.

=cut
sub addDrive {
  my ($self, $args) = @_;

  my $createdate = $args->{CREATEDATE};
  my $free = $args->{FREE};
  my $filesystem = $args->{FILESYSTEM};
  my $label = $args->{LABEL};
  my $serial = $args->{SERIAL};
  my $total = $args->{TOTAL};
  my $type = $args->{TYPE};
  my $volumn = $args->{VOLUMN};

  push @{$self->{h}{CONTENT}{DRIVES}},
  {
    CREATEDATE => [$createdate?$createdate:''],
    FREE => [$free?$free:''],
    FILESYSTEM => [$filesystem?$filesystem:''],
    LABEL => [$label?$label:''],
    SERIAL => [$serial?$serial:''],
    TOTAL => [$total?$total:''],
    TYPE => [$type?$type:''],
    VOLUMN => [$volumn?$volumn:'']
  };
}
# For compatibiliy
sub addDrives {
   my $self = shift;
   my $logger = $self->{logger};

   $logger->debug("please rename addDrives to addDrive()");
   $self->addDrive(@_);
}

=item addStorages()

Add a storage system (hard drive, USB key, SAN volume, etc) in the inventory.

=cut
sub addStorages {
  my ($self, $args) = @_;

  my $logger = $self->{logger};

  my $description = $args->{DESCRIPTION};
  my $disksize = $args->{DISKSIZE};
  my $manufacturer = $args->{MANUFACTURER};
  my $model = $args->{MODEL};
  my $name = $args->{NAME};
  my $type = $args->{TYPE};
  my $serial = $args->{SERIAL};
  my $serialnumber = $args->{SERIALNUMBER};
  my $firmware = $args->{FIRMWARE};
  my $scsi_coid = $args->{SCSI_COID};
  my $scsi_chid = $args->{SCSI_CHID};
  my $scsi_unid = $args->{SCSI_UNID};
  my $scsi_lun = $args->{SCSI_LUN};

  $serialnumber = $serialnumber?$serialnumber:$serial;

  push @{$self->{h}{CONTENT}{STORAGES}},
  {

    DESCRIPTION => [$description?$description:''],
    DISKSIZE => [$disksize?$disksize:''],
    MANUFACTURER => [$manufacturer?$manufacturer:''],
    MODEL => [$model?$model:''],
    NAME => [$name?$name:''],
    TYPE => [$type?$type:''],
    SERIALNUMBER => [$serialnumber?$serialnumber:''],
    FIRMWARE => [$firmware?$firmware:''],
    SCSI_COID => [$scsi_coid?$scsi_coid:''],
    SCSI_CHID => [$scsi_chid?$scsi_chid:''],
    SCSI_UNID => [$scsi_unid?$scsi_unid:''],
    SCSI_LUN => [$scsi_lun?$scsi_lun:''],

  };
}
# For compatibiliy
sub addStorage {
   my $self = shift;
   my $logger = $self->{logger};

   $logger->debug("please rename addStorages to addStorage()");
   $self->addStorage(@_);
}


=item addMemory()

Add a memory module in the inventory.

=cut
sub addMemory {
  my ($self, $args) = @_;

  my $capacity = $args->{CAPACITY};
  my $caption = $args->{CAPTION};
  my $formfactor = $args->{FORMFACTOR};
  my $removable =  $args->{REMOVABLE};
  my $speed =  $args->{SPEED};
  my $type = $args->{TYPE};
  my $description = $args->{DESCRIPTION};
  my $numslots = $args->{NUMSLOTS};

  my $serialnumber = $args->{SERIALNUMBER};

  push @{$self->{h}{CONTENT}{MEMORIES}},
  {

    CAPACITY => [$capacity?$capacity:''],
    CAPTION => [$caption?$caption:''],
    DESCRIPTION => [$description?$description:''],
    FORMFACTOR => [$formfactor?$formfactor:''],
    REMOVABLE => [$removable?$removable:''],
    SPEED => [$speed?$speed:''],
    TYPE => [$type?$type:''],
    NUMSLOTS => [$numslots?$numslots:0],
    SERIALNUMBER => [$serialnumber?$serialnumber:'']

  };
}
# For compatibiliy
sub addMemories {
   my $self = shift;
   my $logger = $self->{logger};

   $logger->debug("please rename addMemories to addMemory()");
   $self->addMemory(@_);
}

=item addPort()

Add a port module in the inventory.

=cut
sub addPorts{
  my ($self, $args) = @_;

  my $caption = $args->{CAPTION};
  my $description = $args->{DESCRIPTION};
  my $name = $args->{NAME};
  my $type = $args->{TYPE};


  push @{$self->{h}{CONTENT}{PORTS}},
  {

    CAPTION => [$caption?$caption:''],
    DESCRIPTION => [$description?$description:''],
    NAME => [$name?$name:''],
    TYPE => [$type?$type:''],

  };
}
# For compatibiliy
sub addPort {
   my $self = shift;
   my $logger = $self->{logger};

   $logger->debug("please rename addPorts to addPort()");
   $self->addPort(@_);
}

=item addSlot()

Add a slot in the inventory. 

=cut
sub addSlot {
  my ($self, $args) = @_;

  my $description = $args->{DESCRIPTION};
  my $designation = $args->{DESIGNATION};
  my $name = $args->{NAME};
  my $status = $args->{STATUS};


  push @{$self->{h}{CONTENT}{SLOTS}},
  {

    DESCRIPTION => [$description?$description:''],
    DESIGNATION => [$designation?$designation:''],
    NAME => [$name?$name:''],
    STATUS => [$status?$status:''],

  };
}
# For compatibiliy
sub addSlots {
   my $self = shift;
   my $logger = $self->{logger};

   $logger->debug("please rename addSlots to addSlot()");
   $self->addSlot(@_);
}

=item addSoftware()

Register a software in the inventory.

=cut
sub addSoftware {
  my ($self, $args) = @_;

  my $comments = $args->{COMMENTS};
  my $filesize = $args->{FILESIZE};
  my $folder = $args->{FOLDER};
  my $from = $args->{FROM};
  my $helpLink = $args->{HELPLINK};
  my $installDate = $args->{INSTALLDATE};
  my $name = $args->{NAME};
  my $noRemove = $args->{NO_REMOVE};
  my $releaseType = $args->{RELEASE_TYPE};
  my $publisher = $args->{PUBLISHER};
  my $uninstallString = $args->{UNINSTALL_STRING};
  my $urlInfoAbout = $args->{URL_INFO_ABOUT};
  my $version = $args->{VERSION};
  my $versionMinor = $args->{VERSION_MINOR};
  my $versionMajor = $args->{VERSION_MAJOR};
  my $is64bit = $args->{IS64BIT};


  push @{$self->{h}{CONTENT}{SOFTWARES}},
  {

    COMMENTS => [$comments?$comments:''],
    FILESIZE => [$filesize?$filesize:''],
    FOLDER => [$folder?$folder:''],
    FROM => [$from?$from:''],
    HELPLINK => [$helpLink?$helpLink:''],
    INSTALLDATE => [$installDate?$installDate:''],
    NAME => [$name?$name:''],
    NOREMOVE => [$noRemove?$noRemove:''],
    RELEASETYPE => [$releaseType?$releaseType:''],
    PUBLISHER => [$publisher?$publisher:''],
    UNINSTALL_STRING => [$uninstallString],
    URL_INFO_ABOUT => [$urlInfoAbout],
    VERSION => [$version],
    VERSION_MINOR => [$versionMinor?$versionMinor:''],
    VERSION_MAJOR => [$versionMajor?$versionMajor:''],
    IS64BIT => [$is64bit],

  };
}
# For compatibiliy
sub addSoftwares {
   my $self = shift;
   my $logger = $self->{logger};

   $logger->debug("please rename addSoftwares to addSoftware()");
   $self->addSoftware(@_);
}

=item addMonitor()

Add a monitor (screen) in the inventory.

=cut
sub addMonitor {
  my ($self, $args) = @_;

  my $base64 = $args->{BASE64};
  my $caption = $args->{CAPTION};
  my $description = $args->{DESCRIPTION};
  my $manufacturer = $args->{MANUFACTURER};
  my $serial = $args->{SERIAL};
  my $uuencode = $args->{UUENCODE};


  push @{$self->{h}{CONTENT}{MONITORS}},
  {

    BASE64 => [$base64?$base64:''],
    CAPTION => [$caption?$caption:''],
    DESCRIPTION => [$description?$description:''],
    MANUFACTURER => [$manufacturer?$manufacturer:''],
    SERIAL => [$serial?$serial:''],
    UUENCODE => [$uuencode?$uuencode:''],

  };
}
# For compatibiliy
sub addMonitors {
   my $self = shift;
   my $logger = $self->{logger};

   $logger->debug("please rename addMonitors to addMonitor()");
   $self->addMonitor(@_);
}

=item addVideo()

Add a video card in the inventory.

=cut
sub addVideo {
  my ($self, $args) = @_;

  my $chipset = $args->{CHIPSET};
  my $memory = $args->{MEMORY};
  my $name = $args->{NAME};
  my $resolution = $args->{RESOLUTION};

  push @{$self->{h}{CONTENT}{VIDEOS}},
  {

    CHIPSET => [$chipset?$chipset:''],
    MEMORY => [$memory?$memory:''],
    NAME => [$name?$name:''],
    RESOLUTION => [$resolution?$resolution:''],

  };
}
# For compatibiliy
sub addVideos {
   my $self = shift;
   my $logger = $self->{logger};

   $logger->debug("please rename addVideos to addVideo()");
   $self->addVideo(@_);
}

=item addSound()

Add a sound card in the inventory.

=cut
sub addSound {
  my ($self, $args) = @_;

  my $description = $args->{DESCRIPTION};
  my $manufacturer = $args->{MANUFACTURER};
  my $name = $args->{NAME};

  push @{$self->{h}{CONTENT}{SOUNDS}},
  {

    DESCRIPTION => [$description?$description:''],
    MANUFACTURER => [$manufacturer?$manufacturer:''],
    NAME => [$name?$name:''],

  };
}
# For compatibiliy
sub addSounds {
   my $self = shift;
   my $logger = $self->{logger};

   $logger->debug("please rename addSounds to addSound()");
   $self->addSound(@_);
}


=item addNetwork()

Register a network interface in the inventory.

=cut
sub addNetwork {
my ($self, $args) = @_;

    my %tmpXml = ();

    foreach my $item (qw/DESCRIPTION DRIVER IPADDRESS IPDHCP IPGATEWAY
        IPMASK IPSUBNET MACADDR MTU PCISLOT STATUS TYPE VIRTUALDEV SLAVES/) {
        $tmpXml{$item} = [$args->{$item} ? $args->{$item} : ''];
    }
    push (@{$self->{h}{CONTENT}{NETWORKS}},\%tmpXml);

}

# For compatibiliy
sub addNetworks {
   my $self = shift;
   my $logger = $self->{logger};

   $logger->debug("please rename addNetworks to addNetwork()");
   $self->addNetwork(@_);
}


=item setHardware()

Save global information regarding the machine.

The use of setHardware() to update USERID and PROCESSOR* informations is
deprecated, please, use addUser() and addCPU() instead.

=cut
sub setHardware {
  my ($self, $args, $nonDeprecated) = @_;

  my $logger = $self->{logger};

  foreach my $key (qw/USERID OSVERSION PROCESSORN OSCOMMENTS CHECKSUM
    PROCESSORT NAME PROCESSORS SWAP ETIME TYPE OSNAME IPADDR WORKGROUP
    DESCRIPTION MEMORY UUID DNS LASTLOGGEDUSER USERDOMAIN
    DATELASTLOGGEDUSER DEFAULTGATEWAY VMSYSTEM WINOWNER WINPRODID
    WINPRODKEY WINCOMPANY/) {

    if (exists $args->{$key}) {
      if ($key eq 'PROCESSORS' && !$nonDeprecated) {
          $logger->debug("PROCESSORN, PROCESSORS and PROCESSORT shouldn't be set directly anymore. Please use addCPU() method instead.");
      }
      if ($key eq 'USERID' && !$nonDeprecated) {
          $logger->debug("USERID shouldn't be set directly anymore. Please use addCPU() method instead.");
      }

      $self->{h}{'CONTENT'}{'HARDWARE'}{$key}[0] = $args->{$key};
    }
  }
}

=item setBios()

Set BIOS informations.

=cut
sub setBios {
  my ($self, $args) = @_;

  foreach my $key (qw/SMODEL SMANUFACTURER SSN BDATE BVERSION BMANUFACTURER MMANUFACTURER MSN MMODEL ASSETTAG/) {

    if (exists $args->{$key}) {
      $self->{h}{'CONTENT'}{'BIOS'}{$key}[0] = $args->{$key};
    }
  }
}

=item addCPU()

Add a CPU in the inventory.

=cut
sub addCPU {
  my ($self, $args) = @_;

  # The CPU FLAG
  my $cache = $args->{CACHE};
  my $core = $args->{CORE};
  my $description = $args->{DESCRIPTION},
  my $manufacturer = $args->{MANUFACTURER};
  my $name = $args->{NAME};
  my $thread = $args->{THREAD};
  my $serial = $args->{SERIAL};
  my $speed = $args->{SPEED};

  push @{$self->{h}{CONTENT}{CPUS}},
  {

    CACHESIZE => [$cache],
    CORE => [$core],
    DESCRIPTION => [$description?$description:''],
    MANUFACTURER => [$manufacturer],
    NAME => [$name],
    THREAD => [$thread],
    SERIAL => [$serial],
    SPEED => [$speed],

  };

  # For the compatibility with HARDWARE/PROCESSOR*
  my $processorn = int @{$self->{h}{CONTENT}{CPUS}};
  my $processors = $self->{h}{CONTENT}{CPUS}[0]{SPEED}[0];
  my $processort = $self->{h}{CONTENT}{CPUS}[0]{NAME}[0];

  $self->setHardware ({
    PROCESSORN => $processorn,
    PROCESSORS => $processors,
    PROCESSORT => $processort,
  }, 1);

}

=item addUser()

Add an user in the list of logged user.

=cut
sub addUser {
  my ($self, $args) = @_;

#  my $name  = $args->{NAME};
#  my $gid   = $args->{GID};
  my $login = $args->{LOGIN};
#  my $uid   = $args->{UID};

  return unless $login;

  # Is the login, already in the XML ?
  foreach my $user (@{$self->{h}{CONTENT}{USERS}}) {
      return if $user->{LOGIN}[0] eq $login;
  }

  push @{$self->{h}{CONTENT}{USERS}},
  {

#      NAME => [$name],
#      UID => [$uid],
#      GID => [$gid],
      LOGIN => [$login]

  };

  my $userString = $self->{h}{CONTENT}{HARDWARE}{USERID}[0] || "";

  $userString .= '/' if $userString;
  $userString .= $login;

  $self->setHardware ({
    USERID => $userString,
  }, 1);

}

=item addPrinter()

Add a printer in the inventory.

=cut
sub addPrinter {
  my ($self, $args) = @_;

  my $description = $args->{DESCRIPTION};
  my $driver = $args->{DRIVER};
  my $name = $args->{NAME};
  my $port = $args->{PORT};

  push @{$self->{h}{CONTENT}{PRINTERS}},
  {

    DESCRIPTION => [$description?$description:''],
    DRIVER => [$driver?$driver:''],
    NAME => [$name?$name:''],
    PORT => [$port?$port:''],

  };
}
# For compatibiliy
sub addPrinters {
   my $self = shift;
   my $logger = $self->{logger};

   $logger->debug("please rename addPrinters to addPrinter()");
   $self->addPrinter(@_);
}

=item addVirtualMachine()

Add a Virtual Machine in the inventory.

=cut
sub addVirtualMachine {
  my ($self, $args) = @_;

  # The CPU FLAG
  my $memory = $args->{MEMORY};
  my $name = $args->{NAME};
  my $uuid = $args->{UUID};
  my $status = $args->{STATUS};
  my $subsystem = $args->{SUBSYSTEM};
  my $vmtype = $args->{VMTYPE};
  my $vcpu = $args->{VCPU};
  my $vmid = $args->{VMID};

  push @{$self->{h}{CONTENT}{VIRTUALMACHINES}},
  {

      MEMORY =>  [$memory],
      NAME => [$name],
      UUID => [$uuid],
      STATUS => [$status],
      SUBSYSTEM => [$subsystem],
      VMTYPE => [$vmtype],
      VCPU => [$vcpu],
      VMID => [$vmid],

  };

}

=item addProcess()

Record a running process in the inventory.

=cut
sub addProcess {
  my ($self, $args) = @_;

  my $user = $args->{USER};
  my $pid = $args->{PID};
  my $cpu = $args->{CPUUSAGE};
  my $mem = $args->{MEM};
  my $vsz = $args->{VIRTUALMEMORY};
  my $tty = $args->{TTY};
  my $started = $args->{STARTED};
  my $cmd = $args->{CMD};

  push @{$self->{h}{CONTENT}{PROCESSES}},
  {
    USER => [$user?$user:''],
    PID => [$pid?$pid:''],
    CPUUSAGE => [$cpu?$cpu:''],
    MEM => [$mem?$mem:''],
    VIRTUALMEMORY => [$vsz?$vsz:0],
    TTY => [$tty?$tty:''],
    STARTED => [$started?$started:''],
    CMD => [$cmd?$cmd:''],
  };
}


=item setAccessLog()

What is that for? :)

=cut
sub setAccessLog {
  my ($self, $args) = @_;

  foreach my $key (qw/USERID LOGDATE/) {

    if (exists $args->{$key}) {
      $self->{h}{'CONTENT'}{'ACCESSLOG'}{$key}[0] = $args->{$key};
    }
  }
}

=item addIpDiscoverEntry()

IpDiscover is used to identify network interface on the local network. This
is done on the ARP level.

This function adds a network interface in the inventory.

=cut
sub addIpDiscoverEntry {
  my ($self, $args) = @_;

  my $ipaddress = $args->{IPADDRESS};
  my $macaddr = $args->{MACADDR};
  my $name = $args->{NAME};

  if (!$self->{h}{CONTENT}{IPDISCOVER}{H}) {
    $self->{h}{CONTENT}{IPDISCOVER}{H} = [];
  }

  push @{$self->{h}{CONTENT}{IPDISCOVER}{H}}, {
    # If I or M is undef, the server will ingore the host
    I => [$ipaddress?$ipaddress:""],
    M => [$macaddr?$macaddr:""],
    N => [$name?$name:"-"], # '-' is the default value reteurned by ipdiscover
  };
}

=item addSoftwareDeploymentPackage()

This function is for software deployment.

Order sent to the agent are recorded on the client side and then send back
to the server in the inventory.

=cut
sub addSoftwareDeploymentPackage {
  my ($self, $args) = @_;

  my $orderId = $args->{ORDERID};

  # For software deployment
  if (!$self->{h}{CONTENT}{DOWNLOAD}{HISTORY}) {
      $self->{h}{CONTENT}{DOWNLOAD}{HISTORY} = [];
  }

  push (@{$self->{h}{CONTENT}{DOWNLOAD}{HISTORY}->[0]{PACKAGE}}, { ID =>
          $orderId });
}

=item getContent()

Return the inventory as a XML string.

=cut
sub getContent {
  my ($self, $args) = @_;

  my $logger = $self->{logger};

  $self->initialise();

  $self->processChecksum();

  #  checks for MAC, NAME and SSN presence
  my $macaddr = $self->{h}->{CONTENT}->{NETWORKS}->[0]->{MACADDR}->[0];
  my $ssn = $self->{h}->{CONTENT}->{BIOS}->{SSN}->[0];
  my $name = $self->{h}->{CONTENT}->{HARDWARE}->{NAME}->[0];

  my $missing;

  $missing .= "MAC-address " unless $macaddr;
  $missing .= "SSN " unless $ssn;
  $missing .= "HOSTNAME " unless $name;

  if ($missing) {
    $logger->debug('Missing value(s): '.$missing.'. I will send this inventory to the server BUT important value(s) to identify the computer are missing');
  }

  my $content = XMLout( $self->{h}, RootName => 'REQUEST', XMLDecl => '<?xml version="1.0" encoding="UTF-8"?>', SuppressEmpty => undef );

  my $clean_content;

  # To avoid strange breakage I remove the unprintable caractere in the XML
  foreach (split "\n", $content) {
<<<<<<< HEAD
=======
#      s/[[:cntrl:]]//g;
    s/\0//g;
    if (! m/\A(
      [\x09\x0A\x0D\x20-\x7E]            # ASCII
      | [\xC2-\xDF][\x80-\xBF]             # non-overlong 2-byte
      |  \xE0[\xA0-\xBF][\x80-\xBF]        # excluding overlongs
      | [\xE1-\xEC\xEE\xEF][\x80-\xBF]{2}  # straight 3-byte
      |  \xED[\x80-\x9F][\x80-\xBF]        # excluding surrogates
      |  \xF0[\x90-\xBF][\x80-\xBF]{2}     # planes 1-3
      | [\xF1-\xF3][\x80-\xBF]{3}          # planes 4-15
      |  \xF4[\x80-\x8F][\x80-\xBF]{2}     # plane 16
      )*\z/x) {
      s/[[:cntrl:]]//g;
      $logger->debug("non utf-8 '".$_."'");
    }
>>>>>>> a00a4cd8

      s/\r|\n//g;

      # Is that a good idea. Intent to drop some nasty char
      # s/[A-z0-9_\-<>\/:\.,#\ \?="'\(\)]//g;
      $clean_content .= $_."\n";
  }

  return $clean_content;
}

=item printXML()

Only for debugging purpose. Print the inventory on STDOUT.

=cut
sub printXML {
  my ($self, $args) = @_;

  $self->initialise();
  print $self->getContent();
}

=item writeXML()

Save the generated inventory as an XML file. The 'local' key of the config
is used to know where the file as to be saved.

=cut
sub writeXML {
  my ($self, $args) = @_;

  my $logger = $self->{logger};
  my $config = $self->{config};
  my $target = $self->{target};

  if ($target->{path} =~ /^$/) {
    $logger->fault ('local path unititalised!');
  }

  $self->initialise();

  my $localfile = $config->{local}."/".$target->{deviceid}.'.ocs';
  $localfile =~ s!(//){1,}!/!;

  # Convert perl data structure into xml strings

  if (open OUT, ">$localfile") {
    print OUT $self->getContent();
    close OUT or warn;
    $logger->info("Inventory saved in $localfile");
  } else {
    warn "Can't open `$localfile': $!"
  }
}

=item processChecksum()

Compute the <CHECKSUM/> field. This information is used by the server to
know which parts of the XML have changed since the last inventory.

The is done thank to the last_file file. It has MD5 prints of the previous
inventory. 

=cut
sub processChecksum {
  my $self = shift;

  my $logger = $self->{logger};
  my $target  = $self->{target};

  # Not needed in local mode
  return unless $target->{type} eq 'server';

#To apply to $checksum with an OR
  my %mask = (
    'HARDWARE'      => 1,
    'BIOS'          => 2,
    'MEMORIES'      => 4,
    'SLOTS'         => 8,
    'REGISTRY'      => 16,
    'CONTROLLERS'   => 32,
    'MONITORS'      => 64,
    'PORTS'         => 128,
    'STORAGES'      => 256,
    'DRIVES'        => 512,
    'INPUT'         => 1024,
    'MODEMS'        => 2048,
    'NETWORKS'      => 4096,
    'PRINTERS'      => 8192,
    'SOUNDS'        => 16384,
    'VIDEOS'        => 32768,
    'SOFTWARES'     => 65536,
    'VIRTUALMACHINES' => 131072,
  );
  # TODO CPUS is not in the list

  if (!$self->{target}->{vardir}) {
    $logger->fault ("vardir uninitialised!");
  }

  my $checksum = 0;

  if ($target->{last_statefile}) {
    if (-f $target->{last_statefile}) {
      # TODO: avoid a violant death in case of problem with XML
      $self->{last_state_content} = XML::Simple::XMLin(

        $target->{last_statefile},
        SuppressEmpty => undef,
        ForceArray => 1

      );
    } else {
      $logger->debug ('last_state file: `'.
      $target->{last_statefile}.
        "' doesn't exist (yet).");
    }
  }

  foreach my $section (keys %mask) {
    #If the checksum has changed...
    my $hash =
        md5_base64(XML::Simple::XMLout($self->{h}{'CONTENT'}{$section}));
    if (!$self->{last_state_content}->{$section}[0] || $self->{last_state_content}->{$section}[0] ne $hash ) {
      $logger->debug ("Section $section has changed since last inventory");
      #We make OR on $checksum with the mask of the current section
      $checksum |= $mask{$section};
    }
    # Finally I store the new value.
    $self->{last_state_content}->{$section}[0] = $hash;
  }


  $self->setHardware({CHECKSUM => $checksum});
}

=item saveLastState()

At the end of the process IF the inventory was saved
correctly, the last_state is saved.

=cut
sub saveLastState {
  my ($self, $args) = @_;

  my $logger = $self->{logger};
  my $target  = $self->{target};

  # Not needed in local mode
  return unless $target->{type} eq 'server';

  if (!defined($self->{last_state_content})) {
	  $self->processChecksum();
  }

  if (!defined ($target->{last_statefile})) {
    $logger->debug ("Can't save the last_state file. File path is not initialised.");
    return;
  }

  if (open LAST_STATE, ">".$target->{last_statefile}) {
    print LAST_STATE my $string = XML::Simple::XMLout( $self->{last_state_content}, RootName => 'LAST_STATE' );;
    close LAST_STATE or warn;
  } else {
    $logger->debug ("Cannot save the checksum values in ".$target->{last_statefile}."
	(will be synchronized by GLPI!!): $!");
  }
}

=item addSection()

A generic way to save a section in the inventory. Please avoid this
solution.

=cut
sub addSection {
  my ($self, $args) = @_;
  my $logger = $self->{logger};
  my $multi = $args->{multi};
  my $tagname = $args->{tagname};

  for( keys %{$self->{h}{CONTENT}} ){
    if( $tagname eq $_ ){
      $logger->debug("Tag name `$tagname` already exists - Don't add it");
      return 0;
    }
  }

  if($multi){
    $self->{h}{CONTENT}{$tagname} = [];
  }
  else{
    $self->{h}{CONTENT}{$tagname} = {};
  }
  return 1;
}

=item feedSection()

Add information in inventory.

=back
=cut
# Q: is that really useful()? Can't we merge with addSection()?
sub feedSection{
  my ($self, $args) = @_;
  my $tagname = $args->{tagname};
  my $values = $args->{data};
  my $logger = $self->{logger};

  my $found=0;
  for( keys %{$self->{h}{CONTENT}} ){
    $found = 1 if $tagname eq $_;
  }

  if(!$found){
    $logger->debug("Tag name `$tagname` doesn't exist - Cannot feed it");
    return 0;
  }

  if( $self->{h}{CONTENT}{$tagname} =~ /ARRAY/ ){
    push @{$self->{h}{CONTENT}{$tagname}}, $args->{data};
  }
  else{
    $self->{h}{CONTENT}{$tagname} = $values;
  }

  return 1;
}

1;<|MERGE_RESOLUTION|>--- conflicted
+++ resolved
@@ -860,8 +860,6 @@
 
   # To avoid strange breakage I remove the unprintable caractere in the XML
   foreach (split "\n", $content) {
-<<<<<<< HEAD
-=======
 #      s/[[:cntrl:]]//g;
     s/\0//g;
     if (! m/\A(
@@ -877,7 +875,6 @@
       s/[[:cntrl:]]//g;
       $logger->debug("non utf-8 '".$_."'");
     }
->>>>>>> a00a4cd8
 
       s/\r|\n//g;
 
