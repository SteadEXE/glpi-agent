--- conflicted
+++ resolved
@@ -52,9 +52,9 @@
                         PRINTPROCESSOR SERIAL/ ],
     VIRTUALMACHINES => [ qw/MEMORY NAME UUID STATUS SUBSYSTEM VMTYPE VCPU
                             VMID MAC COMMENT OWNER/ ],
-    LOGICAL_VOLUMES => [ qw/LVNAME VGNAME ATTR SIZE UUID/ ],
-    PHYSICAL_VOLUMES => [ qw/DEVICE PVNAME FORMAT ATTR SIZE FREE UUID/ ],
-    VOLUME_GROUPS => [ qw/VGNAME PV_COUNT LV_COUNT ATTR SIZE FREE UUID/ ],
+    LOGICAL_VOLUMES => [ qw/LV_NAME VG_NAME ATTR SIZE LV_UUID SEG_COUNT/ ],
+    PHYSICAL_VOLUMES => [ qw/DEVICE PV_NAME PV_PE_COUNT PV_UUID FORMAT ATTR SIZE FREE/ ],
+    VOLUME_GROUPS => [ qw/VG_NAME PV_COUNT LV_COUNT ATTR SIZE FREE VG_UUID VG_EXTENT_SIZE/ ],
 
 );
 
@@ -79,32 +79,6 @@
         },
         VERSIONCLIENT => $FusionInventory::Agent::AGENT_STRING
     };
-<<<<<<< HEAD
-=======
-    $self->{h}{CONTENT}{MONITORS} = [];
-    $self->{h}{CONTENT}{PORTS} = [];
-    $self->{h}{CONTENT}{SLOTS} = [];
-    $self->{h}{CONTENT}{STORAGES} = [];
-    $self->{h}{CONTENT}{SOFTWARES} = [];
-    $self->{h}{CONTENT}{USERS} = [];
-    $self->{h}{CONTENT}{VIDEOS} = [];
-    $self->{h}{CONTENT}{VIRTUALMACHINES} = [];
-    $self->{h}{CONTENT}{SOUNDS} = [];
-    $self->{h}{CONTENT}{MODEMS} = [];
-    $self->{h}{CONTENT}{ENVS} = [];
-    $self->{h}{CONTENT}{UPDATES} = [];
-    $self->{h}{CONTENT}{USBDEVICES} = [];
-    $self->{h}{CONTENT}{BATTERIES} = [];
-    $self->{h}{CONTENT}{ANTIVIRUS} = [];
-    $self->{h}{CONTENT}{VERSIONCLIENT} = ['FusionInventory-Agent_v'.$FusionInventory::Agent::VERSION];
-    $self->{h}{CONTENT}{LOGICAL_VOLUMES} = [];
-    $self->{h}{CONTENT}{PHYSICAL_VOLUMES} = [];
-    $self->{h}{CONTENT}{VOLUME_GROUPS} = [];
-
-
-    # Is the XML centent initialised?
-    $self->{isInitialised} = undef;
->>>>>>> 0a3aa5b3
 
     return $self;
 }
@@ -249,391 +223,6 @@
     }
 }
 
-<<<<<<< HEAD
-=======
-=item addCPU()
-
-Add a CPU in the inventory.
-
-=cut
-sub addCPU {
-    my ($self, $args) = @_;
-
-    my @fields = qw/
-        CACHE
-        CORE
-        DESCRIPTION
-        MANUFACTURER
-        NAME
-        THREAD
-        SERIAL
-        SPEED
-        ID
-    /;
-
-    $self->_addEntry({
-        'field' => \@fields,
-        'sectionName' => 'CPUS',
-        'values' => $args,
-        'noDuplicated' => 0
-    });
-
-    # For the compatibility with HARDWARE/PROCESSOR*
-    my $processorn = int @{$self->{h}{CONTENT}{CPUS}};
-    my $processors = $self->{h}{CONTENT}{CPUS}[0]{SPEED}[0];
-    my $processort = $self->{h}{CONTENT}{CPUS}[0]{NAME}[0];
-
-    $self->setHardware ({
-        PROCESSORN => $processorn,
-        PROCESSORS => $processors,
-        PROCESSORT => $processort,
-    }, 1);
-
-}
-
-=item addUser()
-
-Add an user in the list of logged user.
-
-=cut
-sub addUser {
-    my ($self, $args) = @_;
-
-    my @fields = qw/
-        LOGIN
-        DOMAIN
-    /;
-
-    return unless $args->{LOGIN};
-
-    return unless $self->_addEntry({
-        'field' => \@fields,
-        'sectionName' => 'USERS',
-        'values' => $args,
-        'noDuplicated' => 1
-    });
-
-
-# Compare with old system 
-    my $userString = $self->{h}{CONTENT}{HARDWARE}{USERID}[0] || "";
-    my $domainString = $self->{h}{CONTENT}{HARDWARE}{USERDOMAIN}[0] || "";
-
-    $userString .= '/' if $userString;
-    $domainString .= '/' if $domainString;
-
-    my $login = $args->{LOGIN}; 
-    my $domain = $args->{DOMAIN} || '';
-# TODO: I don't think we should change the parameter this way. 
-    if ($login =~ /(.*\\|)(\S+)/) {
-        $domainString .= $domain;
-        $userString .= $2;
-    } else {
-        $domainString .= $domain;
-        $userString .= $login;
-    }
-
-
-    $self->setHardware ({
-        USERID => $userString,
-        USERDOMAIN => $domainString,
-    }, 1);
-}
-
-=item addPrinter()
-
-Add a printer in the inventory.
-
-=cut
-sub addPrinter {
-    my ($self, $args) = @_;
-
-    my @fields = qw/
-        COMMENT
-        DESCRIPTION
-        DRIVER
-        NAME
-        NETWORK
-        PORT
-        RESOLUTION
-        SHARED
-        STATUS
-        ERRSTATUS
-        SERVERNAME
-        SHARENAME
-        PRINTPROCESSOR
-        SERIAL
-    /;
-
-    $self->_addEntry({
-        'field' => \@fields,
-        'sectionName' => 'PRINTERS',
-        'values' => $args,
-    });
-}
-# For compatibility
-sub addPrinters {
-    my $self = shift;
-    my $logger = $self->{logger};
-
-    $logger->debug("please rename addPrinters to addPrinter()");
-    $self->addPrinter(@_);
-}
-
-=item addVirtualMachine()
-
-Add a Virtual Machine in the inventory.
-
-=cut
-sub addVirtualMachine {
-    my ($self, $args) = @_;
-
-    my $logger = $self->{logger};
-
-    my @fields = qw/
-        MEMORY
-        NAME
-        UUID
-        STATUS
-        SUBSYSTEM
-        VMTYPE
-        VCPU
-        VMID
-        MAC
-        COMMENT
-        OWNER
-    /;
-
-    if (!$args->{STATUS}) {
-        $logger->error("status not set by ".caller(0));
-    } elsif (!$args->{STATUS} =~ /(running|idle|paused|shutdown|crashed|dying|off)/) {
-        $logger->error("Unknown status '".$args->{status}."' from ".caller(0));
-    }
-
-    $self->_addEntry({
-        'field' => \@fields,
-        'sectionName' => 'VIRTUALMACHINES',
-        'values' => $args,
-    });
-
-}
-
-=item addProcess()
-
-Record a running process in the inventory.
-
-=cut
-sub addProcess {
-    my ($self, $args) = @_;
-
-    my @fields = qw/
-        USER
-        PID
-        CPUUSAGE
-        MEM
-        VIRTUALMEMORY
-        TTY
-        STARTED
-        CMD
-    /;
-
-
-    $self->_addEntry({
-        'field' => \@fields,
-        'sectionName' => 'PROCESSES',
-        'values' => $args,
-    });
-}
-
-=item addInput()
-
-Add an input device (mouse/keyboard) in the inventory.
-
-=cut
-sub addInput {
-    my ($self, $args) = @_;
-
-    my @fields = qw/
-        CAPTION
-        DESCRIPTION
-        INTERFACE
-        LAYOUT
-        POINTTYPE
-        TYPE
-    /;
-
-    $self->_addEntry({
-        'field' => \@fields,
-        'sectionName' => 'INPUTS',
-        'values' => $args,
-    });
-}
-
-=item addEnv()
-
-Register an environment variable.
-
-=cut
-sub addEnv {
-    my ($self, $args) = @_;
-
-    my @fields = qw/
-        KEY
-        VAL
-    /;
-
-    $self->_addEntry({
-        'field' => \@fields,
-        'sectionName' => 'ENVS',
-        'values' => $args,
-    });
-}
-
-=item addUSBDevice()
-
-USB device
-
-=cut
-sub addUSBDevice {
-    my ($self, $args) = @_;
-
-    my @fields = qw/VENDORID PRODUCTID SERIAL CLASS SUBCLASS NAME/;
-
-    $self->_addEntry({
-        'field' => \@fields,
-        'sectionName' => 'USBDEVICES',
-        'values' => $args,
-        'noDuplicated' => 1
-    });
-}
-
-=item addBattery()
-
-Battery
-
-=cut
-sub addBattery {
-    my ($self, $args) = @_;
-
-    my @fields = qw/
-        CAPACITY
-        CHEMISTRY
-        DATE
-        NAME
-        SERIAL
-        MANUFACTURER
-        VOLTAGE
-    /;
-
-    $self->_addEntry({
-        'field' => \@fields,
-        'sectionName' => 'BATTERIES',
-        'values' => $args,
-    });
-}
-
-
-
-=item addRegistry()
-
-Windows Registry key
-
-=cut
-sub addRegistry {
-    my ($self, $args) = @_;
-
-    my @fields = qw/
-        NAME
-        REGVALUE
-        HIVE
-    /;
-
-    $self->_addEntry({
-        'field' => \@fields,
-        'sectionName' => 'REGISTRY',
-        'values' => $args,
-    });
-}
-
-
-=item addAntiVirus()
-
-Registered Anti-Virus on Windows
-
-=cut
-sub addAntiVirus {
-    my ($self, $args) = @_;
-
-    my @fields = qw/COMPANY NAME GUID ENABLED UPTODATE VERSION/;
-
-    $self->_addEntry({
-        'field' => \@fields,
-        'sectionName' => 'ANTIVIRUS',
-        'values' => $args,
-        'noDuplicated' => 1
-    });
-}
-
-=item addLogicalVolume()
-
-Registered LVM Logical Volume
-
-=cut
-sub addLogicalVolume {
-    my ($self, $args) = @_;
-
-    my @fields = qw/LV_NAME VG_NAME ATTR SIZE LV_UUID SEG_COUNT/;
-
-    $self->_addEntry({
-        'field' => \@fields,
-        'sectionName' => 'LOGICAL_VOLUMES',
-        'values' => $args,
-        'noDuplicated' => 1
-    });
-}
-
-=item addPhysicalVolume()
-
-Registered LVM Physical Volume
-
-=cut
-sub addPhysicalVolume {
-    my ($self, $args) = @_;
-
-    my @fields = qw/DEVICE PV_NAME PV_PE_COUNT PV_UUID FORMAT ATTR SIZE FREE/;
-
-    $self->_addEntry({
-        'field' => \@fields,
-        'sectionName' => 'PHYSICAL_VOLUMES',
-        'values' => $args,
-        'noDuplicated' => 1
-    });
-}
-
-=item addVolumeGroup()
-
-Registered LVM Volume Group
-
-=cut
-sub addVolumeGroup {
-    my ($self, $args) = @_;
-
-    my @fields = qw/VG_NAME PV_COUNT LV_COUNT ATTR SIZE FREE VG_UUID VG_EXTENT_SIZE/;
-
-    $self->_addEntry({
-        'field' => \@fields,
-        'sectionName' => 'VOLUME_GROUPS',
-        'values' => $args,
-        'noDuplicated' => 1
-    });
-}
-
-
-=item setAccessLog()
-
-What is that for? :)
-
-=cut
->>>>>>> 0a3aa5b3
 sub setAccessLog {
     my ($self, $args) = @_;
 
