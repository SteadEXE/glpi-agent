--- conflicted
+++ resolved
@@ -53,6 +53,10 @@
                         PRINTPROCESSOR SERIAL/ ],
     VIRTUALMACHINES => [ qw/MEMORY NAME UUID STATUS SUBSYSTEM VMTYPE VCPU
                             VMID MAC COMMENT OWNER/ ],
+    LVS => [ qw/LVNAME VGNAME ATTR SIZE UUID/ ],
+    PVS => [ qw/DEVICE PVNAME FORMAT ATTR SIZE FREE UUID/ ],
+    VGS => [ qw/VGNAME PV_COUNT LV_COUNT ATTR SIZE FREE UUID/ ],
+
 );
 
 sub new {
@@ -228,225 +232,6 @@
 
 }
 
-<<<<<<< HEAD
-=======
-=item addProcess()
-
-Record a running process in the inventory.
-
-=cut
-sub addProcess {
-    my ($self, $args) = @_;
-
-    my @fields = qw/
-        USER
-        PID
-        CPUUSAGE
-        MEM
-        VIRTUALMEMORY
-        TTY
-        STARTED
-        CMD
-    /;
-
-
-    $self->_addEntry({
-        'field' => \@fields,
-        'sectionName' => 'PROCESSES',
-        'values' => $args,
-    });
-}
-
-=item addInput()
-
-Add an input device (mouse/keyboard) in the inventory.
-
-=cut
-sub addInput {
-    my ($self, $args) = @_;
-
-    my @fields = qw/
-        CAPTION
-        DESCRIPTION
-        INTERFACE
-        LAYOUT
-        POINTTYPE
-        TYPE
-    /;
-
-    $self->_addEntry({
-        'field' => \@fields,
-        'sectionName' => 'INPUTS',
-        'values' => $args,
-    });
-}
-
-=item addEnv()
-
-Register an environment variable.
-
-=cut
-sub addEnv {
-    my ($self, $args) = @_;
-
-    my @fields = qw/
-        KEY
-        VAL
-    /;
-
-    $self->_addEntry({
-        'field' => \@fields,
-        'sectionName' => 'ENVS',
-        'values' => $args,
-    });
-}
-
-=item addUSBDevice()
-
-USB device
-
-=cut
-sub addUSBDevice {
-    my ($self, $args) = @_;
-
-    my @fields = qw/VENDORID PRODUCTID SERIAL CLASS SUBCLASS NAME/;
-
-    $self->_addEntry({
-        'field' => \@fields,
-        'sectionName' => 'USBDEVICES',
-        'values' => $args,
-        'noDuplicated' => 1
-    });
-}
-
-=item addBattery()
-
-Battery
-
-=cut
-sub addBattery {
-    my ($self, $args) = @_;
-
-    my @fields = qw/
-        CAPACITY
-        CHEMISTRY
-        DATE
-        NAME
-        SERIAL
-        MANUFACTURER
-        VOLTAGE
-    /;
-
-    $self->_addEntry({
-        'field' => \@fields,
-        'sectionName' => 'BATTERIES',
-        'values' => $args,
-    });
-}
-
-
-
-=item addRegistry()
-
-Windows Registry key
-
-=cut
-sub addRegistry {
-    my ($self, $args) = @_;
-
-    my @fields = qw/
-        NAME
-        REGVALUE
-        HIVE
-    /;
-
-    $self->_addEntry({
-        'field' => \@fields,
-        'sectionName' => 'REGISTRY',
-        'values' => $args,
-    });
-}
-
-
-=item addAntiVirus()
-
-Registered Anti-Virus on Windows
-
-=cut
-sub addAntiVirus {
-    my ($self, $args) = @_;
-
-    my @fields = qw/COMPANY NAME GUID ENABLED UPTODATE VERSION/;
-
-    $self->_addEntry({
-        'field' => \@fields,
-        'sectionName' => 'ANTIVIRUS',
-        'values' => $args,
-        'noDuplicated' => 1
-    });
-}
-
-=item addLogicalVolume()
-
-Registered LVM Logical Volume
-
-=cut
-sub addLogicalVolume {
-    my ($self, $args) = @_;
-
-    my @fields = qw/LVNAME VGNAME ATTR SIZE UUID/;
-
-    $self->_addEntry({
-        'field' => \@fields,
-        'sectionName' => 'LVS',
-        'values' => $args,
-        'noDuplicated' => 1
-    });
-}
-
-=item addPhysicalVolume()
-
-Registered LVM Physical Volume
-
-=cut
-sub addPhysicalVolume {
-    my ($self, $args) = @_;
-
-    my @fields = qw/DEVICE PVNAME FORMAT ATTR SIZE FREE UUID/;
-
-    $self->_addEntry({
-        'field' => \@fields,
-        'sectionName' => 'PVS',
-        'values' => $args,
-        'noDuplicated' => 1
-    });
-}
-
-=item addVolumeGroup()
-
-Registered LVM Volume Group
-
-=cut
-sub addVolumeGroup {
-    my ($self, $args) = @_;
-
-    my @fields = qw/VGNAME PV_COUNT LV_COUNT ATTR SIZE FREE UUID/;
-
-    $self->_addEntry({
-        'field' => \@fields,
-        'sectionName' => 'VGS',
-        'values' => $args,
-        'noDuplicated' => 1
-    });
-}
-
-
-=item setAccessLog()
-
-What is that for? :)
-
-=cut
->>>>>>> 0ee6873b
 sub setAccessLog {
     my ($self, $args) = @_;
 
