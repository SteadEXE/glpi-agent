--- conflicted
+++ resolved
@@ -502,55 +502,15 @@
 
 =cut
 sub addNetwork {
-<<<<<<< HEAD
-  # TODO IPSUBNET, IPMASK IPADDRESS seem to be missing.
-  my ($self, $args) = @_;
-
-  my $description = $args->{DESCRIPTION};
-  my $driver = $args->{DRIVER};
-  my $ipaddress = $args->{IPADDRESS};
-  my $ipdhcp = $args->{IPDHCP};
-  my $ipgateway = $args->{IPGATEWAY};
-  my $ipmask = $args->{IPMASK};
-  my $ipsubnet = $args->{IPSUBNET};
-  my $macaddr = $args->{MACADDR};
-  my $mtu = $args->{MTU};
-  my $pcislot = $args->{PCISLOT};
-  my $slaves = $args->{SLAVES}; # For Network bonding
-  my $status = $args->{STATUS};
-  my $type = $args->{TYPE};
-  my $virtualdev = $args->{VIRTUALDEV};
-=======
 my ($self, $args) = @_;
->>>>>>> 030f0c44
 
     my %tmpXml = ();
 
-<<<<<<< HEAD
-  push @{$self->{h}{CONTENT}{NETWORKS}},
-  {
-
-    DESCRIPTION => [$description?$description:''],
-    DRIVER => [$driver?$driver:''],
-    IPADDRESS => [$ipaddress?$ipaddress:''],
-    IPDHCP => [$ipdhcp?$ipdhcp:''],
-    IPGATEWAY => [$ipgateway?$ipgateway:''],
-    IPMASK => [$ipmask?$ipmask:''],
-    IPSUBNET => [$ipsubnet?$ipsubnet:''],
-    MACADDR => [$macaddr?$macaddr:''],
-    MTU => [$mtu?$mtu:''],
-    PCISLOT => [$pcislot?$pcislot:''],
-    SLAVES => [$slaves?$slaves:''],
-    STATUS => [$status?$status:''],
-    TYPE => [$type?$type:''],
-    VIRTUALDEV => [$virtualdev?$virtualdev:''],
-=======
     foreach my $item (qw/DESCRIPTION DRIVER IPADDRESS IPDHCP IPGATEWAY
-        IPMASK IPSUBNET MACADDR PCISLOT STATUS TYPE VIRTUALDEV SLAVES/) {
+        IPMASK IPSUBNET MACADDR MTU PCISLOT STATUS TYPE VIRTUALDEV SLAVES/) {
         $tmpXml{$item} = [$args->{$item} ? $args->{$item} : ''];
     }
     push (@{$self->{h}{CONTENT}{NETWORKS}},\%tmpXml);
->>>>>>> 030f0c44
 
 }
 
