--- conflicted
+++ resolved
@@ -605,12 +605,7 @@
 sub setBios {
   my ($self, $args) = @_;
 
-<<<<<<< HEAD
   foreach my $key (qw/SMODEL SMANUFACTURER SSN BDATE BVERSION BMANUFACTURER
-MMANUFACTURER MSN MMODEL ASSETTAG ENCLOSURESERIAL BASEBOARDSERIAL BIOSSERIAL/) {
-=======
-  foreach my $key (qw/SMODEL SMANUFACTURER BDATE SSN BVERSION BMANUFACTURER MSN MMODEL ASSETTAG/) {
->>>>>>> d60de5c3
 
     if (exists $args->{$key}) {
       $self->{h}{'CONTENT'}{'BIOS'}{$key}[0] = $args->{$key};
