--- conflicted
+++ resolved
@@ -348,11 +348,7 @@
     }
     close $handle;
 
-<<<<<<< HEAD
-    return wantarray ? @results : first {defined} @results;
-=======
     return wantarray ? @results : first { defined $_ } @results;
->>>>>>> 1876177d
 }
 
 sub getAllLines {
