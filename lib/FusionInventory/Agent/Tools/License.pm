--- conflicted
+++ resolved
@@ -74,11 +74,7 @@
         push @licenses, {
             NAME       => $key,
             FULLNAME   => $data{$key}{ALM_LicInfo_EpicAppName},
-<<<<<<< HEAD
             KEY        => _decodeAdobeKey($data{$key}{SN}) || 'n/a',
-            COMPONENTS => join('/', @{$data{$key}{with}})
-=======
-            KEY        => _decodeAdobeKey($data{$key}{SN}),
             COMPONENTS => join('/', sort @{$data{$key}{with}})
         }
     }
@@ -121,7 +117,6 @@
                 KEY        => $SN,
                 COMPONENTS => join('/', sort @{$component})
             }
->>>>>>> 59b09143
         }
     }
 
