--- conflicted
+++ resolved
@@ -18,10 +18,8 @@
     qw/KEY_READ/
 );
 
-<<<<<<< HEAD
 use utf8;
-=======
->>>>>>> 5a506c02
+
 use File::Temp ();
 use File::Temp qw(:seekable);
 use Win32::Job;
