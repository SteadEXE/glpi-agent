package FusionInventory::Agent::Tools::Win32;

use strict;
use warnings;
use base 'Exporter';

use constant KEY_WOW64_64 => 0x100;
use constant KEY_WOW64_32 => 0x200;

use Encode;
use English qw(-no_match_vars);

use Win32::OLE qw(in CP_UTF8);
use Win32::OLE::Const;
use Win32::TieRegistry (
    Delimiter   => '/',
    ArrayValues => 0,
    qw/KEY_READ/
);

Win32::OLE->Option(CP => 'CP_UTF8');

use FusionInventory::Agent::Tools;

my $localCodepage;

our @EXPORT = qw(
    is64bit
    encodeFromRegistry
    KEY_WOW64_64
    KEY_WOW64_32
    getRegistryValue
    getWmiObjects
    getLocalcodepage
);

sub is64bit {

    return
        any { $_->{AddressWidth} eq 64 } 
        getWmiObjects(
            class => 'Win32_Processor', properties => [ qw/AddressWidth/ ]
        );
}

sub getLocalcodepage {
    if (!$localCodepage) {
        my $lmachine = $Registry->Open('LMachine', {
            Access => KEY_READ
        }) or die "Can't open HKEY_LOCAL_MACHINE key: $EXTENDED_OS_ERROR";

        my $codepage =
            $lmachine->{"SYSTEM\\CurrentControlSet\\Control\\Nls\\CodePage"}
            or warn;

            $localCodepage = "cp".$codepage->{ACP};
    }

    return $localCodepage;

}

sub encodeFromRegistry {
    my ($string) = @_;

    ## no critic (ExplicitReturnUndef)
    return undef unless $string;

    return encode("UTF-8", decode(getLocalcodepage(), $string));
}

sub getWmiObjects {
    my %params = (
        moniker => 'winmgmts:{impersonationLevel=impersonate,(security)}!//./',
        @_
    );

    my $WMIService = Win32::OLE->GetObject($params{moniker})
        or return; #die "WMI connection failed: " . Win32::OLE->LastError();

    my @objects;
    foreach my $instance (in(
        $WMIService->InstancesOf($params{class})
    )) {
        my $object;
        foreach my $property (@{$params{properties}}) {
            $object->{$property} = $instance->{$property};
        }
        push @objects, $object;
    }

    return @objects;
}

sub getRegistryValue {
    my %params = @_;

    my ($root, $keyName, $valueName);
    if ($params{path} =~ /^(HKEY\S+?)\/(.*)\/([^\/.]*)/ ) {
        $root      = $1;
        $keyName   = $2;
        $valueName = $3;
    } else {
        $params{logger}->error(
	    "Failed to parse '$params{path}'. Does it start with HKEY_?"
	) if $params{logger};
        return;
    }

    my $machKey = is64bit() ?
        $Registry->Open($root, { Access=> KEY_READ | KEY_WOW64_64 } ) : ## no critic (ProhibitBitwise)
	$Registry->Open($root, { Access=> KEY_READ } )                ;

    if (!$machKey) {
        $params{logger}->error("Can't open 'root': $EXTENDED_OS_ERROR")
	    if $params{logger};
        return;
    }
    my $key = $machKey->Open($keyName);
    my $value = $key->{$valueName};

    return if ref $value;
    return $value;
}

<<<<<<< HEAD
=======
sub getHostnameFromKernel32 {
    my $GetComputerName =
        Win32::API->new("kernel32", "GetComputerNameExW", ["I", "P", "P"], "N");
    my $buffer = "\x00" x 1024;
    my $n = 1024;#pack ("c4", 160,0,0,0);

    $GetComputerName->Call(3, $buffer, $n);

    # GetComputerNameExW returns the string in UTF16, we have to change it
    # to UTF8
    return encode("UTF-8", substr(decode("UCS-2le", $buffer), 0, ord $n));
   
}

>>>>>>> 076773f6
1;
__END__

=head1 NAME

FusionInventory::Agent::Tools::Win32 - Windows generic functions

=head1 DESCRIPTION

This module provides some Windows-specific generic functions.

=head1 FUNCTIONS

=head2 is64bit()

Returns true if the OS is 64bit or false.

=head2 getWmiObjects(%params)

Returns the list of objects from given WMI class, with given properties, properly encoded.

=over

=item moniker a WMI moniker (default: winmgmts:{impersonationLevel=impersonate,(security)}!//./)

=item class a WMI class

=item properties a list of WMI properties

=back

=head2 encodeFromRegistry($string)

Ensure given registry content is properly encoded to utf-8.

=head2 getRegistryValue(%params)

Returns a value from the registry.

=over

=item path a string in hive/key/value format

E.g: HKEY_LOCAL_MACHINE/SOFTWARE/Microsoft/Windows NT/CurrentVersion/ProductName

=item logger

=back

=head2 getHostnameFromKernel32

Returns the computer name and its domain, as a list.<|MERGE_RESOLUTION|>--- conflicted
+++ resolved
@@ -123,23 +123,6 @@
     return $value;
 }
 
-<<<<<<< HEAD
-=======
-sub getHostnameFromKernel32 {
-    my $GetComputerName =
-        Win32::API->new("kernel32", "GetComputerNameExW", ["I", "P", "P"], "N");
-    my $buffer = "\x00" x 1024;
-    my $n = 1024;#pack ("c4", 160,0,0,0);
-
-    $GetComputerName->Call(3, $buffer, $n);
-
-    # GetComputerNameExW returns the string in UTF16, we have to change it
-    # to UTF8
-    return encode("UTF-8", substr(decode("UCS-2le", $buffer), 0, ord $n));
-   
-}
-
->>>>>>> 076773f6
 1;
 __END__
 
