--- conflicted
+++ resolved
@@ -49,11 +49,7 @@
     bless $self;
 
     $SIG{PIPE} = 'IGNORE';
-<<<<<<< HEAD
-    if ($config->{daemon} || $config->{daemonNoFork} || $config->{winService}) {
-=======
-    if ($config->{daemon} || $config->{'daemon-no-fork'}) {
->>>>>>> 908cd1d7
+    if ($config->{daemon} || $config->{'daemon-no-fork'} || $config->{winService}) {
         $self->{thr} = threads->create('server', $self);
     }
 
