package FusionInventory::Agent::Task::Deploy;
<<<<<<< HEAD
our $VERSION = '1.0.3';
=======
>>>>>>> 2cd60c53

# Full protocol documentation available here:
#  http://forge.fusioninventory.org/projects/fusioninventory-agent/wiki/API-REST-deploy

use strict;
use warnings;
use base 'FusionInventory::Agent::Task';

use JSON;
use LWP;
use URI::Escape;

use FusionInventory::Agent::HTTP::Client::Fusion;
use FusionInventory::Agent::Storage;
use FusionInventory::Agent::Task::Deploy::ActionProcessor;
use FusionInventory::Agent::Task::Deploy::CheckProcessor;
use FusionInventory::Agent::Task::Deploy::Datastore;
use FusionInventory::Agent::Task::Deploy::File;
use FusionInventory::Agent::Task::Deploy::Job;

our $VERSION = '1.0.2';

sub isEnabled {
    my ($self, $response) = @_;

    return $self->{target}->isa('FusionInventory::Agent::Target::Server');

}

sub _validateAnswer {
    my ($msgRef, $answer) = @_;

    $$msgRef = "";

    if (!defined($answer)) {
        $$msgRef = "No answer from server.";
        return;
    }

    if (ref($answer) ne 'HASH') {
        $$msgRef = "Bad answer from server. Not a hash reference.";
        return;
    }

    if (!defined($answer->{associatedFiles})) {
        $$msgRef = "missing associatedFiles key";
        return;
    }

    if (ref($answer->{associatedFiles}) ne 'HASH') {
        $$msgRef = "associatedFiles should be an hash";
        return;
    }
    foreach my $k (keys %{$answer->{associatedFiles}}) {
        foreach (qw/mirrors multiparts name/) {
            if (!defined($answer->{associatedFiles}->{$k}->{$_})) {
                $$msgRef = "Missing key `$_' in associatedFiles";
                return;
            }
        }
    }
    foreach my $job (@{$answer->{jobs}}) {
        foreach (qw/uuid associatedFiles actions checks/) {
            if (!defined($job->{$_})) {
                $$msgRef = "Missing key `$_' in jobs";
                return;
            }

            if (ref($job->{actions}) ne 'ARRAY') {
                $$msgRef = "jobs/actions must be an array";
                return;
            }
        }
    }

    return 1;
}

sub processRemote {
    my ($self, $remoteUrl) = @_;

    if ( !$remoteUrl ) {
        return;
    }

    my $datastore = FusionInventory::Agent::Task::Deploy::Datastore->new(
        path => $self->{target}{storage}{directory}.'/deploy' 
    );
    $datastore->cleanUp();

    my $ret = {};
    my $jobList = [];
    my $files;

    my $answer = $self->{client}->send(
        url  => $remoteUrl,
        args => {
            action    => "getJobs",
            machineid => $self->{deviceid},
        }
    );

    if (ref($answer) eq 'HASH' && !keys %$answer) {
        $self->{logger}->debug("Nothing to do");
        return;
    }

    my $msg;
    if (!_validateAnswer(\$msg, $answer)) {
        $self->{logger}->debug("bad JSON: ".$msg);
        return;
    }

    foreach my $sha512 ( keys %{ $answer->{associatedFiles} } ) {
        $files->{$sha512} = FusionInventory::Agent::Task::Deploy::File->new(
            client    => $self->{client},
            sha512    => $sha512,
            data      => $answer->{associatedFiles}{$sha512},
            datastore => $datastore
        );
    }

    foreach ( @{ $answer->{jobs} } ) {
        my $associatedFiles = [];
        if ( $_->{associatedFiles} ) {
            foreach my $uuid ( @{ $_->{associatedFiles} } ) {
                if ( !$files->{$uuid} ) {
                    die "unknow file: `" . $uuid
                      . "'. Not found in YSON answer!";
                }
                push @$associatedFiles, $files->{$uuid};
            }
        }
        push @$jobList,
          FusionInventory::Agent::Task::Deploy::Job->new(
            data            => $_,
            associatedFiles => $associatedFiles
          );
    }

  JOB: foreach my $job (@$jobList) {

        # RECEIVED
        $self->{client}->send(
            url  => $remoteUrl,
            args => {
                action      => "setStatus",
                machineid   => $self->{deviceid},
                part        => 'job',
                uuid        => $job->{uuid},
                currentStep => 'checking'
            }
        );

        # CHECKING
        if ( ref( $job->{checks} ) eq 'ARRAY' ) {
            foreach my $checknum ( 0 .. @{ $job->{checks} } ) {
                next unless $job->{checks}[$checknum];
                next if FusionInventory::Agent::Task::Deploy::CheckProcessor->process(
                    $job->{checks}[$checknum]
                );

                $self->{client}->send(
                    url  => $remoteUrl,
                    args => {
                        action      => "setStatus",
                        machineid   => $self->{deviceid},
                        part        => 'job',
                        uuid        => $job->{uuid},
                        currentStep => 'checking',
                        status      => 'ko',
                        msg         => 'check failed',
                        cheknum     => $checknum
                    }
                );

                next JOB;
            }
        }

        $self->{client}->send(
            url  => $remoteUrl,
            args => {
                action      => "setStatus",
                machineid   => $self->{deviceid},
                part        => 'job',
                uuid        => $job->{uuid},
                currentStep => 'checking',
                status    => 'ok'
            }
        );


        # DOWNLOADING

        $self->{client}->send(
            url  => $remoteUrl,
            args => {
                action      => "setStatus",
                machineid   => $self->{deviceid},
                part        => 'job',
                uuid        => $job->{uuid},
                currentStep => 'downloading'
            }
        );

        my $workdir = $datastore->createWorkDir( $job->{uuid} );
        foreach my $file ( @{ $job->{associatedFiles} } ) {
            if ( $file->filePartsExists() ) {
                $self->{client}->send(
                    url  => $remoteUrl,
                    args => {
                        action    => "setStatus",
                        machineid   => $self->{deviceid},
                        part      => 'file',
                        uuid        => $job->{uuid},
                        sha512      => $file->{sha512},
                        status    => 'ok',
                        currentStep => 'downloading'
                    }
                );

                $workdir->addFile($file);
                next;
            }
            $self->{client}->send(
                url  => $remoteUrl,
                args => {
                    action      => "setStatus",
                    machineid   => $self->{deviceid},
                    part        => 'file',
                    uuid        => $job->{uuid},
                    sha512      => $file->{sha512},
                    currentStep => 'downloading'
                }
            );

            $file->download();
            if ( $file->filePartsExists() ) {

                $self->{client}->send(
                    url  => $remoteUrl,
                    args => {
                        action      => "setStatus",
                        machineid   => $self->{deviceid},
                        part        => 'file',
                        uuid        => $job->{uuid},
                        sha512      => $file->{sha512},
                        currentStep => 'downloading',
                        status      => 'ok'
                    }
                );

                $workdir->addFile($file);
            }
            else {

                $self->{client}->send(
                    url  => $remoteUrl,
                    args => {
                        action      => "setStatus",
                        machineid   => $self->{deviceid},
                        part        => 'file',
                        uuid        => $job->{uuid},
                        sha512      => $file->{sha512},
                        currentStep => 'downloading',
                        status      => 'ko',
                        msg         => 'download failed'
                    }
                );
                next JOB;
            }
        }
        $self->{client}->send(
            url  => $remoteUrl,
            args => {
                action      => "setStatus",
                machineid   => $self->{deviceid},
                part        => 'job',
                uuid        => $job->{uuid},
                currentStep => 'downloading',
                status      => 'ok'
            }
        );

#        # CHECKING
#         if (!$job->checkWinkey()) {
#             $self->setStatus({ machineid => 'DEVICEID', part => 'job', uuid => $job->{uuid}, status => 'ko', msg => 'rejected because of a Windows registry check' });
#             next JOB;
#         } elsif (!$job->checkFreespace()) {
#             $self->setStatus({ machineid => 'DEVICEID', part => 'job', uuid => $job->{uuid}, status => 'ko', msg => 'rejected because of harddrive free space' });
#             next JOB;
#         }

        if (!$workdir->prepare()) {
            $self->{client}->send(
                url  => $remoteUrl,
                args => {
                    action      => "setStatus",
                    machineid   => $self->{deviceid},
                    part        => 'job',
                    uuid        => $job->{uuid},
                    currentStep => 'prepare',
                    status      => 'ko',
                    msg         => 'failed to prepare work dir'
                }
            );
            next JOB;
        } else {
            $self->{client}->send(
                url  => $remoteUrl,
                args => {
                    action      => "setStatus",
                    machineid   => $self->{deviceid},
                    part        => 'job',
                    uuid        => $job->{uuid},
                    currentStep => 'prepare',
                    status      => 'ok',
                }
            );
        }

        # PROCESSING
#        $self->{client}->send(
#            url  => $remoteUrl,
#            args => {
#                action      => "setStatus",
#                machineid   => 'DEVICEID',
#                part        => 'job',
#                uuid        => $job->{uuid},
#                currentStep => 'processing'
#            }
#        );
        my $actionProcessor =
          FusionInventory::Agent::Task::Deploy::ActionProcessor->new(
            workdir => $workdir
        );
        my $actionnum = 0;
        ACTION: while ( my $action = $job->getNextToProcess() ) {
        my ($actionName, $params) = %$action;
            if ( $params && (ref( $params->{checks} ) eq 'ARRAY') ) {
                my $checkProcessor =
                    FusionInventory::Agent::Task::Deploy::CheckProcessor->new();
                foreach my $checknum ( 0 .. @{ $params->{checks} } ) {
                    next unless $job->{checks}[$checknum];
                    my $checkStatus = $checkProcessor->process( $params->{checks}[$checknum] );
                    if ( $checkStatus ne 'ok') {

                        $self->{client}->send(
                            url  => $remoteUrl,
                            args => {
                                action      => "setStatus",
                                machineid   => $self->{deviceid},
                                part        => 'job',
                                uuid        => $job->{uuid},
                                currentStep => 'checking',
                                status      => $checkStatus,
                                msg         => 'check failed',
                                actionnum   => $actionnum,
                                cheknum     => $checknum
                            }
                        );

                        next ACTION;
                    }
                }
            }


            my $ret;
            eval { $ret = $actionProcessor->process($actionName, $params); };
            $ret->{msg} = [] unless $ret->{msg};
            push @{$ret->{msg}}, $@ if $@;
            if ( !$ret->{status} ) {
                $self->{client}->send(
                    url  => $remoteUrl,
                    args => {
                        action    => "setStatus",
                        machineid => $self->{deviceid},
                        uuid      => $job->{uuid},
                        msg       => $ret->{msg},
                        actionnum => $actionnum,
                    }
                );

                $self->{client}->send(
                    url  => $remoteUrl,
                    args => {
                        action      => "setStatus",
                        machineid   => $self->{deviceid},
                        part        => 'job',
                        uuid        => $job->{uuid},
                        currentStep => 'processing',
                        status      => 'ko',
                        actionnum   => $actionnum,
                        msg         => 'action processing failure'
                    }
                );

                next JOB;
            }
            $self->{client}->send(
                url  => $remoteUrl,
                args => {
                    action      => "setStatus",
                    machineid   => $self->{deviceid},
                    part        => 'job',
                    uuid        => $job->{uuid},
                    currentStep => 'processing',
                    status      => 'ok',
                    actionnum   => $actionnum
                }
            );

            $actionnum++;
        }

        $self->{client}->send(
            url  => $remoteUrl,
            args => {
                action    => "setStatus",
                machineid => $self->{deviceid},
                part      => 'job',
                uuid      => $job->{uuid},
                status    => 'ok'
            }
        );
    }

    $datastore->cleanUp();
    1;
}


sub run {
    my ($self, %params) = @_;

    $self->{client} = FusionInventory::Agent::HTTP::Client::Fusion->new(
        logger       => $self->{logger},
        user         => $params{user},
        password     => $params{password},
        proxy        => $params{proxy},
        ca_cert_file => $params{ca_cert_file},
        ca_cert_dir  => $params{ca_cert_dir},
        no_ssl_check => $params{no_ssl_check},
        debug        => $self->{debug}
    );

    my $globalRemoteConfig = $self->{client}->send(
        url  => $self->{target}->{url},
        args => {
            action    => "getConfig",
            machineid => $self->{deviceid},
            task      => { Deploy => $VERSION },
        }
    );

    return unless $globalRemoteConfig->{schedule};
    return unless ref( $globalRemoteConfig->{schedule} ) eq 'ARRAY';

    my $deployRemote;
    foreach my $job ( @{ $globalRemoteConfig->{schedule} } ) {
        next unless $job->{task} eq "Deploy";
        $self->processRemote($job->{remote});
    }

    return 1;
}

__END__

=head1 NAME

FusionInventory::Agent::Task::Deploy - Software deployment support for FusionInvnetory Agent

=head1 DESCRIPTION

With this module, F<FusionInventory> can accept software deployment
request from an GLPI server with the FusionInventory plugin.

This module uses SSL certificat to authentificat the server. You may have
to point F<--ca-cert-file> or F<--ca-cert-dir> to your public certificat.

If the P2P option is turned on, the agent will looks for peer in its network. The network size will be limited at 255 machines.

=cut<|MERGE_RESOLUTION|>--- conflicted
+++ resolved
@@ -1,8 +1,4 @@
 package FusionInventory::Agent::Task::Deploy;
-<<<<<<< HEAD
-our $VERSION = '1.0.3';
-=======
->>>>>>> 2cd60c53
 
 # Full protocol documentation available here:
 #  http://forge.fusioninventory.org/projects/fusioninventory-agent/wiki/API-REST-deploy
@@ -23,7 +19,7 @@
 use FusionInventory::Agent::Task::Deploy::File;
 use FusionInventory::Agent::Task::Deploy::Job;
 
-our $VERSION = '1.0.2';
+our $VERSION = '1.0.3';
 
 sub isEnabled {
     my ($self, $response) = @_;
