--- conflicted
+++ resolved
@@ -1,15 +1,12 @@
 package FusionInventory::Agent::Task::Inventory::OS::Linux::LVM;
 
-use FusionInventory::Agent::Tools;
-# LVM for HP-UX and Linux
 use strict;
-
 use warnings;
 
 use English qw(-no_match_vars);
 
+use FusionInventory::Agent::Tools;
 
-<<<<<<< HEAD
 sub isEnabled {
     can_run("lvs");
 }
@@ -24,104 +21,93 @@
         command => 'lvs -a --noheading --nosuffix --units M -o lv_name,vg_name,lv_attr,lv_size,lv_uuid,seg_count',
         logger  => $logger
     )) {
-        $inventory->addEntry(section => 'LVS', entry => $volume);
+        $inventory->addEntry(section => 'LOGICAL_VOLUMES', entry => $volume);
     }
 
     foreach my $volume (_getPhysicalVolumes(
-        command => 'pvs --noheading --nosuffix --units M -o +pv_uuid',
+        command => 'pvs --noheading --nosuffix --units M -o +pv_uuid,pv_pe_count,pv_size',
         logger  => $logger
     )) {
-        $inventory->addEntry(section => 'PVS', entry => $volume);
+        $inventory->addEntry(section => 'PHYSICAL_VOLUMES', entry => $volume);
     }
 
-    foreach my $volume (_getVolumeGroups(
-        command => 'vgs --noheading --nosuffix --units M -o +vg_uuid,vg_extent_size',
+    foreach my $group (_getVolumeGroups(
+        command => 'vgs --noheading --nosuffix --units M -o +vg_uuid,vg_extent_size,pv_uuid',
         logger  => $logger
     )) {
-        $inventory->addEntry(section => 'VGS', entry => $volume);
+        $inventory->addEntry(section => 'VOLUME_GROUPS', entry => $group);
     }
-=======
-sub isInventoryEnabled {
-    can_run("lvdisplay");
->>>>>>> 304df299
 }
 
-sub _parseLvs {
+sub _getLogicalVolumes {
     my $handle = getFileHandle(@_);
+    return unless $handle;
 
-    my $entries = [];
-    foreach (<$handle>) {
-        my @line = split(/\s+/, $_);
+    my @volumes;
+    while (my $line = <$handle>) {
+        my @infos = split(/\s+/, $line);
 
-        push @$entries, {
-            LV_NAME => $line[1],
-            VG_UUID => $line[2],
-            ATTR => $line[3],
-            SIZE => int($line[4]||0),
-            LV_UUID => $line[5],
-            SEG_COUNT => $line[6],
+        push @volumes, {
+            LV_NAME   => $infos[1],
+            VG_UUID   => $infos[2],
+            ATTR      => $infos[3],
+            SIZE      => int($infos[4]||0),
+            LV_UUID   => $infos[5],
+            SEG_COUNT => $infos[6],
         };
 
     }
+    close $handle;
 
-    return $entries;
+    return @volumes;
 }
 
-sub _parsePvs {
+sub _getPhysicalVolumes {
     my $handle = getFileHandle(@_);
+    return unless $handle;
 
-    my $entries = [];
-    foreach (<$handle>) {
-        my @line = split(/\s+/, $_);
-        push @$entries, {
-            DEVICE => $line[1],
-            PV_NAME => $line[2],
-            FORMAT => $line[3],
-            ATTR => $line[4],
-            SIZE => int($line[5]||0),
-            FREE => int($line[6]||0),
-            PV_UUID => $line[7],
-            PV_PE_COUNT => $line[8],
-        }
+    my @volumes;
+    while (my $line = <$handle>) {
+        my @infos = split(/\s+/, $line);
 
+        push @volumes, {
+            DEVICE      => $infos[1],
+            PV_NAME     => $infos[2],
+            FORMAT      => $infos[3],
+            ATTR        => $infos[4],
+            SIZE        => int($infos[5]||0),
+            FREE        => int($infos[6]||0),
+            PV_UUID     => $infos[7],
+            PV_PE_COUNT => $infos[8],
+        };
     }
+    close $handle;
 
-    return $entries;
+    return @volumes;
 }
 
-sub _parseVgs {
+sub _getVolumeGroups {
     my $handle = getFileHandle(@_);
+    return unless $handle;
 
-    my $entries = [];
-    foreach (<$handle>) {
-        my @line = split(/\s+/, $_);
+    my @groups;
+    while (my $line = <$handle>) {
+        my @infos = split(/\s+/, $line);
 
-        push @$entries, {
-            VG_NAME => $line[1],
-            PV_COUNT => $line[2],
-            LV_COUNT => $line[3],
-            ATTR => $line[5],
-            SIZE => int($line[6]||0),
-            FREE => int($line[7]||0),
-            VG_UUID => $line[8],
-            VG_EXTENT_SIZE => $line[9],
-        }
+        push @groups, {
+            VG_NAME        => $infos[1],
+            PV_COUNT       => $infos[2],
+            LV_COUNT       => $infos[3],
+            ATTR           => $infos[5],
+            SIZE           => int($infos[6]||0),
+            FREE           => int($infos[7]||0),
+            VG_UUID        => $infos[8],
+            VG_EXTENT_SIZE => $infos[9],
+        };
+    }
+    close $handle;
 
-    }
-
-    return $entries;
-}
-
-sub doInventory {
-    my $params = shift;
-    my $inventory = $params->{inventory};
-    my $pvs = _parsePvs('command' => 'pvs --noheading --nosuffix --units M -o +pv_uuid,pv_pe_count,pv_size 2>/dev/null');
-    $inventory->addPhysicalVolume($_) foreach (@$pvs);
-    my $lvs = _parseLvs('command' => 'lvs -a --noheading --nosuffix --units M -o lv_name,vg_uuid,lv_attr,lv_size,lv_uuid,seg_count 2>/dev/null');
-    $inventory->addLogicalVolume($_) foreach (@$lvs);
-    my $vgs = _parseVgs('command' => 'vgs --noheading --nosuffix --units M -o +vg_uuid,vg_extent_size,pv_uuid 2>/dev/null');
-    $inventory->addVolumeGroup($_) foreach (@$vgs);
-
+    return @groups;
 }
 
 1;