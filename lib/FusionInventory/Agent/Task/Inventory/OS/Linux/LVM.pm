--- conflicted
+++ resolved
@@ -41,27 +41,12 @@
 
 sub _getLogicalVolumes {
     my $handle = getFileHandle(@_);
-<<<<<<< HEAD
     return unless $handle;
 
     my @volumes;
-    while (my $line = <$handle>) {
-        my @infos = split(/\s+/, $line);
-
-        push @volumes, {
-            LV_NAME   => $infos[1],
-            VG_UUID   => $infos[2],
-            ATTR      => $infos[3],
-            SIZE      => int($infos[4]||0),
-            LV_UUID   => $infos[5],
-            SEG_COUNT => $infos[6],
-        };
-=======
-
-    my $entries = [];
     foreach (<$handle>) {
         my @line = split(/\s+/, $_);
-        push @$entries, {
+        push @volumes, {
             DEVICE => $line[1],
             PV_NAME => $line[2],
             FORMAT => $line[3],
@@ -72,7 +57,6 @@
             PV_PE_COUNT => $line[8],
             PE_SIZE => int($line[5] / $line[8])
         }
->>>>>>> 5f861e3f
 
     }
     close $handle;
