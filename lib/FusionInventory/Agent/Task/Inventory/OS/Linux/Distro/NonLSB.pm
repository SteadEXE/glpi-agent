--- conflicted
+++ resolved
@@ -87,15 +87,9 @@
             $distroVersion = $1;
 
             # Now we have found the distro name and version, let's set them
-<<<<<<< HEAD
             $ret = {
                 NAME                 => $distroName,
                 VERSION              => $distroVersion,
-=======
-            $inventory->setOperatingSystem({
-                NAME                 => "$distroName",
-                VERSION              => "$distroVersion",
->>>>>>> d52ba632
                 FULL_NAME            => $commercialFullName
             };
 
@@ -134,7 +128,7 @@
     });
 
 
-    $inventory->setOS(_getDistroData());
+    $inventory->setOperatingSystem(_getDistroData());
 }
 
 sub _findRelease {
