--- conflicted
+++ resolved
@@ -5,44 +5,11 @@
 
 use English qw(-no_match_vars);
 
-<<<<<<< HEAD
 use FusionInventory::Agent::Tools;
-
-=======
-# This hash contains the following fields:
-#     File to read             => Full version string
->>>>>>> c7e958f1
-my @files = (
-    [ '/etc/vmware-release'    => '%s' ],
-    [ '/etc/arch-release'      => 'ArchLinux %s' ],
-    [ '/etc/debian_version'    => 'Debian GNU/Linux %s' ],
-    [ '/etc/fedora-release'    => '%s' ],
-    [ '/etc/gentoo-release'    => 'Gentoo Linux %s'],
-    [ '/etc/knoppix_version'   => 'Knoppix GNU/Linux %s' ],
-    [ '/etc/mandriva-release'  => '%s' ],
-    [ '/etc/mandrake-release'  => '%s' ],
-    [ '/etc/redhat-release'    => '%s' ],
-    [ '/etc/slackware-version' => '%s' ],
-    [ '/etc/SuSE-release'      => '%s' ],
-    [ '/etc/trustix-release'   => '%s' ],
-    [ '/etc/ubuntu_version'    => 'Ubuntu %s' ],
-    [ '/etc/issue'             => '%s' ],
-);
-
-<<<<<<< HEAD
-our $runMeIfTheseChecksFailed =
-    ["FusionInventory::Agent::Task::Inventory::OS::Linux::Distro::LSB"];
-=======
-# Note: the following hash, as well as the setDistroData method below, were
-# added after the files hash above, and the getRelease function below.
-# As a result, there is a lot of duplication between the two. This is
-# deliberate, to avoid messing with existing code that works on a stable branch.
-# In the 2.2.x branch, or later, the first pair should be removed.
-# See: http://forge.fusioninventory.org/issues/1066
 
 # This hash contains the following fields:
 #     File to read             => Distro name => Regex to get distro version => Full version
-my @filesDistros = (
+my @files = (
     # vmware-release contains something like "VMware ESX Server 3" or "VMware ESX 4.0 (Kandinsky)"
     [ '/etc/vmware-release'    => 'VMWare'    => '.* ([0-9\.]+).*'          => '%s' ],
 
@@ -85,50 +52,21 @@
     # command so it will be handled by the Linux::Distro::LSB module
 );
 
-
-our $runMeIfTheseChecksFailed = ["FusionInventory::Agent::Task::Inventory::OS::Linux::Distro::LSB"];
->>>>>>> c7e958f1
+our $runMeIfTheseChecksFailed =
+    ["FusionInventory::Agent::Task::Inventory::OS::Linux::Distro::LSB"];
 
 sub isEnabled {
-    return 1;
+    return !canRun("lsb_release");
 }
 
-sub doInventory {
-    my (%params) = @_;
+sub _getDistroData {
+    my $distroName;
+    my $distroVersion;
+    my $commercialFullName;
 
-    my $inventory = $params{inventory};
-
-    $inventory->setHardware({
-        OSNAME     => _findRelease(),
-    });
-}
-
-sub _findRelease {
-    my $release;
+    my $ret = {};
 
     foreach (@files) {
-        my $file = $_->[0];
-        my $distro = $_->[1];
-
-        next unless canRead($file);
-        my $version = getFirstLine(file => $file);
-        $release = sprintf $distro, $version;
-        last;
-    }
-
-    return $release;
-}
-
-<<<<<<< HEAD
-=======
-sub setDistroData {
-    my $inventory = shift;
-
-    my $distroName;
-    my $distroVersion;
-	my $commercialFullName;
-
-    foreach (@filesDistros) {
         my $file = $_->[0];
         $distroName = $_->[1];
         my $distroVersRegex = $_->[2];
@@ -149,35 +87,64 @@
             $distroVersion = $1;
 
             # Now we have found the distro name and version, let's set them
-            $inventory->setOS({
-                NAME                 => "$distroName",
-                VERSION              => "$distroVersion",
+            $ret = {
+                NAME                 => $distroName,
+                VERSION              => $distroVersion,
                 FULL_NAME            => $commercialFullName
-            });
+            };
 
             # We found what we need, no need to continue checking
             last;
         }
     }
+
+    # TODO: improve, integrate test-suite
+    if (-f "/etc/SuSE-release") {
+        my $handle;
+        if (!open $handle, '<', "/etc/SuSE-release") {
+            warn "Can't open /etc/SuSE-release: $ERRNO";
+            return;
+        }
+        while (<$handle>) {
+            if (/^PATCHLEVEL = ([0-9]+)/) {
+                $ret->{SERVICE_PACK} = $1;
+            }
+        }
+        close $handle;
+    }
+
+
+    return $ret;
 }
 
+
 sub doInventory {
-    my $params = shift;
-    my $inventory = $params->{inventory};
+    my (%params) = @_;
 
-    my $OSComment = `uname -v`;
-    chomp $OSComment;
+    my $inventory = $params{inventory};
 
-    my $OSFullName = findRelease();
-
-    $inventory->setHardware({ 
-        OSNAME     => $OSFullName,
-        OSCOMMENTS => $OSComment
+    $inventory->setHardware({
+        OSNAME     => _findRelease(),
     });
 
-    setDistroData($inventory);
 
+    $inventory->setOS(_getDistroData());
 }
 
->>>>>>> c7e958f1
+sub _findRelease {
+    my $release;
+
+    foreach (@files) {
+        my $file = $_->[0];
+        my $distro = $_->[1];
+
+        next unless canRead($file);
+        my $version = getFirstLine(file => $file);
+        $release = sprintf $distro, $version;
+        last;
+    }
+
+    return $release;
+}
+
 1;