--- conflicted
+++ resolved
@@ -9,53 +9,10 @@
 sub getFromUdev {
   my @devs;
 
-<<<<<<< HEAD
-  foreach (glob ("/dev/.udev/db/*")) {
-    next unless /^(\/dev\/.udev\/db\/.*)([sh]d[a-z])$/;
-
-    my ($scsi_coid, $scsi_chid, $scsi_unid, $scsi_lun, $path, $device, $vendor, $model, $revision, $serial, $serial_short, $type, $bus, $capacity);
-
-    $path = $1;
-    $device = $2;
-    open (PATH, $1 . $2);
-    while (<PATH>) {
-      if (/^S:.*-scsi-(\d+):(\d+):(\d+):(\d+)/) {
-        $scsi_coid = $1;
-        $scsi_chid = $2;
-        $scsi_unid = $3;
-        $scsi_lun = $4;
-      }
-      $vendor = $1 if /^E:ID_VENDOR=(.*)/; 
-      $model = $1 if /^E:ID_MODEL=(.*)/; 
-      $revision = $1 if /^E:ID_REVISION=(.*)/;
-      $serial = $1 if /^E:ID_SERIAL=(.*)/;
-      $serial_short = $1 if /^E:ID_SERIAL_SHORT=(.*)/;
-      $type = $1 if /^E:ID_TYPE=(.*)/;
-      $bus = $1 if /^E:ID_BUS=(.*)/;
-    }
-    $serial_short = $serial unless $serial_short =~ /\S/;
-    $capacity = getCapacity($device) if $type ne 'cd';
-    push (@devs, {
-        NAME => $device,
-        MANUFACTURER => $vendor,
-        MODEL => $model,
-        DESCRIPTION => $bus,
-        TYPE => $type,
-        DISKSIZE => $capacity,
-        SERIALNUMBER => $serial_short,
-        FIRMWARE => $revision,
-        SCSI_COID => $scsi_coid,
-        SCSI_CHID => $scsi_chid,
-        SCSI_UNID => $scsi_unid,
-        SCSI_LUN => $scsi_lun
-    });
-    close (PATH);
-=======
   foreach my $file (glob ("/dev/.udev/db/*")) {
     next unless $file =~ /([sh]d[a-z])$/;
     my $device = $1;
     push (@devs, parseUdev($file, $device));
->>>>>>> 4d93da73
   }
 
   return @devs;
@@ -314,15 +271,6 @@
       $devices->{$device}->{DESCRIPTION},
       $devices->{$device}->{SERIALNUMBER}
     );
-<<<<<<< HEAD
-
-    if (!$devices->{$device}->{MANUFACTURER} or $devices->{$device}->{MANUFACTURER} eq 'ATA') {
-      $devices->{$device}->{MANUFACTURER} = getManufacturer($devices->{$device}->{MODEL});
-    }
-
-    if ($devices->{$device}->{CAPACITY} =~ /^cd/) {
-      $devices->{$device}->{CAPACITY} = getCapacity($devices->{$device}->{NAME});
-=======
 
     if (!$devices->{$device}->{MANUFACTURER} or $devices->{$device}->{MANUFACTURER} eq 'ATA') {
       $devices->{$device}->{MANUFACTURER} = getManufacturer($devices->{$device}->{MODEL});
@@ -363,7 +311,6 @@
       $result->{TYPE} = $1;
     } elsif ($line =~ /^E:ID_BUS=(.*)/) {
       $result->{DESCRIPTION} = $1;
->>>>>>> 4d93da73
     }
   }
   close ($handle);
@@ -376,13 +323,7 @@
 
   $result->{NAME} = $device;
 
-<<<<<<< HEAD
-    $inventory->addStorages($devices->{$device});
-  }
-
-=======
   return $result;
->>>>>>> 4d93da73
 }
 
 1;