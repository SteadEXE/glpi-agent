package FusionInventory::Agent::Task::Inventory::OS::Win32::Printers;

use strict;
use warnings;

use English qw(-no_match_vars);
use Win32::TieRegistry (
    Delimiter   => '/',
    ArrayValues => 0,
    qw/KEY_READ/
);

use FusionInventory::Agent::Tools::Win32;

my @status = (
    'Unknown', # 0 is not defined
    'Other',
    'Unknown',
    'Idle',
    'Printing',
    'Warming Up',
    'Stopped printing',
    'Offline',
);

my @errStatus = (
    'Unknown',
    'Other',
    'No Error',
    'Low Paper',
    'No Paper',
    'Low Toner',
    'No Toner',
    'Door Open',
    'Jammed',
    'Service Requested',
    'Output Bin Full',
    'Paper Problem',
    'Cannot Print Page',
    'User Intervention Required',
    'Out of Memory',
    'Server Unknown',
);

sub isEnabled {
    my (%params) = @_;
    return !$params{no_printer};
}

sub doInventory {
    my (%params) = @_;

    my $inventory = $params{inventory};

    foreach my $object (getWmiObjects(
        class      => 'Win32_Printer',
        properties => [ qw/
            ExtendedDetectedErrorState HorizontalResolution VerticalResolution Name
            Comment DescriptionDriverName DriverName PortName Network Shared 
            PrinterStatus ServerName ShareName PrintProcessor
        / ]
    )) {

        my $errStatus;
        if ($object->{ExtendedDetectedErrorState}) {
            $errStatus = $errStatus[$object->{ExtendedDetectedErrorState}];
        }

        my $resolution;

        if ($object->{HorizontalResolution}) {
            $resolution =
                $object->{HorizontalResolution} .
                "x"                             .
                $object->{VerticalResolution};
        }

        $object->{Serial} = _getSerialbyUsb($object->{PortName});

        $inventory->addEntry(
            section => 'PRINTERS',
            entry   => {
                NAME           => $object->{Name},
                COMMENT        => $object->{Comment},
                DESCRIPTION    => $object->{Description},
                DRIVER         => $object->{DriverName},
                PORT           => $object->{PortName},
                RESOLUTION     => $resolution,
                NETWORK        => $object->{Network},
                SHARED         => $object->{Shared},
                STATUS         => $status[$object->{PrinterStatus}],
                ERRSTATUS      => $errStatus,
                SERVERNAME     => $object->{ServerName},
                SHARENAME      => $object->{ShareName},
                PRINTPROCESSOR => $object->{PrintProcessor},
                SERIAL         => $object->{Serial}
            }
        );

    }    
}

# Search serial when connected in USB
sub _getSerialbyUsb {
    my ($portName) = @_;

    return unless $portName && $portName =~ /USB/;

    my $machKey = $Registry->Open('LMachine', { 
        Access => KEY_READ | KEY_WOW64_64 ## no critic (ProhibitBitwise)
    }) or die "Can't open HKEY_LOCAL_MACHINE key: $EXTENDED_OS_ERROR";

    # search all keys under HKLM\system\currentcontrolset\enum\USBPRINT
    my $data = $machKey->{"SYSTEM/CurrentControlSet/Enum/USBPRINT"};
    foreach my $tmpkey (%$data) {
<<<<<<< HEAD
        next unless ref($tmpkey) eq "Win32::TieRegistry";

       # search a subkey whose name contains the port number (USBxxx)
       foreach my $usbid (%$tmpkey) {
           next unless $usbid =~ /$portName/;

            # get its container id
            $usbid = $tmpkey->{$usbid}->{"ContainerID"};
            my $serialnumber = "";

            # search all keys under HKLM\system\currentcontrolset\enum\USB
            my $dataUSB = $machKey->{"SYSTEM/CurrentControlSet/Enum/USB"};
            foreach my $tmpkeyUSB (%$dataUSB) {
                next unless ref($tmpkeyUSB) eq "Win32::TieRegistry";

                # search a subkey matching this container id
                foreach my $serialtmp (%$tmpkeyUSB) {
                    if (ref($serialtmp) eq "Win32::TieRegistry") {
                        foreach my $regkeys (%$serialtmp) {
                            next unless defined($regkeys) &&
                                ref($regkeys) ne "Win32::TieRegistry";
                            next unless $regkeys =~ /ContainerID/;
                            next if $serialnumber =~ /\&/;
                            next unless defined($serialnumber);
                            next unless $serialtmp->{$regkeys} eq $usbid;
                            return $serialnumber;
=======
        if (ref($tmpkey) eq "Win32::TieRegistry") {
            foreach my $usbid (%$tmpkey) {
                if ( $usbid =~ /$portName/){
				my $parentidprefix = $usbid;
                    $usbid = $tmpkey->{$usbid}->{"ContainerID"};
                    my $serialnumber = "";
                    # search in HKLM\system\currentcontrolset\enum\USB the key with ContainerID to this value
                    # so previous folder name is serial number ^^
                    my $dataUSB = $machKey->{"SYSTEM/CurrentControlSet/Enum/USB"};
                    foreach my $tmpkeyUSB (%$dataUSB) {
                        if (ref($tmpkeyUSB) eq "Win32::TieRegistry") {
                            foreach my $serialtmp (%$tmpkeyUSB) {
                                if (ref($serialtmp) eq "Win32::TieRegistry") {
                                    foreach my $regkeys (%$serialtmp) {
                                        if ((defined($regkeys)) && (ref($regkeys) ne "Win32::TieRegistry")) {
                                            next unless $regkeys =~ /ContainerID/;
                                            if ($serialnumber =~ /\&/) {
                                            } elsif (defined($serialnumber)) {
                                                if ($serialtmp->{$regkeys} eq $usbid) {
                                                    return $serialnumber;
                                                }
                                            }
                                        }
                                    }
                                } else {

                                    $serialnumber = $serialtmp;
                                }
                            }
>>>>>>> 8b2926d1
                        }
                    } else {
                        $serialnumber = $serialtmp;
                    }
			  # Other method if this not works (for example on windowsxp)
			  my $removechar = chr(38).$portName."/";
			  $parentidprefix =~ s/$removechar//;
			  foreach my $tmpkeyUSB (%$dataUSB) {
                        if (ref($tmpkeyUSB) eq "Win32::TieRegistry") {
                            foreach my $serialtmp (%$tmpkeyUSB) {
                                if (ref($serialtmp) eq "Win32::TieRegistry") {
                                    foreach my $regkeys (%$serialtmp) {
                                        if ((defined($regkeys)) && (ref($regkeys) ne "Win32::TieRegistry")) {
                                            next unless $regkeys =~ /ParentIdPrefix/;
                                            if ($serialnumber =~ /\&/) {
                                            } elsif (defined($serialnumber)) {
                                                if ($serialtmp->{$regkeys} eq $parentidprefix) {
                                                    return $serialnumber;
                                                }
                                            }
                                        }
                                    }
                                } else {

                                    $serialnumber = $serialtmp;
                                }
                            }
                        }
			  }
                }
            }
        }
    }
    return;
}

1;<|MERGE_RESOLUTION|>--- conflicted
+++ resolved
@@ -113,7 +113,6 @@
     # search all keys under HKLM\system\currentcontrolset\enum\USBPRINT
     my $data = $machKey->{"SYSTEM/CurrentControlSet/Enum/USBPRINT"};
     foreach my $tmpkey (%$data) {
-<<<<<<< HEAD
         next unless ref($tmpkey) eq "Win32::TieRegistry";
 
        # search a subkey whose name contains the port number (USBxxx)
@@ -140,37 +139,6 @@
                             next unless defined($serialnumber);
                             next unless $serialtmp->{$regkeys} eq $usbid;
                             return $serialnumber;
-=======
-        if (ref($tmpkey) eq "Win32::TieRegistry") {
-            foreach my $usbid (%$tmpkey) {
-                if ( $usbid =~ /$portName/){
-				my $parentidprefix = $usbid;
-                    $usbid = $tmpkey->{$usbid}->{"ContainerID"};
-                    my $serialnumber = "";
-                    # search in HKLM\system\currentcontrolset\enum\USB the key with ContainerID to this value
-                    # so previous folder name is serial number ^^
-                    my $dataUSB = $machKey->{"SYSTEM/CurrentControlSet/Enum/USB"};
-                    foreach my $tmpkeyUSB (%$dataUSB) {
-                        if (ref($tmpkeyUSB) eq "Win32::TieRegistry") {
-                            foreach my $serialtmp (%$tmpkeyUSB) {
-                                if (ref($serialtmp) eq "Win32::TieRegistry") {
-                                    foreach my $regkeys (%$serialtmp) {
-                                        if ((defined($regkeys)) && (ref($regkeys) ne "Win32::TieRegistry")) {
-                                            next unless $regkeys =~ /ContainerID/;
-                                            if ($serialnumber =~ /\&/) {
-                                            } elsif (defined($serialnumber)) {
-                                                if ($serialtmp->{$regkeys} eq $usbid) {
-                                                    return $serialnumber;
-                                                }
-                                            }
-                                        }
-                                    }
-                                } else {
-
-                                    $serialnumber = $serialtmp;
-                                }
-                            }
->>>>>>> 8b2926d1
                         }
                     } else {
                         $serialnumber = $serialtmp;
