--- conflicted
+++ resolved
@@ -79,6 +79,15 @@
         });
 
     }
+
+    $inventory->setOS({
+        NAME                 => "Windows",
+#        VERSION              => $OSVersion,
+        KERNEL_VERSION       => $Properties->{Version},
+        FULL_NAME            => $Properties->{Caption},
+        SERVICE_PACK         => $Properties->{CSDVersion}
+    });
+
 }
 
 #http://www.perlmonks.org/?node_id=497616
@@ -129,94 +138,4 @@
 }
 
 
-<<<<<<< HEAD
-=======
-
-sub isInventoryEnabled {
-    return 1;
-}
-
-sub doInventory {
-    my $params = shift;
-    my $inventory = $params->{inventory};
-    my $logger = $params->{logger};
-
-    foreach my $Properties (getWmiProperties('Win32_OperatingSystem', qw/
-        OSLanguage Caption Version SerialNumber Organization RegisteredUser
-        CSDVersion TotalSwapSpaceSize
-        /)) {
-
-        my $key = getXPkey($logger); 
-        my $description = encodeFromRegistry(_getValueFromRegistry($logger,
-'SYSTEM/CurrentControlSet/Services/lanmanserver/Parameters/srvcomment'));
-
-        $inventory->setHardware({
-            WINLANG => $Properties->{OSLanguage},
-            OSNAME => $Properties->{Caption},
-            OSVERSION =>  $Properties->{Version},
-            WINPRODKEY => $key,
-            WINPRODID => $Properties->{SerialNumber},
-            WINCOMPANY => $Properties->{Organization},
-            WINOWNER => $Properties->{RegistredUser},
-            OSCOMMENTS => $Properties->{CSDVersion},
-            SWAP => int(($Properties->{TotalSwapSpaceSize}||0)/(1024*1024)),
-            DESCRIPTION => $description,
-        });
-
-        # Caption contains something like "Microsoft(R) Windows(R) Server 2003,
-        # Enterprise Edition x64" so we cut off "Microsoft(R) Windows(R)" to get
-        # the version name. This is an approximation, improvements welcome.
-        # See also:
-        # http://msdn.microsoft.com/en-us/library/ms724833%28v=vs.85%29.aspx
-        my $OSVersion = $Properties->{Caption};
-        if ($Properties->{Caption} =~ "Microsoft(R) Windows(R) (.*)") {
-            OSVersion = $1;
-        }
-
-        $inventory->setOS({
-            NAME                 => "Windows",
-            VERSION              => $OSVersion,
-            KERNEL_VERSION       => $Properties->{Version},
-            FULL_NAME            => $Properties->{Caption},
-            SERVICE_PACK         => $Properties->{CSDVersion}
-        });
-    }
-
-    foreach my $Properties (getWmiProperties('Win32_ComputerSystem', qw/
-        Name Domain Workgroup UserName PrimaryOwnerName TotalPhysicalMemory
-    /)) {
-
-        my $workgroup = $Properties->{Domain} || $Properties->{Workgroup};
-        my $userdomain;
-#        my $userid;
-#        my @tmp = split(/\\/, $Properties->{UserName});
-#        $userdomain = $tmp[0];
-#        $userid = $tmp[1];
-        my $winowner = $Properties->{PrimaryOwnerName};
-
-        #$inventory->addUser({ LOGIN => encode('UTF-8', $Properties->{UserName}) });
-        $inventory->setHardware({
-            MEMORY => int(($Properties->{TotalPhysicalMemory}||0)/(1024*1024)),
-            USERDOMAIN => $userdomain,
-            WORKGROUP => $workgroup,
-            WINOWNER => $winowner,
-            NAME => $Properties->{Name},
-        });
-    }
-
-    foreach my $Properties (getWmiProperties('Win32_ComputerSystemProduct', qw/
-        UUID
-    /)) {
-
-        my $uuid = $Properties->{UUID};
-        $uuid = '' if $uuid =~ /^[0-]+$/;
-        #$inventory->addUser({ LOGIN => encode('UTF-8', $Properties->{UserName}) });
-        $inventory->setHardware({
-            UUID => $uuid,
-        });
-
-    }
-}
-
->>>>>>> c7e958f1
 1;