--- conflicted
+++ resolved
@@ -126,7 +126,6 @@
 #         Model: ATA     WDC WD740ADFD-00
 #         SATA NCQ Capable: False
 #         PHY Count: 1        
-<<<<<<< HEAD
             while (my $line3 = <$handle3>) {
                 $model = $1 if $line3 =~ /Model:\s(.*)/;
                 $description = $1 if $line3 =~ /Interface Type:\s(.*)/;
@@ -134,37 +133,6 @@
                 $capacity = 1000*$1 if $line3 =~ /Size:\s(.*)/;
                 $serialnumber = $1 if $line3 =~ /Serial Number:\s(.*)/;
                 $firmware = $1 if $line3 =~ /Firmware Revision:\s(.*)/;
-=======
-
-                        $model = $1 if /.*Model:\s(.*)/;
-                        $description = $1 if /.*Interface Type:\s(.*)/;
-                        $media = $1 if /.*Drive Type:\s(.*)/;
-                        $capacity = 1000*$1 if /.*Size:\s(\d+)/;
-                        $serialnumber = $1 if /.*Serial Number:\s(.*)/;
-                        $firmware = $1 if /.*Firmware Revision:\s(.*)/;
-                    }
-                    $serialnumber =~ s/^\s+//;
-                    $model =~ s/^ATA\s+//; # ex: ATA     WDC WD740ADFD-00
-                    $model =~ s/\s+/ /;
-                    $manufacturer = getCanonicalManufacturer($model);
-                    if ($media eq 'Data Drive') {
-                        $media = 'disk';
-                    }
-
-                    $logger->debug("HP: N/A, $manufacturer, $model, $description, $media, $capacity, $serialnumber, $firmware");
-
-                    $inventory->addStorage({
-                            NAME => $model,
-                            MANUFACTURER => $manufacturer,
-                            MODEL => $model,
-                            DESCRIPTION => $description,
-                            TYPE => $media,
-                            DISKSIZE => $capacity,
-                            SERIALNUMBER => $serialnumber,
-                            FIRMWARE => $firmware
-                        }); 
-                }
->>>>>>> 8aea39bc
             }
             close $handle3;
             $serialnumber =~ s/^\s+//;
@@ -175,7 +143,7 @@
                 $media = 'disk';
             }
 
-            $inventory->addStorages({
+            $inventory->addStorage({
                 NAME => $model,
                 MANUFACTURER => $manufacturer,
                 MODEL => $model,
