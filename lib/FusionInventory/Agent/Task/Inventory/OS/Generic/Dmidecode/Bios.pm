--- conflicted
+++ resolved
@@ -5,113 +5,6 @@
   my $params = shift;
   my $inventory = $params->{inventory};
 
-<<<<<<< HEAD
-  my @dmidecode = `dmidecode`;
-
-  my %result = parseDmidecode(\@dmidecode);
-
-  # Writing data
-  $inventory->setBios ({
-      ASSETTAG => $result{AssetTag},
-      SMANUFACTURER => $result{SystemManufacturer},
-      SMODEL => $result{SystemModel},
-      SSN => $result{SystemSerial},
-      BMANUFACTURER => $result{BiosManufacturer},
-      BVERSION => $result{BiosVersion},
-      BDATE => $result{BiosDate},
-    });
-
-    if ($result{vmsystem}) {
-        $inventory->setHardware ({
-            VMSYSTEM => $result{vmsystem},
-        });
-    }
-
-}
-
-sub parseDmidecode {
-    my ($dmidecode) = @_;
-
-    my %result;
-    my $type;
-
-    foreach my $line (@$dmidecode) {
-        chomp $line;
-
-        if ($line =~ /DMI type (\d+)/i) {
-            $type = $1;
-            next;
-        }
-
-        next unless defined $type;
-
-        if ($type == 0) {
-            # BIOS values
-            if ($line =~ /^\s+vendor:\s*(.+?)\s*$/i) {
-                $result{BiosManufacturer} = $1;
-                if ($BiosManufacturer =~ /(QEMU|Bochs)/i) {
-                    $vmsystem = 'QEMU';
-                } elsif ($BiosManufacturer =~ /VirtualBox/i) {
-                    $vmsystem = 'VirtualBox';
-                } elsif ($BiosManufacturer =~ /^Xen/i) {
-                    $vmsystem = 'Xen';
-                }
-            } elsif ($line =~ /^\s+release date:\s*(.+?)\s*$/i) {
-                $result{BiosDate} = $1
-            } elsif ($line =~ /^\s+version:\s*(.+?)\s*$/i) {
-                $result{BiosVersion} = $1
-            }
-            next;
-        }
-
-        if ($type == 1) {
-            if ($line =~ /^\s+serial number:\s*(.+?)\s*$/i) {
-                $result{SystemSerial} = $1
-            } elsif ($line =~ /^\s+(?:product name|product):\s*(.+?)\s*$/i) {
-                $result{SystemModel} = $1;
-                if ($result{SystemModel} =~ /(VMware|Virtual Machine)/i) {
-                    $result{vmsystem} = $1;
-                }
-            } elsif ($line =~ /^\s+(?:manufacturer|vendor):\s*(.+?)\s*$/i) {
-                $result{SystemManufacturer} = $1
-            }
-            next;
-        }
-
-        if ($type == 2) {
-            # Failback on the motherbord
-            if ($line =~ /^\s+serial number:\s*(.+?)\s*/i) {
-                $result{SystemSerial} = $1 if !$result{SystemSerial};
-            } elsif ($line =~ /^\s+product name:\s*(.+?)\s*/i) {
-                $result{SystemModel} = $1 if !$result{SystemModel};
-            } elsif ($line =~ /^\s+manufacturer:\s*(.+?)\s*/i) {
-                $result{SystemManufacturer} = $1
-                    if !$result{SystemManufacturer};
-            }
-        }
-
-        if ($type == 3) {
-            if ($line =~ /^\s+Asset Tag:\s*(.+\S)/i) {
-                $result{AssetTag} = $1 eq 'Not Specified'  ? '' : $1;
-            }
-            next;
-        }
-
-        if ($type == 4) {
-            # Some bioses don't provide a serial number so I check for CPU ID
-            # (e.g: server from dedibox.fr)
-            if ($line =~ /^\s+ID:\s*(.*)/i) {
-                if (!$result{SystemSerial}) {
-                    $result{SystemSerial} = $1;
-                    $result{SystemSerial} =~ s/\ /-/g;
-                }
-            }
-            next;
-        }
-    }
-
-    return %result;
-=======
   my ($bios, $hardware) = parseDmidecode('/usr/sbin/dmidecode', '-|');
 
   # Writing data
@@ -203,7 +96,6 @@
     close ($handle);
 
     return $bios, $hardware;
->>>>>>> 4d93da73
 
 }
 
