package FusionInventory::Agent::Task::Inventory::OS::Generic::Dmidecode::Bios;

use strict;
use warnings;

use English qw(-no_match_vars);

sub doInventory {
    my $params = shift;
    my $inventory = $params->{inventory};

<<<<<<< HEAD
    my ($bios, $hardware) = parseDmidecode("dmidecode", '-|');
=======
    my $pathDmidecode = "/usr/sbin/dmidecode";
    if (-e "/usr/local/sbin/dmidecode") {
      $pathDmidecode = "/usr/local/sbin/dmidecode";
    }

    my ($bios, $hardware) = parseDmidecode($pathDmidecode, '-|');
>>>>>>> 4d39726c

    # Writing data
    $inventory->setBios($bios);
    $inventory->setHardware($hardware) if $hardware;

}

sub parseDmidecode {
    my ($file, $mode) = @_;

    my $handle;
    if (!open $handle, $mode, $file) {
        warn "Can't open $file: $ERRNO";
        return;
    }

    my ($bios, $hardware, $type);

    while (my $line = <$handle>) {
        chomp $line;

        if ($line =~ /DMI type (\d+)/i) {
            $type = $1;
            next;
        }

        next unless defined $type;

        if ($type == 0) {
            # BIOS values

            if ($line =~ /^\s+vendor:\s*(.+?)\s*$/i) {
                $bios->{BMANUFACTURER} = $1;
                if ($bios->{BMANUFACTURER} =~ /(QEMU|Bochs)/i) {
                    $hardware->{VMSYSTEM} = 'QEMU';
                } elsif ($bios->{BMANUFACTURER} =~ /VirtualBox/i) {
                    $hardware->{VMSYSTEM} = 'VirtualBox';
                } elsif ($bios->{BMANUFACTURER} =~ /^Xen/i) {
                    $hardware->{VMSYSTEM} = 'Xen';
                }
            } elsif ($line =~ /^\s+release date:\s*(.+?)\s*$/i) {
                $bios->{BDATE} = $1
            } elsif ($line =~ /^\s+version:\s*(.+?)\s*$/i) {
                $bios->{BVERSION} = $1
            }
            next;
        }

        if ($type == 1) {
            if ($line =~ /^\s+serial number:\s*(.+?)\s*$/i) {
                $bios->{SSN} = $1
            } elsif ($line =~ /^\s+(?:product name|product):\s*(.+?)\s*$/i) {
                $bios->{SMODEL} = $1;
                if ($bios->{SMODEL} =~ /(VMware|Virtual Machine)/i) {
                    $hardware->{VMSYSTEM} = $1;
                }
            } elsif ($line =~ /^\s+(?:manufacturer|vendor):\s*(.+?)\s*$/i) {
                $bios->{SMANUFACTURER} = $1
            }
            next;
        }

        if ($type == 2) {
            # Failback on the motherbord
            if ($line =~ /^\s+serial number:\s*(.+?)\s*/i) {
                $bios->{SSN} = $1 if !$bios->{SSN};
            } elsif ($line =~ /^\s+product name:\s*(.+?)\s*/i) {
                $bios->{SMODEL} = $1 if !$bios->{SMODEL};
            } elsif ($line =~ /^\s+manufacturer:\s*(.+?)\s*/i) {
                $bios->{SMANUFACTURER} = $1
                if !$bios->{SMANUFACTURER};
            }
        }

        if ($type == 3) {
            if ($line =~ /^\s+Asset Tag:\s*(.+\S)/i) {
                $bios->{ASSETTAG} = $1 eq 'Not Specified'  ? '' : $1;
            }
            next;
        }

        if ($type == 4) {
            # Some bioses don't provide a serial number so I check for CPU ID
            # (e.g: server from dedibox.fr)
            if ($line =~ /^\s+ID:\s*(.*)/i) {
                if (!$bios->{SSN}) {
                    $bios->{SSN} = $1;
                    $bios->{SSN} =~ s/\ /-/g;
                }
            }
            next;
        }
    }
    close $handle;

    return $bios, $hardware;
}

1;<|MERGE_RESOLUTION|>--- conflicted
+++ resolved
@@ -9,16 +9,7 @@
     my $params = shift;
     my $inventory = $params->{inventory};
 
-<<<<<<< HEAD
     my ($bios, $hardware) = parseDmidecode("dmidecode", '-|');
-=======
-    my $pathDmidecode = "/usr/sbin/dmidecode";
-    if (-e "/usr/local/sbin/dmidecode") {
-      $pathDmidecode = "/usr/local/sbin/dmidecode";
-    }
-
-    my ($bios, $hardware) = parseDmidecode($pathDmidecode, '-|');
->>>>>>> 4d39726c
 
     # Writing data
     $inventory->setBios($bios);
