--- conflicted
+++ resolved
@@ -14,7 +14,6 @@
 }
 
 sub doInventory {
-<<<<<<< HEAD
     my (%params) = @_;
 
     my $inventory = $params{inventory};
@@ -30,32 +29,6 @@
         if ($line =~ /^\S.*\#\d+:\s*(.*)/) {
             $date = $1;
             next;
-=======
-    my $params = shift;
-    my $inventory = $params->{inventory};
-
-    my $OSComment;
-    my $OSVersion;
-    my $OSLevel;
-    my $OSArchi;
-    my $OSName;
-
-    # Operating system informations
-    chomp($OSVersion=`uname -r`);
-    chomp($OSArchi=`uname -p`);
-    chomp($OSName=`uname -s`);
-
-    # Retrieve the origin of the kernel configuration file
-    my ($date, $origin, $kernconf);
-    for (`sysctl -n kern.version`) {
-        $date = $1 if /^\S.*\#\d+:\s*(.*)/;
-	if (/^\s+(.+):(.+)$/) {
-            ($origin,$kernconf) = ($1,$2);
-	    $kernconf =~ s/\/.*\///; # remove the path
-            $OSComment = $kernconf." (".$date.")\n".$origin;
-            # if there is a problem use uname -v
-            chomp($OSComment=`uname -v`) unless $OSComment;
->>>>>>> c7e958f1
         }
 
         if ($line =~ /^\s+(.+):(.+)$/) {
