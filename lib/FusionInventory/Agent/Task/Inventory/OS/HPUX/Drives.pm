package FusionInventory::Agent::Task::Inventory::OS::HPUX::Drives;

use POSIX;
use strict;
use warnings;

use FusionInventory::Agent::Tools;

sub isInventoryEnabled  {
    return
        can_run('fstyp') &&
        can_run('grep') &&
        can_run('bdf');
}

sub doInventory {
    my (%params) = @_;

    my $inventory = $params{inventory};
    my $logger    = $params{logger};

    my $filesystem;
    my $type;
    my $lv;
    my $total;
    my $free;

    my $handle = getFileHandle(
        command => 'fstyp -l',
        logger  => $logger
    );

    return unless $handle;

<<<<<<< HEAD
    while (my $line = <$handle>) {
        next if $line =~ /^\s*$/;

        chomp $line;
        foreach (`bdf -t $line`) {
=======
    while (my $filesystem = <$handle>) {
        next if $filesystem =~ /^\s*$/;
        chomp $filesystem;
        foreach (`bdf -t $filesystem`) {
>>>>>>> 38079694
            next if ( /Filesystem/ );
            my $createdate = '0000/00/00 00:00:00';
            if ( /^(\S+)\s+(\d+)\s+(\d+)\s+(\d+)\s+(\d+%)\s+(\S+)/ ) {
                $lv=$1;
                $total=$2;
                $free=$3;
                $type=$6;
                if ( $filesystem =~ /vxfs/i ) {
                    $createdate = _getVxFSctime($lv, $logger);
                }

                $inventory->addDrive({
                    FREE => $free,
                    FILESYSTEM => $filesystem,
                    TOTAL => $total,
                    TYPE => $type,
                    VOLUMN => $lv,
                    CREATEDATE => $createdate,
                })
            } elsif ( /^(\S+)\s/) {
                $lv=$1;
                if ( $filesystem =~ /vxfs/i ) {
                    $createdate = _getVxFSctime($lv, $logger);
                }
            } elsif ( /(\d+)\s+(\d+)\s+(\d+)\s+(\d+%)\s+(\S+)/) {
                $total=$1;
                $free=$3;
                $type=$5;
                # print "filesystem $filesystem lv $lv total $total free $free type $type\n";
                $inventory->addEntry({
                    FREE       => $free,
                    FILESYSTEM => $filesystem,
                    TOTAL      => $total,
                    TYPE       => $type,
                    VOLUMN     => $lv,
                    CREATEDATE => $createdate,
                })
            }
        } # for bdf -t $filesystem
    }
    close $handle;
}

sub _getVxFSctime {
    my $devfilename = shift;
    my $logger = shift; #$params->{logger}
    my $fsver = 0;
    # Output of 'fstyp' should be something like the following:
    # $ fstyp -v /dev/vg00/lvol3
    #   vxfs
    #   version: 5
    #   .
    #   .
    foreach(`fstyp -v $devfilename`) {
      # Personally, I know only the offset of creation time date
      #  in version 5 and 6 of VxFS
      if ( /^version:\s+([56])$/ ) {
        $fsver = $1;
        last;
      }
    }
    if ( $fsver < 5 or $fsver > 6 ) {
      $logger->debug("fstyp -v $devfilename did not return the version or VxFS version not supported!");
      return;
    }

    my $devfile;
    my $tmpVar;
    # Going to open the device file for RAW Binary Readonly access
    open($devfile, "<:raw:bytes", $devfilename) or return;
    # Offset of creation timestamp of VxFS file system
    #  for version 5 is 8200 and for verion 6 is 8208
    seek($devfile, $fsver==5?8200:8208, 0) or return;
    # Creation time of VxFS file system is a 4 byte integer
    read($devfile, $tmpVar, 4) or return;
    close($devfile);
    # Convert the 4-byte raw data to long integer and
    #  return a string representation of this time stamp
    return POSIX::strftime("%Y/%m/%d %T", localtime( unpack( 'L', $tmpVar ) ));
}

1;<|MERGE_RESOLUTION|>--- conflicted
+++ resolved
@@ -32,18 +32,10 @@
 
     return unless $handle;
 
-<<<<<<< HEAD
-    while (my $line = <$handle>) {
-        next if $line =~ /^\s*$/;
-
-        chomp $line;
-        foreach (`bdf -t $line`) {
-=======
     while (my $filesystem = <$handle>) {
         next if $filesystem =~ /^\s*$/;
         chomp $filesystem;
         foreach (`bdf -t $filesystem`) {
->>>>>>> 38079694
             next if ( /Filesystem/ );
             my $createdate = '0000/00/00 00:00:00';
             if ( /^(\S+)\s+(\d+)\s+(\d+)\s+(\d+)\s+(\d+%)\s+(\S+)/ ) {
