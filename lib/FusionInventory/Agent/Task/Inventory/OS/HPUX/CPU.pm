--- conflicted
+++ resolved
@@ -5,74 +5,8 @@
 
 use English qw(-no_match_vars);
 
-<<<<<<< HEAD
 use FusionInventory::Agent::Tools;
-=======
-sub _parseCpropProcessor {
-    my ($file, $mode) = @_;
-
-    my $handle;
-    if (!open $handle, $mode, $file) {
-        warn "Can't open $file: $ERRNO";
-        return;
-    }
-
-    my $cpus = [];
-    my $instance = {};
-    foreach (<$handle>) {
-        if (/^\[Instance\]: \d+/) {
-            $instance = {};
-            next;
-        } elsif (/^\s*\[([^\]]*)\]:\s+(\S+.*)/) {
-            my $k = $1;
-            my $v = $2;
-            $v =~ s/\s+\*+//;
-            $instance->{$k} = $v;
-        }
-
-        if (keys (%$instance) && /\*\*\*\*\*/) {
-            my $name = 'unknown';
-            my $manufacturer = 'unknown';
-            my $slotId;
-            if ($instance->{'Processor Type'} =~ /Itanium/i) {
-                $name = "Itanium";
-            }
-            if ($instance->{'Processor Type'} =~ /Intel/i) {
-                $manufacturer = "Intel"
-            }
-            if ($instance->{'Location'} =~ /Cell Slot Number (\d+)\b/i) {
-                $slotId = $1;
-            }
-            my $cpu = {
-                SPEED => $instance->{'Processor Speed'},
-                ID => $instance->{'Tag'},
-                NAME => $name,
-                MANUFACTURER => $manufacturer
-            };
-            if ($slotId) {
-                if ($cpus->[$slotId]) {
-                    $cpus->[$slotId]{CORE}++;
-                } else {
-                    $cpus->[$slotId]=$cpu;
-                    $cpus->[$slotId]{CORE}=1;
-                }
-            } else {
-                push @$cpus, $cpu;
-            }
-            $instance = {};
-        }
-    }
-    close $handle;
-
-    my @realCpus; # without empty entry
-    foreach (@$cpus) {
-        push @realCpus, $_ if $_;
-    }
-
-    return \@realCpus;
-}
-
->>>>>>> d4246cde
+
 
 ###                                                                                                
 # Version 1.1                                                                                      
@@ -82,7 +16,6 @@
 #                                                                                                  
 ###
 
-<<<<<<< HEAD
 sub isInventoryEnabled  { 
     return 1;
 }
@@ -129,7 +62,11 @@
         "ia64 hp server rx1620" => "itanium 1600"
     );
 
-    if ( can_run ("/usr/contrib/bin/machinfo") ) {
+    if (-f '/opt/propplus/bin/cprop' && (`hpvminfo 2>&1` !~ /HPVM/)) {
+        my $cpus = _parseCpropProcessor('/opt/propplus/bin/cprop -summary -c Processors', '-|');
+        $inventory->addCPU($cpus);
+        return;
+    } elsif ( can_run ("/usr/contrib/bin/machinfo") ) {
         $CPUinfo = _parseMachinInfo('/usr/contrib/bin/machinfo', '-|');
     } else {
         my $DeviceType = getFirstLine(command => 'model |cut -f 3- -d/');
@@ -164,8 +101,6 @@
 
     foreach ( 1..$CPUinfo->{CPUcount} ) { $inventory->addCPU($CPUinfo) }
 }
-=======
->>>>>>> d4246cde
 
 sub _parseMachinInfo {
     my ($file, $mode) = @_;
@@ -214,91 +149,67 @@
     return $ret;
 }
 
-<<<<<<< HEAD
-=======
-sub isInventoryEnabled  { 
-    return $OSNAME =~ /^hpux$/;
-}
-
-sub doInventory {
-    my $params = shift;
-    my $inventory = $params->{inventory};
-
-    my $CPUinfo = {};
-
-    # Using old system HpUX without machinfo
-    # the Hpux whith machinfo will be done after
-    my %cpuInfos = (
-        "D200"=>"7100LC 75",
-        "D210"=>"7100LC 100",
-        "D220"=>"7300LC 132",
-        "D230"=>"7300LC 160",
-        "D250"=>"7200 100",
-        "D260"=>"7200 120",
-        "D270"=>"8000 160",
-        "D280"=>"8000 180",
-        "D310"=>"7100LC 100",
-        "D320"=>"7300LC 132",
-        "D330"=>"7300LC 160",
-        "D350"=>"7200 100",
-        "D360"=>"7200 120",
-        "D370"=>"8000 160",
-        "D380"=>"8000 180",
-        "D390"=>"8200 240",
-        "K360"=>"8000 180",
-        "K370"=>"8200 200",
-        "K380"=>"8200 240",
-        "K400"=>"7200 100",
-        "K410"=>"7200 120",
-        "K420"=>"7200 120",
-        "K460"=>"8000 180",
-        "K570"=>"8200 200",
-        "K580"=>"8200 240",
-        "L1000-36"=>"8500 360",
-        "L1500-7x"=>"8700 750",
-        "L3000-7x"=>"8700 750",
-        "N4000-44"=>"8500 440",
-        "ia64 hp server rx1620"=>"itanium 1600");
-
-    if (-f '/opt/propplus/bin/cprop' && (`hpvminfo 2>&1` !~ /HPVM/)) {
-        my $cpus = _parseCpropProcessor('/opt/propplus/bin/cprop -summary -c Processors', '-|');
-        $inventory->addCPU($cpus);
+sub _parseCpropProcessor {
+    my ($file, $mode) = @_;
+
+    my $handle;
+    if (!open $handle, $mode, $file) {
+        warn "Can't open $file: $ERRNO";
         return;
-    } elsif ( can_run ("/usr/contrib/bin/machinfo") ) {
-        $CPUinfo = _parseMachinInfo('/usr/contrib/bin/machinfo', '-|');
-    } else {
-        chomp(my $DeviceType =`model |cut -f 3- -d/`);
-        my $tempCpuInfo = $cpuInfos{"$DeviceType"};
-        if ( $tempCpuInfo =~ /^(\S+)\s(\S+)/ ) {
-            $CPUinfo->{NAME} = $1;
-            $CPUinfo->{SPEED} = $2;
-        } else {
-            for ( `echo 'sc product cpu;il' | /usr/sbin/cstm | grep "CPU Module"` ) {
-                if ( /(\S+)\s+CPU\s+Module/ ) {
-                    $CPUinfo->{NAME} = $1;
+    }
+
+    my $cpus = [];
+    my $instance = {};
+    foreach (<$handle>) {
+        if (/^\[Instance\]: \d+/) {
+            $instance = {};
+            next;
+        } elsif (/^\s*\[([^\]]*)\]:\s+(\S+.*)/) {
+            my $k = $1;
+            my $v = $2;
+            $v =~ s/\s+\*+//;
+            $instance->{$k} = $v;
+        }
+
+        if (keys (%$instance) && /\*\*\*\*\*/) {
+            my $name = 'unknown';
+            my $manufacturer = 'unknown';
+            my $slotId;
+            if ($instance->{'Processor Type'} =~ /Itanium/i) {
+                $name = "Itanium";
+            }
+            if ($instance->{'Processor Type'} =~ /Intel/i) {
+                $manufacturer = "Intel"
+            }
+            if ($instance->{'Location'} =~ /Cell Slot Number (\d+)\b/i) {
+                $slotId = $1;
+            }
+            my $cpu = {
+                SPEED => $instance->{'Processor Speed'},
+                ID => $instance->{'Tag'},
+                NAME => $name,
+                MANUFACTURER => $manufacturer
+            };
+            if ($slotId) {
+                if ($cpus->[$slotId]) {
+                    $cpus->[$slotId]{CORE}++;
+                } else {
+                    $cpus->[$slotId]=$cpu;
+                    $cpus->[$slotId]{CORE}=1;
                 }
-            }
-            for ( `echo 'itick_per_usec/D' | adb -k /stand/vmunix /dev/kmem` ) {
-                if ( /tick_per_usec:\s+(\d+)/ ) {
-                    $CPUinfo->{SPEED} = $1;
-                }
-            }
-        }
-        # NBR CPU
-        chomp($CPUinfo->{CPUcount}=`ioscan -Fk -C processor | wc -l`);
-    }
-
-    my $serie;
-    chomp($serie = `uname -m`);
-    if ( $CPUinfo->{NAME} eq 'unknown' and $serie =~ /ia64/) {
-        $CPUinfo->{NAME} = "Itanium"
-    }
-    if ( $serie =~ /9000/) {
-        $CPUinfo->{NAME} = "PA" . $CPUinfo->{NAME};
-    }
-
-    foreach ( 1..$CPUinfo->{CPUcount} ) { $inventory->addCPU($CPUinfo) }
-}
-
->>>>>>> d4246cde
+            } else {
+                push @$cpus, $cpu;
+            }
+            $instance = {};
+        }
+    }
+    close $handle;
+
+    my @realCpus; # without empty entry
+    foreach (@$cpus) {
+        push @realCpus, $_ if $_;
+    }
+
+    return \@realCpus;
+}
 1;