package FusionInventory::Agent::Task::Inventory::OS::Generic;

use strict;
use warnings;

<<<<<<< HEAD
sub isEnabled {
    return 1;
}

sub doInventory {}
=======
use English qw(-no_match_vars);

sub doInventory {
    my $params = shift;
    my $inventory = $params->{inventory};

    $inventory->setOS({
        KERNEL_NAME    => $OSNAME
    });

}
>>>>>>> c7e958f1

1;<|MERGE_RESOLUTION|>--- conflicted
+++ resolved
@@ -3,24 +3,20 @@
 use strict;
 use warnings;
 
-<<<<<<< HEAD
+use English qw(-no_match_vars);
+
 sub isEnabled {
     return 1;
 }
 
-sub doInventory {}
-=======
-use English qw(-no_match_vars);
+sub doInventory {
+    my (%params) = @_;
 
-sub doInventory {
-    my $params = shift;
-    my $inventory = $params->{inventory};
+    my $inventory = $params{inventory};
 
     $inventory->setOS({
-        KERNEL_NAME    => $OSNAME
+        KERNEL_NAME => $OSNAME
     });
-
 }
->>>>>>> c7e958f1
 
 1;