package FusionInventory::Agent::Task::Inventory::OS::Linux;

use strict;
use warnings;

use English qw(-no_match_vars);
use XML::TreePP;


use FusionInventory::Agent::Tools;

our $runAfter = ["FusionInventory::Agent::Task::Inventory::OS::Generic"];

sub isEnabled {
    return $OSNAME eq 'linux';
}

sub doInventory {
    my (%params) = @_;

    my $inventory = $params{inventory};

    my $osversion = getFirstLine(command => 'uname -r');
    my $oscomment = getFirstLine(command => 'uname -v');
    my $systemId  = _getRHNSystemId('/etc/sysconfig/rhn/systemid');

    $inventory->setHardware({
        OSVERSION  => $osversion,
        OSCOMMENTS => $oscomment,
        WINPRODID =>  $systemId,
    });

<<<<<<< HEAD
    $inventory->setOS({
        KERNEL_VERSION => $osversion
=======
    $inventory->setOperatingSystem({
        KERNEL_VERSION       => $osversion
>>>>>>> d52ba632
    });

}

# Get RedHat Network SystemId
sub _getRHNSystemId {
    my ($file) = @_;

    return unless -f $file;
    my $tpp = XML::TreePP->new();
    my $h = $tpp->parsefile($file);
    my $v;
    eval {
        foreach (@{$h->{params}{param}{value}{struct}{member}}) {
            next unless $_->{name} eq 'system_id';
            return $_->{value}{string};
        }
    }
}

1;<|MERGE_RESOLUTION|>--- conflicted
+++ resolved
@@ -30,13 +30,8 @@
         WINPRODID =>  $systemId,
     });
 
-<<<<<<< HEAD
-    $inventory->setOS({
+    $inventory->setOperatingSystem({
         KERNEL_VERSION => $osversion
-=======
-    $inventory->setOperatingSystem({
-        KERNEL_VERSION       => $osversion
->>>>>>> d52ba632
     });
 
 }
