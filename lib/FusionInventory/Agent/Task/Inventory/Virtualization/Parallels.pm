--- conflicted
+++ resolved
@@ -18,10 +18,40 @@
     my ($params) = @_;
 
     my $inventory = $params->{inventory};
-<<<<<<< HEAD
     my $logger    = $params->{logger};
-=======
-    my $config = $params->{config};
+
+    foreach my $user ( glob("/Users/*") ) {
+        $user =~ s/.*\///; # Just keep the login
+        next if $user =~ /Shared/i;
+        next if $user =~ /^\./i; # skip hidden directory
+        next if $user =~ /\ /;   # skip directory containing space
+        next if $user =~ /'/;    # skip directory containing quote
+
+        foreach my $machine (_parsePrlctlA(
+                logger  => $logger,
+                command => "su '$user' -c 'prlctl list -a'"
+        )) {
+
+            my $uuid = $machine->{UUID};
+            # Avoid security risk. Should never appends
+            next if $uuid =~ /(;\||&)/;
+
+
+            ($machine->{MEMORY}, $machine->{VCPU}) =
+                _parsePrlctlI(
+                    logger  => $logger,
+                    command => "su '$user' -c 'prlctl list -i $uuid'"
+                );
+
+            $inventory->addVirtualMachine($machine);
+        }
+    }
+}
+
+sub _parsePrlctlA {
+    my $handle = getFileHandle(@_);
+
+    return unless $handle;
 
     my %status_list = (
         'running'   => 'running',
@@ -33,76 +63,6 @@
         'stopped'   => 'off',
     );
 
-    my $uuid="";
-    my $mem="";
-    my $status="";
-    my $name="";
-    my $cpus = 1;
-    my @users = ();
->>>>>>> caa030f9
-
-    foreach my $user ( glob("/Users/*") ) {
-        $user =~ s/.*\///; # Just keep the login
-        next if $user =~ /Shared/i;
-        next if $user =~ /^\./i; # skip hidden directory
-        next if $user =~ /\ /;   # skip directory containing space
-        next if $user =~ /'/;    # skip directory containing quote
-
-<<<<<<< HEAD
-=======
-    foreach my $lsuser ( glob("/Users/*") ) {
-        $lsuser =~ s/.*\///; # Just keep the login
-        next if $lsuser =~ /Shared/i;
-        next if $lsuser =~ /^\./i; # Ignore hidden directory
-        next if $lsuser =~ /\ /; # Ignore directory with space in the name
-        next if $lsuser =~ /'/; # Ignore directory with space in the name
->>>>>>> caa030f9
-
-        foreach my $machine (_parsePrlctlA(
-                logger  => $logger,
-                command => "su '$user' -c 'prlctl list -a'"
-        )) {
-
-<<<<<<< HEAD
-            ($machine->{MEMORY}, $machine->{VCPU}) =
-                _parsePrlctlI(
-                    logger  => $logger,
-                    command => "su '$user' -c 'prlctl list -i $machine->{UUID}'"
-                );
-
-            $inventory->addVirtualMachine($machine);
-=======
-    foreach my $user (@users) {
-        my @command = `su '$user' -c "prlctl list -a"`;
-        shift (@command);
-
-        foreach my $line ( @command ) {
-            chomp $line; 
-            my @params = split(/  /, $line);
-            $uuid = $params[0];
-            $uuid =~s/{(.*)}/$1/;
-            $status = $status_list{$params[1]};
-            $name = $params[4];
-
-            # Avoid security risk. Should never appends
-            next if $uuid =~ /(;\||&)/;
-
-            foreach my $infos ( `sudo -u '$user' prlctl list -i $uuid`) {
-            if ($infos =~ m/^\s\smemory\s(.*)Mb/) {
-                $mem = $1;
-            }
-            elsif ($infos =~ m/^\s\scpu\s([0-9]{1,2})/) {
-                $cpus= $1;
-            }
->>>>>>> caa030f9
-        }
-    }
-}
-
-sub _parsePrlctlA {
-    my $handle = getFileHandle(@_);
-
-    return unless $handle;
 
     # get headers line first
     my $line = <$handle>;
@@ -112,8 +72,11 @@
         chomp $line; 
         my @info = split(/\s+/, $line);
         my $uuid   = $info[0];
-        my $status = $info[1];
-        my $name   = $info[3];
+        my $status = $status_list{$info[1]};
+        my $name   = $info[4];
+
+
+        $uuid =~s/{(.*)}/$1/;
 
         # Avoid security risk. Should never appends
         next if $uuid =~ /(;\||&)/;
