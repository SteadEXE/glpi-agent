package FusionInventory::Agent::Task::Inventory::Input::Win32::Softwares;

use strict;
use warnings;

use English qw(-no_match_vars);
use Win32;
use Win32::OLE('in');
use Win32::TieRegistry (
    Delimiter   => '/',
    ArrayValues => 0,
    qw/KEY_READ/
);

use FusionInventory::Agent::Tools;
use FusionInventory::Agent::Tools::Win32;

my $seen = {};

sub isEnabled {
    my (%params) = @_;

    return !$params{no_category}->{software};
}

sub doInventory {
    my (%params) = @_;

    my $inventory = $params{inventory};
<<<<<<< HEAD
    my $logger =    $params{logger};
=======
    my $logger = $params{logger};
>>>>>>> 3ab8e5cf

    if (is64bit()) {

        # I don't know why but on Vista 32bit, KEY_WOW64_64 is able to read
        # 32bit entries. This is not the case on Win2003 and if I correctly
        # understand MSDN, this sounds very odd

        my $machKey64 = $Registry->Open('LMachine', {
            Access => KEY_READ | KEY_WOW64_64 ## no critic (ProhibitBitwise)
        }) or $logger->error("Can't open HKEY_LOCAL_MACHINE key: $EXTENDED_OS_ERROR");

        my $softwares64 =
            $machKey64->{"SOFTWARE/Microsoft/Windows/CurrentVersion/Uninstall"};

        foreach my $software (_getSoftwares(
            softwares => $softwares64,
            is64bit   => 1
        )) {
            _addSoftware(inventory => $inventory, entry => $software);
        }
        _processMSIE(
            machKey   => $machKey64,
            inventory => $inventory,
            is64bit   => 1
        );

        my $machKey32 = $Registry->Open('LMachine', {
            Access => KEY_READ | KEY_WOW64_32 ## no critic (ProhibitBitwise)
        }) or $logger->error("Can't open HKEY_LOCAL_MACHINE key: $EXTENDED_OS_ERROR");

        my $softwares32 =
            $machKey32->{"SOFTWARE/Microsoft/Windows/CurrentVersion/Uninstall"};

        foreach my $software (_getSoftwares(
            softwares => $softwares32,
            is64bit   => 0,
            logger => $logger
        )) {
            _addSoftware(inventory => $inventory, entry => $software);
        }
        _processMSIE(
            machKey   => $machKey32,
            inventory => $inventory,
            is64bit   => 0
        );


    } else {
        my $machKey = $Registry->Open('LMachine', {
            Access => KEY_READ
        }) or $logger->error("Can't open HKEY_LOCAL_MACHINE key: $EXTENDED_OS_ERROR");

        my $softwares =
            $machKey->{"SOFTWARE/Microsoft/Windows/CurrentVersion/Uninstall"};

        foreach my $software (_getSoftwares(
            softwares => $softwares,
            is64bit   => 0
        )) {
            _addSoftware(inventory => $inventory, entry => $software);
        }
        _processMSIE(
            machKey   => $machKey,
            inventory => $inventory,
            is64bit   => 0
        );
    }
}

sub _dateFormat {
    my ($date) = @_;

    ## no critic (ExplicitReturnUndef)
    return undef unless $date;

    if ($date =~ /^(\d{4})(\d{1})(\d{2})$/) {
	return "$3/0$2/$1";
    }

    if ($date =~ /^(\d{4})(\d{2})(\d{2})$/) {
	return "$3/$2/$1";
    }

    return undef;
}

sub _getSoftwares {
    my (%params) = @_;

    my $softwares = $params{softwares};

    my @softwares;

    return unless $softwares;

    foreach my $rawGuid (keys %$softwares) {
        my $data = $softwares->{$rawGuid};

        next unless $data;

        # odd, found on Win2003
        next unless keys %$data > 2;

        my $guid = $rawGuid;
        $guid =~ s/\/$//; # drop the tailing /

        my $software = {
            FROM             => "registry",
            NAME             => encodeFromRegistry($data->{'/DisplayName'}) ||
                                encodeFromRegistry($guid), # folder name
            COMMENTS         => encodeFromRegistry($data->{'/Comments'}),
            HELPLINK         => encodeFromRegistry($data->{'/HelpLink'}),
            RELEASETYPE      => encodeFromRegistry($data->{'/ReleaseType'}),
            VERSION          => encodeFromRegistry($data->{'/DisplayVersion'}),
            PUBLISHER        => encodeFromRegistry($data->{'/Publisher'}),
            URL_INFO_ABOUT   => encodeFromRegistry($data->{'/URLInfoAbout'}),
            UNINSTALL_STRING => encodeFromRegistry($data->{'/UninstallString'}),
            INSTALLDATE      => _dateFormat($data->{'/InstallDate'}),
            VERSION_MINOR    => hex2dec($data->{'/MinorVersion'}),
            VERSION_MAJOR    => hex2dec($data->{'/MajorVersion'}),
            NO_REMOVE        => hex2dec($data->{'/NoRemove'}),
            IS64BIT          => $params{is64bit},
            GUID             => $guid,
        };

        # Workaround for #415
        $software->{VERSION} =~ s/[\000-\037].*// if $software->{VERSION};

        push @softwares, $software;
    }

    return @softwares;
}

sub _addSoftware {
    my (%params) = @_;

    my $entry = $params{entry};

    # avoid duplicates
    return if $seen->{$entry->{NAME}}->{$entry->{IS64BIT}}{$entry->{VERSION} || '_undef_'}++;

    $params{inventory}->addEntry(section => 'SOFTWARES', entry => $entry);
}

sub _processMSIE {
    my (%params) = @_;

    my $name = $params{is64bit} ?
        "Internet Explorer (64bit)" : "Internet Explorer";
    my $version = 
        $params{machKey}->{"SOFTWARE/Microsoft/Internet Explorer/Version"};

    return unless $version; # Not installed

    _addSoftware(
        inventory => $params{inventory},
        entry     => {
            FROM      => "registry",
            IS64BIT   => $params{is64bit},
            NAME      => $name,
            VERSION   => $version,
            PUBLISHER => "Microsoft Corporation"
        }
    );

}

1;<|MERGE_RESOLUTION|>--- conflicted
+++ resolved
@@ -27,11 +27,7 @@
     my (%params) = @_;
 
     my $inventory = $params{inventory};
-<<<<<<< HEAD
-    my $logger =    $params{logger};
-=======
-    my $logger = $params{logger};
->>>>>>> 3ab8e5cf
+    my $logger    = $params{logger};
 
     if (is64bit()) {
 
