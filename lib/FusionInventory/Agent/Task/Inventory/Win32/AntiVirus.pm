--- conflicted
+++ resolved
@@ -99,7 +99,7 @@
     }
 
     # file creation date property
-    my $avDatDate            = 
+    my $avDatDate            =
         getRegistryValue(path => $path . '/AVDatDate');
 
     if (defined $avDatDate) {
@@ -110,15 +110,6 @@
         }
         $info->{DATFILECREATION} = $datFileCreation;
     }
-<<<<<<< HEAD
-}
-
-sub _formatMcAfeeVersion {
-    my ($str1, $str2) = @_;
-
-    my $str = sprintf("%04d.%04d", hex($str1), hex($str2));
-=======
->>>>>>> 1dfc2cac
 
     return $info;
 }
