--- conflicted
+++ resolved
@@ -13,46 +13,27 @@
 
 use FusionInventory::Agent::AccountInfo;
 
-<<<<<<< HEAD
-sub main {
-=======
 sub new {
->>>>>>> 4d93da73
     my ($class) = @_;
 
     my $self = {};
     bless $self, $class;
 
     my $storage = FusionInventory::Agent::Storage->new({
-<<<<<<< HEAD
-            target => {
-                vardir => $ARGV[0],
-            }
-        });
-=======
         target => {
             vardir => $ARGV[0],
         }
     });
->>>>>>> 4d93da73
 
     my $data = $storage->restore({ module => "FusionInventory::Agent" });
     $self->{data} = $data;
     $self->{myData} = $storage->restore();
 
-<<<<<<< HEAD
-    my $config = $self->{config} = $data->{config};
-    my $target = $self->{target} = $data->{'target'};
-    my $logger = $self->{logger} = FusionInventory::Logger->new({
-            config => $self->{config}
-        });
-=======
     $self->{config} = $data->{config};
     $self->{target} = $data->{target};
     $self->{logger} = FusionInventory::Logger->new({
         config => $self->{config}
     });
->>>>>>> 4d93da73
 
     return $self;
 }
