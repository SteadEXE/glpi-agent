--- conflicted
+++ resolved
@@ -18,19 +18,6 @@
 
 use FusionInventory::Agent::AccountInfo;
 
-<<<<<<< HEAD
-sub main {
-    my ( $class ) = @_;
-
-   my $self = {};
-    bless $self, $class;
-
-    my $storage = FusionInventory::Agent::Storage->new({
-            target => {
-                vardir => $ARGV[0],
-            }
-        });
-=======
 sub new {
     my ($class) = @_;
 
@@ -42,25 +29,16 @@
             vardir => $ARGV[0],
         }
     });
->>>>>>> 4d93da73
 
     my $data = $storage->restore({ module => "FusionInventory::Agent" });
     $self->{data} = $data;
     $self->{myData} = $storage->restore();
 
-<<<<<<< HEAD
-    my $config = $self->{config} = $data->{config};
-    my $target = $self->{target} = $data->{'target'};
-    my $logger = $self->{logger} = FusionInventory::Logger->new({
-            config => $self->{config}
-        });
-=======
     $self->{config} = $data->{config};
     $self->{target} = $data->{target};
     $self->{logger} = FusionInventory::Logger->new({
         config => $self->{config}
     });
->>>>>>> 4d93da73
     $self->{prologresp} = $data->{prologresp};
 
     return $self;
@@ -88,21 +66,11 @@
         exit(0);
     }
 
-<<<<<<< HEAD
-    my $network = $self->{network} = FusionInventory::Agent::Network->new({
-
-            logger => $logger,
-            config => $config,
-            target => $target,
-
-        });
-=======
     $self->{network} = FusionInventory::Agent::Network->new({
         logger => $self->{logger},
         config => $self->{config},
         target => $self->{target},
     });
->>>>>>> 4d93da73
 
    $self->StartMachine();
 
