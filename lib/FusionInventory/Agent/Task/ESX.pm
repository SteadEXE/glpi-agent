--- conflicted
+++ resolved
@@ -1,11 +1,7 @@
 package FusionInventory::Agent::Task::ESX;
 
-<<<<<<< HEAD
 our $VERSION = "2.0.9901";
 
-use Data::Dumper;
-=======
->>>>>>> 37e6a0b7
 use strict;
 use warnings;
 use base 'FusionInventory::Agent::Task';
