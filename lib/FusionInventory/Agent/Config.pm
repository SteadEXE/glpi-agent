--- conflicted
+++ resolved
@@ -38,15 +38,13 @@
     'server'                  => undef,
     'tag'                     => undef,
     'timeout'                 => 180,
-<<<<<<< HEAD
     'user'                    => undef,
     # deprecated options
     'stdout'                  => undef,
-=======
     # multi-values options that will be converted to array ref
+    'httpd-trust'             => "",
     'no-task'                 => "",
     'no-category'             => ""
->>>>>>> 806a1ee4
 };
 
 my $deprecated = {
