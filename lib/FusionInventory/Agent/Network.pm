package FusionInventory::Agent::Network;

use strict;
use warnings;

use English qw(-no_match_vars);
use UNIVERSAL::require;
use URI;
use HTTP::Status;

=head1 NAME

FusionInventory::Agent::Network - the Network abstraction layer

=head1 DESCRIPTION

This module is the abstraction layer for network interaction. It uses LWP.

=cut

=over 4

=item new()

The constructor. These keys are expected: config, logger, target.

        my $network = FusionInventory::Agent::Network->new ({

                logger => $logger,
                config => $config,
                target => $target,

            });


=cut

use FusionInventory::Compress;

sub new {
    my ($class, $params) = @_;

    my $self = {};

    $self->{accountinfo} = $params->{accountinfo}; # Q: Is that needed?

    my $config = $self->{config} = $params->{config};
    my $logger = $self->{logger} = $params->{logger};
    my $target = $self->{target} = $params->{target};

    $logger->fault('$target not initialised') unless $target;
    $logger->fault('$config not initialised') unless $config;

    $self->{compress} = FusionInventory::Compress->new({logger => $logger});

    eval {
        require LWP::UserAgent;
    };
    if ($EVAL_ERROR) {
        $logger->fault("Can't load LWP::UserAgent. Is the package installed?");
    }
    eval {
        require HTTP::Status;
    };
    if ($EVAL_ERROR) {
        $logger->fault("Can't load HTTP::Status. Is the package installed?");
    }

    $self->{URI} = $target->{path};

    bless $self, $class;
    return $self;
}

sub createUA {
    my ($self, $args) = @_;

    my $noProxy = $args->{noProxy};
    my $timeout = $args->{timeout};
    my $forceRealm = $args->{forceRealm};

    my $config = $self->{config};
    my $logger = $self->{logger};
    
    my $uri      = URI->new($args->{URI});
    my $host     = $uri->host();
    my $protocol = $uri->scheme();
    my $port     = $uri->port();

   if (!$port) {
       $port = $protocol eq 'https' ? 443 : 80;
   }

    $logger->fault("Unsupported protocol $protocol")
        unless $protocol eq 'http' or $protocol eq 'https';

    my $ua = LWP::UserAgent->new(keep_alive => 1);

    if ($noProxy) {

        # Not thread safe :(
        foreach (qw/HTTP_PROXY HTTPS_PROXY/) {
            next unless $ENV{$_};
            $self->{ProxySaved}{$_} = $ENV{$_};
            $ENV{$_} = undef;
        }

    } else {

        foreach (qw/HTTP_PROXY HTTPS_PROXY/) {
            next unless $self->{ProxySaved}{$_};
            $ENV{$_} = $self->{ProxySaved}{$_};
            undef $self->{ProxySaved}{$_};
        }

    }


    if ($self->{config}->{proxy}) {

        if ($protocol eq 'http') {
            $ENV{HTTP_PROXY} = $self->{config}->{proxy};
            $ua->env_proxy;
        } elsif ($protocol eq 'https') {
            $ENV{HTTPS_PROXY} = $self->{config}->{proxy};
            # Crypt::SSLeay do the proxy connexion itself with
            # $ENV{HTTPS_PROXY}.
        }

    }

    # Connect to server
    my $version = 'FusionInventory-Agent_v'.$config->{VERSION};
    $ua->agent($version);
    $ua->timeout($timeout);

    $self->setSslRemoteHost({
            ua => $ua,
            url => $uri
        });

    # Auth
    my $realm = $forceRealm || $self->{config}->{realm};
    $ua->credentials(
        "$host:$port",
        $realm,
        $self->{config}->{user},
        $self->{config}->{password}
    );

    return $ua;
}


=item send()

Send an instance of FusionInventory::Agent::XML::Query::* to the target (the
server).

=cut


sub send {
    my ($self, $args) = @_;

    my $logger = $self->{logger};
    my $target = $self->{target};
    my $config = $self->{config};

    my $compress = $self->{compress};
    my $message = $args->{message};
    my ($msgtype) = ref($message) =~ /::(\w+)$/; # Inventory or Prolog


    my $req = HTTP::Request->new(POST => $self->{URI});

    $req->header(
        'Pragma'       => 'no-cache',
        'Content-type' => 'application/x-compress'
    );

    $logger->debug ("sending XML");

    # Print the XMLs in the debug output
    #$logger->debug ("sending: ".$message->getContent());

    my $compressed = $compress->compress( $message->getContent() );

    if (!$compressed) {
        $logger->error ('failed to compress data');
        return;
    }

    $req->content($compressed);

    my $ua = $self->createUA({URI => $self->{URI}});
    my $res = $ua->request($req);


    my $serverRealm;
    if ($res->code == '401' && $res->header('www-authenticate') =~ /^Basic realm="(.*)"/ && !$self->{config}->{realm}) {
<<<<<<< HEAD
        $serverRealm = $1;
        $logger->debug("Basic HTTP Auth: fixing the realm to '$serverRealm' and retry.");
=======
        my $serverRealm = $1;
        $logger->debug("Basic HTTP Auth: fixing the realm to '$serverRealm' and retrying.");
>>>>>>> 5954bebc

        $ua = $self->createUA({URI => $self->{URI}, forceRealm => $serverRealm});
        $res = $ua->request($req);
    }

    # Checking if connected
    if(!$res->is_success) {
        $logger->error ('Cannot establish communication with `'.
            $self->{URI}.': '.
            $res->status_line.'`');
        return;
    }

    # Ok we found the correct realm. We store it.
    $self->{config}->{realm} = $serverRealm if $serverRealm;

    # stop or send in the http's body

    my $content = '';

    if ($res->content) {
        $content = $compress->uncompress($res->content);
        if (!$content) {
            $logger->error ("Deflating problem");
            return;
        }
    }

    # AutoLoad the proper response object
    my $msgType = ref($message); # The package name of the message object
    my $tmp = "FusionInventory::Agent::XML::Response::".$msgtype;
    $tmp->require();
    if ($EVAL_ERROR) {
        $logger->error("Can't load response module $tmp: $EVAL_ERROR");
    }
    $tmp->import();
    my $response = $tmp->new({
        accountinfo => $target->{accountinfo},
        content => $content,
        logger => $logger,
        origmsg => $message,
        target => $target,
        config => $self->{config}
    });

    return $response;
}

# No POD documentation here, it's an internal fuction
# http://stackoverflow.com/questions/74358/validate-server-certificate-with-lwp
sub turnSSLCheckOn {
    my ($self, $args) = @_;

    my $logger = $self->{logger};
    my $config = $self->{config};


    if ($config->{'no-ssl-check'}) {
        if (!$config->{SslCheckWarningShown}) {
            $logger->info( "--no-ssl-check parameter "
                . "found. Don't check server identity!!!" );
            $config->{SslCheckWarningShown} = 1;
        }
        return;
    }

    if (!$config->{'ca-cert-file'} && !$config->{'ca-cert-dir'}) {
        $logger->fault("You need to use either --ca-cert-file ".
            "or --ca-cert-dir to give the location of your SSL ".
            "certificat. You can also disable SSL check with ".
            "--no-ssl-check but this is very unsecure.");
    }


    if ($config->{'ca-cert-file'}) {
        if (!-f $config->{'ca-cert-file'} && !-l $config->{'ca-cert-file'}) {
            $logger->fault("--ca-cert-file doesn't existe ".
                "`".$config->{'ca-cert-file'}."'");
        }

        $ENV{HTTPS_CA_FILE} = $config->{'ca-cert-file'};

    } elsif ($config->{'ca-cert-dir'}) {
        if (!-d $config->{'ca-cert-dir'}) {
            $logger->fault("--ca-cert-dir doesn't existe ".
                "`".$config->{'ca-cert-dir'}."'");
        }

        $ENV{HTTPS_CA_DIR} =$config->{'ca-cert-dir'};

    }

}

sub setSslRemoteHost {
    my ($self, $args) = @_;

    my $config = $self->{config};
    my $logger = $self->{logger};

    my $uri = $args->{URI};
    my $ua = $args->{ua};

    if ($config->{'no-ssl-check'}) {
        return;
    }

    if (!$self->{URI}) {
        $logger->fault("setSslRemoteHost(), no url parameter!");
    }

    if ($self->{URI} !~ /^https:/i) {
        return;
    }
    $self->turnSSLCheckOn();

    # Check server name against provided SSL certificate
    if ( $self->{URI} =~ /^https:\/\/([^\/]+).*$/i ) {
        my $cn = $1;
        $cn =~ s/([\-\.])/\\$1/g;
        $ua->default_header('If-SSL-Cert-Subject' => '/CN='.$cn);
    }
}


=item getStore()

Acts like LWP::Simple::getstore.

        my $rc = $network->getStore({
                source => 'http://www.FusionInventory.org/',
                target => '/tmp/fusioinventory.html'
                noProxy => 0
            });

$rc, can be read by isSuccess()

=cut
sub getStore {
    my ($self, $args) = @_;

    my $source = $args->{source};
    my $target = $args->{target};
    my $timeout = $args->{timeout};
    my $noProxy = $args->{noProxy};

    my $ua = $self->createUA({
            URI => $source,
            timeout => $timeout,
            noProxy => $noProxy,
        });

    $ua->timeout($timeout) if $timeout;

    my $request = HTTP::Request->new(GET => $source);
    my $response = $ua->request($request, $target);

    return $response->code;

}

=item get()

        my $content = $network->get({
                source => 'http://www.FusionInventory.org/',
                timeout => 15,
                noProxy => 0
            });

Act like LWP::Simple::get, return the HTTP content of the URL in 'source'.
The timeout is optional

=cut
sub get {
    my ($self, $args) = @_;

    my $source = $args->{source};
    my $timeout = $args->{timeout};
    my $noProxy = $args->{noProxy};

    my $ua = $self->createUA({
            URI => $source,
            timeout => $timeout,
            noProxy => $noProxy,
        });

    my $response = $ua->get($source);

    return $response->decoded_content if $response->is_success;

    return;
}

=item isSuccess()

Wrapper for LWP::is_success;

        die unless $network->isSuccess({ code => $rc });
=cut

sub isSuccess {
    my ($self, $args) = @_;

    my $code = $args->{code};

    return is_success($code);

}

1;<|MERGE_RESOLUTION|>--- conflicted
+++ resolved
@@ -199,13 +199,8 @@
 
     my $serverRealm;
     if ($res->code == '401' && $res->header('www-authenticate') =~ /^Basic realm="(.*)"/ && !$self->{config}->{realm}) {
-<<<<<<< HEAD
         $serverRealm = $1;
-        $logger->debug("Basic HTTP Auth: fixing the realm to '$serverRealm' and retry.");
-=======
-        my $serverRealm = $1;
         $logger->debug("Basic HTTP Auth: fixing the realm to '$serverRealm' and retrying.");
->>>>>>> 5954bebc
 
         $ua = $self->createUA({URI => $self->{URI}, forceRealm => $serverRealm});
         $res = $ua->request($req);
