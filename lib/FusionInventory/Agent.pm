#!/usr/bin/perl

package FusionInventory::Agent;

use English;

use strict;
use warnings;

use File::Path;

# THIS IS AN UGLY WORKAROUND FOR
# http://rt.cpan.org/Ticket/Display.html?id=38067
use XML::Simple;
use Sys::Hostname;

our $VERSION = '2.0.1';
$ENV{LC_ALL} = 'C'; # Turn off localised output for commands
$ENV{LANG} = 'C'; # Turn off localised output for commands

eval {XMLout("<a>b</a>");};
if ($@){
    no strict 'refs';
    ${*{"XML::SAX::"}{HASH}{'parsers'}} = sub {
        return [ {
            'Features' => {
                'http://xml.org/sax/features/namespaces' => '1'
            },
            'Name' => 'XML::SAX::PurePerl'
        }
        ]
    };
}

# END OF THE UGLY FIX!
#use Sys::Hostname;
use FusionInventory::Logger;
use FusionInventory::Agent::XML::Query::Inventory;
use FusionInventory::Agent::XML::Query::Prolog;

use FusionInventory::Agent::Network;
use FusionInventory::Agent::Task;
#use FusionInventory::Agent::Task::Inventory;
use FusionInventory::Agent::AccountInfo;
use FusionInventory::Agent::Storage;
use FusionInventory::Agent::Config;
use FusionInventory::Agent::RPC;
use FusionInventory::Agent::Targets;

sub new {
    my (undef, $self) = @_;

############################
#### CLI parameters ########
############################
    my $config = $self->{config} = FusionInventory::Agent::Config::load();

    # TODO: should be in Config.pm
    if ($config->{logfile}) {
        $config->{logger} = 'File';
    }

    my $logger = $self->{logger} = new FusionInventory::Logger ({
            config => $config
        });

# $< == $REAL_USER_ID
    if ( $< ne '0' ) {
        $logger->info("You should run this program as super-user.");
    }

    if (!-d $config->{basevardir} && !mkpath($config->{basevardir})) {
        $logger->error("Failed to create ".$config->{basevardir});
    }

    if (not $config->{scanhomedirs}) {
        $logger->debug("--scan-homedirs missing. Don't scan user directories");
    }

    if ($config->{nosoft}) {
        $logger->info("the parameter --nosoft is deprecated and may be removed in a future release, please use --nosoftware instead.");
        $config->{nosoftware} = 1
    }


    my $hostname = hostname; # Sys::Hostname

# /!\ $rootStorage save/read data in 'basevardir', not in a target directory!
    my $rootStorage = new FusionInventory::Agent::Storage({
        config => $config
    });
    my $myRootData = $rootStorage->restore();

    if (!defined($myRootData->{previousHostname}) || defined($myRootData->{previousHostname}) &&  ($myRootData->{previousHostname} ne $hostname)) {
        my ($YEAR, $MONTH , $DAY, $HOUR, $MIN, $SEC) = (localtime
            (time))[5,4,3,2,1,0];
        $self->{deviceid} =sprintf "%s-%02d-%02d-%02d-%02d-%02d-%02d",
        $hostname, ($YEAR+1900), ($MONTH+1), $DAY, $HOUR, $MIN, $SEC;

        $myRootData->{previousHostname} = $hostname;
        $myRootData->{deviceid} = $self->{deviceid};
        $rootStorage->save({ data => $myRootData });
    } else {
        $self->{deviceid} = $myRootData->{deviceid}
    }


############################
#### Objects initilisation
############################


######
    $self->{targets} = new FusionInventory::Agent::Targets({

            logger => $logger,
            config => $config,
            deviceid => $self->{deviceid}
            
        });
    my $targets = $self->{targets};

    if ($config->{daemon}) {

        $logger->debug("Time to call Proc::Daemon");
        eval { require Proc::Daemon; };
        if ($@) {
            print "Can't load Proc::Daemon. Is the module installed?";
            exit 1;
        }
        Proc::Daemon::Init();
        $logger->debug("Daemon started");
        if (isAgentAlreadyRunning({
                    logger => $logger,
                })) {
            $logger->debug("An agent is already runnnig, exiting...");
            exit 1;
        }

    }
    $self->{rpc} = new FusionInventory::Agent::RPC ({
          
            logger => $logger,
            config => $config,
            targets => $targets,
  
        });

    $logger->debug("FusionInventory Agent initialised");

    bless $self;

}

sub isAgentAlreadyRunning {
    my $params = shift;
    my $logger = $params->{logger};
    # TODO add a workaround if Proc::PID::File is not installed
    eval { require Proc::PID::File; };
    if(!$@) {
        $logger->debug('Proc::PID::File avalaible, checking for pid file');
        if (Proc::PID::File->running()) {
            $logger->debug('parent process already exists');
            return 1;
        }
    }

    return 0;
}

sub main {
    my ($self) = @_;

# Load setting from the config file
    my $config = $self->{config};
    my $logger = $self->{logger};
    my $targets = $self->{targets};
    my $rpc = $self->{rpc};



#####################################
################ MAIN ###############
#####################################


#######################################################
#######################################################
    while (my $target = $targets->getNext()) {

        my $exitcode = 0;
        my $wait;

        my $prologresp;
        if ($target->{type} eq 'server') {

            my $network = new FusionInventory::Agent::Network ({

                    logger => $logger,
                    config => $config,
                    target => $target,

                });

            my $prolog = new FusionInventory::Agent::XML::Query::Prolog({

                    accountinfo => $target->{accountinfo}, #? XXX
                    logger => $logger,
                    config => $config,
                    rpc => $rpc,
                    target => $target

                });

            # TODO Don't mix settings and temp value
            $prologresp = $network->send({message => $prolog});

            if (!$prologresp) {
                $logger->error("No anwser from the server");
                $target->setNextRunDate();
                next;
            }

            $target->setCurrentDeviceID ($self->{deviceid});
        }


        my $storage = new FusionInventory::Agent::Storage({

                config => $config,
                logger => $logger,
                target => $target,

            });
        $storage->save({

            data => {
                config => $config,
                target => $target,
                #logger => $logger, # XXX Needed?
                prologresp => $prologresp
            }

            });


        my %taskOptions = (
            Inventory => 'noinventory',
            OcsDeploy => 'noocsdeploy',
            WakeOnLan => 'nowakeonlan',
            SNMPQuery => 'nosnmpquery',
            NetDiscovery => 'nonetdiscovery'
            );

        foreach my $module (keys %taskOptions) {
            my $task = new FusionInventory::Agent::Task({
                    config => $config,
                    logger => $logger,
                    module => $module,
                    name => $taskOptions{$module},
                    target => $target,

                });

            next unless $task;
            $task->run();
        }

<<<<<<< HEAD
        $storage->remove();
=======
        if (!$config->{debug}) {
            # In debug mode, I do not clean the FusionInventory-Agent.dump
            # so I can replay the sub task directly
            $storage->remove();
        }
>>>>>>> 09579bd2
        $target->setNextRunDate();

        sleep(5);
    }
}
1;
<|MERGE_RESOLUTION|>--- conflicted
+++ resolved
@@ -266,15 +266,11 @@
             $task->run();
         }
 
-<<<<<<< HEAD
-        $storage->remove();
-=======
         if (!$config->{debug}) {
             # In debug mode, I do not clean the FusionInventory-Agent.dump
             # so I can replay the sub task directly
             $storage->remove();
         }
->>>>>>> 09579bd2
         $target->setNextRunDate();
 
         sleep(5);
