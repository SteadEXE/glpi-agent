--- conflicted
+++ resolved
@@ -266,11 +266,7 @@
             $cmd .= " ".$target->{vardir};
 
             $logger->debug("cmd is: '$cmd'");
-<<<<<<< HEAD
-            system($cmd." 2>&1");
-=======
             system($cmd) == 0 or $logger->error("system failed: $?");
->>>>>>> a00a4cd8
 
             $logger->debug("[task] end of ".$task);
         }
