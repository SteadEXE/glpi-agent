#!/usr/bin/perl

package FusionInventory::Agent;

use English;

use strict;
use warnings;

use File::Path;

# THIS IS AN UGLY WORKAROUND FOR
# http://rt.cpan.org/Ticket/Display.html?id=38067
use XML::Simple;
use Sys::Hostname;

our $VERSION = '2.0';
$ENV{LC_ALL} = 'C'; # Turn off localised output for commands
$ENV{LANG} = 'C'; # Turn off localised output for commands

eval {XMLout("<a>b</a>");};
if ($@){
    no strict 'refs';
    ${*{"XML::SAX::"}{HASH}{'parsers'}} = sub {
        return [ {
            'Features' => {
                'http://xml.org/sax/features/namespaces' => '1'
            },
            'Name' => 'XML::SAX::PurePerl'
        }
        ]
    };
}

# END OF THE UGLY FIX!
#use Sys::Hostname;
use FusionInventory::Logger;
use FusionInventory::Agent::XML::Query::Inventory;
use FusionInventory::Agent::XML::Query::Prolog;

use FusionInventory::Agent::Network;
use FusionInventory::Agent::Task;
#use FusionInventory::Agent::Task::Inventory;
use FusionInventory::Agent::AccountInfo;
use FusionInventory::Agent::Storage;
use FusionInventory::Agent::Config;
use FusionInventory::Agent::RPC;
use FusionInventory::Agent::Targets;

sub new {
    my (undef, $self) = @_;

############################
#### CLI parameters ########
############################
    my $config = $self->{config} = FusionInventory::Agent::Config::load();

    # TODO: should be in Config.pm
    if ($config->{logfile}) {
        $config->{logger} = 'File';
    }

    my $logger = $self->{logger} = new FusionInventory::Logger ({
            config => $config
        });

# $< == $REAL_USER_ID
    if ( $< ne '0' ) {
        $logger->info("You should run this program as super-user.");
    }

    if (!-d $config->{basevardir} && !mkpath($config->{basevardir})) {
        $logger->error("Failed to create ".$config->{basevardir});
    }

    if (not $config->{scanhomedirs}) {
        $logger->debug("--scan-homedirs missing. Don't scan user directories");
    }

    if ($config->{nosoft}) {
        $logger->info("the parameter --nosoft is deprecated and may be removed in a future release, please use --nosoftware instead.");
        $config->{nosoftware} = 1
    }


    my $hostname = hostname; # Sys::Hostname

# /!\ $rootStorage save/read data in 'basevardir', not in a target directory!
    my $rootStorage = new FusionInventory::Agent::Storage({
        config => $config
    });
    my $myRootData = $rootStorage->restore();

    if (!defined($myRootData->{previousHostname}) || defined($myRootData->{previousHostname}) &&  ($myRootData->{previousHostname} ne $hostname)) {
        my ($YEAR, $MONTH , $DAY, $HOUR, $MIN, $SEC) = (localtime
            (time))[5,4,3,2,1,0];
        $self->{deviceid} =sprintf "%s-%02d-%02d-%02d-%02d-%02d-%02d",
        $hostname, ($YEAR+1900), ($MONTH+1), $DAY, $HOUR, $MIN, $SEC;

        $myRootData->{previousHostname} = $hostname;
        $myRootData->{deviceid} = $self->{deviceid};
        $rootStorage->save({ data => $myRootData });
    } else {
        $self->{deviceid} = $myRootData->{deviceid}
    }


############################
#### Objects initilisation
############################


######
    $self->{targets} = new FusionInventory::Agent::Targets({

            logger => $logger,
            config => $config,
            deviceid => $self->{deviceid}
            
        });
    my $targets = $self->{targets};

    if ($config->{daemon}) {

        $logger->debug("Time to call Proc::Daemon");
        eval { require Proc::Daemon; };
        if ($@) {
            print "Can't load Proc::Daemon. Is the module installed?";
            exit 1;
        }
        Proc::Daemon::Init();
        $logger->debug("Daemon started");
        if (isAgentAlreadyRunning({
                    logger => $logger,
                })) {
            $logger->debug("An agent is already runnnig, exiting...");
            exit 1;
        }

    }
    $self->{rpc} = new FusionInventory::Agent::RPC ({
          
            logger => $logger,
            config => $config,
            targets => $targets,
  
        });

    $logger->debug("OCS Agent initialised");

    bless $self;

}

sub isAgentAlreadyRunning {
    my $params = shift;
    my $logger = $params->{logger};
    # TODO add a workaround if Proc::PID::File is not installed
    eval { require Proc::PID::File; };
    if(!$@) {
        $logger->debug('Proc::PID::File avalaible, checking for pid file');
        if (Proc::PID::File->running()) {
            $logger->debug('parent process already exists');
            return 1;
        }
    }

    return 0;
}

sub main {
    my ($self) = @_;

# Load setting from the config file
    my $config = $self->{config};
    my $logger = $self->{logger};
    my $targets = $self->{targets};
    my $rpc = $self->{rpc};



#####################################
################ MAIN ###############
#####################################


#######################################################
#######################################################
    while (my $target = $targets->getNext()) {

        my $exitcode = 0;
        my $wait;

        my $prologresp;
        if ($target->{type} eq 'server') {

            my $network = new FusionInventory::Agent::Network ({

                    logger => $logger,
                    config => $config,
                    target => $target,

                });

            my $prolog = new FusionInventory::Agent::XML::Query::Prolog({

                    accountinfo => $target->{accountinfo}, #? XXX
                    logger => $logger,
                    config => $config,
                    rpc => $rpc,
                    target => $target

                });

            # TODO Don't mix settings and temp value
            $prologresp = $network->send({message => $prolog});

            if (!$prologresp) {
                $logger->error("No anwser from the server");
                $target->setNextRunDate();
                next;
            }

            $target->setCurrentDeviceID ($self->{deviceid});
        }


        my $storage = new FusionInventory::Agent::Storage({

                config => $config,
                logger => $logger,
                target => $target,

            });
        $storage->save({

<<<<<<< HEAD
=======
            data => {
>>>>>>> 9b846b67
                config => $config,
                target => $target,
                #logger => $logger, # XXX Needed?
                prologresp => $prologresp
<<<<<<< HEAD
=======
            }
>>>>>>> 9b846b67

            });


        my %taskOptions = (
            Inventory => 'noinventory',
            OcsDeploy => 'noocsdeploy',
            WakeOnLan => 'nowakeonlan',
            SNMPQuery => 'nosnmpquery',
            NetDiscovery => 'nonetdiscovery'
            );

        foreach my $module (keys %taskOptions) {
            my $task = new FusionInventory::Agent::Task({
                    config => $config,
                    logger => $logger,
                    module => $module,
                    name => $taskOptions{$module},
                    target => $target,

<<<<<<< HEAD
                });
=======
            $logger->debug("cmd is: '$cmd'");
            system($cmd) == 0 or $logger->error("system failed: $?");
>>>>>>> 9b846b67

            next unless $task;
            $task->run();
        }
<<<<<<< HEAD
        $storage->remove();
=======

        if (!$config->{debug}) {
            # In debug mode, I do not clean the FusionInventory-Agent.dump
            # so I can replay the sub task directly
            $storage->remove();
        }
>>>>>>> 9b846b67
        $target->setNextRunDate();

        sleep(5);
    }
}
1;
<|MERGE_RESOLUTION|>--- conflicted
+++ resolved
@@ -234,18 +234,12 @@
             });
         $storage->save({
 
-<<<<<<< HEAD
-=======
             data => {
->>>>>>> 9b846b67
                 config => $config,
                 target => $target,
                 #logger => $logger, # XXX Needed?
                 prologresp => $prologresp
-<<<<<<< HEAD
-=======
             }
->>>>>>> 9b846b67
 
             });
 
@@ -266,26 +260,17 @@
                     name => $taskOptions{$module},
                     target => $target,
 
-<<<<<<< HEAD
                 });
-=======
-            $logger->debug("cmd is: '$cmd'");
-            system($cmd) == 0 or $logger->error("system failed: $?");
->>>>>>> 9b846b67
 
             next unless $task;
             $task->run();
         }
-<<<<<<< HEAD
-        $storage->remove();
-=======
 
         if (!$config->{debug}) {
             # In debug mode, I do not clean the FusionInventory-Agent.dump
             # so I can replay the sub task directly
             $storage->remove();
         }
->>>>>>> 9b846b67
         $target->setNextRunDate();
 
         sleep(5);
