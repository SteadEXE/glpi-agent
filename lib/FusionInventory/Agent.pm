#!/usr/bin/perl

package FusionInventory::Agent;

use English;

use strict;
use warnings;

use File::Path;

# THIS IS AN UGLY WORKAROUND FOR
# http://rt.cpan.org/Ticket/Display.html?id=38067
use XML::Simple;
use Sys::Hostname;

our $VERSION = '2.0';
$ENV{LC_ALL} = 'C'; # Turn off localised output for commands
$ENV{LANG} = 'C'; # Turn off localised output for commands

eval {XMLout("<a>b</a>");};
if ($@){
    no strict 'refs';
    ${*{"XML::SAX::"}{HASH}{'parsers'}} = sub {
        return [ {
            'Features' => {
                'http://xml.org/sax/features/namespaces' => '1'
            },
            'Name' => 'XML::SAX::PurePerl'
        }
        ]
    };
}

# END OF THE UGLY FIX!
#use Sys::Hostname;
use FusionInventory::Logger;
use FusionInventory::Agent::XML::Query::Inventory;
use FusionInventory::Agent::XML::Query::Prolog;

use FusionInventory::Agent::Network;
use FusionInventory::Agent::Task;
#use FusionInventory::Agent::Task::Inventory;
use FusionInventory::Agent::AccountInfo;
use FusionInventory::Agent::Storage;
use FusionInventory::Agent::Config;
use FusionInventory::Agent::RPC;
use FusionInventory::Agent::Targets;

sub new {
    my (undef, $self, $params) = @_;

############################
#### CLI parameters ########
############################
    my $config = $self->{config} = FusionInventory::Agent::Config::load();

    if ($params->{winService}) {
        $config->{winService} = 1;
    }

    # TODO: should be in Config.pm
    if ($config->{logfile}) {
        $config->{logger} = 'File';
    }

    my $logger = $self->{logger} = new FusionInventory::Logger ({
            config => $config
        });

# $< == $REAL_USER_ID
    if ( $< ne '0' ) {
        $logger->info("You should run this program as super-user.");
    }

    if (!-d $config->{basevardir} && !mkpath($config->{basevardir})) {
        $logger->error("Failed to create ".$config->{basevardir});
    }

    if (not $config->{scanhomedirs}) {
        $logger->debug("--scan-homedirs missing. Don't scan user directories");
    }

    if ($config->{nosoft}) {
        $logger->info("the parameter --nosoft is deprecated and may be removed in a future release, please use --nosoftware instead.");
        $config->{nosoftware} = 1
    }


    my $hostname = hostname; # Sys::Hostname

# /!\ $rootStorage save/read data in 'basevardir', not in a target directory!
    my $rootStorage = new FusionInventory::Agent::Storage({
        config => $config
    });
    my $myRootData = $rootStorage->restore();

    if (!defined($myRootData->{previousHostname}) || defined($myRootData->{previousHostname}) &&  ($myRootData->{previousHostname} ne $hostname)) {
        my ($YEAR, $MONTH , $DAY, $HOUR, $MIN, $SEC) = (localtime
            (time))[5,4,3,2,1,0];
        $self->{deviceid} =sprintf "%s-%02d-%02d-%02d-%02d-%02d-%02d",
        $hostname, ($YEAR+1900), ($MONTH+1), $DAY, $HOUR, $MIN, $SEC;

        $myRootData->{previousHostname} = $hostname;
        $myRootData->{deviceid} = $self->{deviceid};
        $rootStorage->save({ data => $myRootData });
    } else {
        $self->{deviceid} = $myRootData->{deviceid}
    }


############################
#### Objects initilisation
############################


######
    $self->{targets} = new FusionInventory::Agent::Targets({

            logger => $logger,
            config => $config,
            deviceid => $self->{deviceid}
            
        });
    my $targets = $self->{targets};

    if ($config->{daemon}) {

        $logger->debug("Time to call Proc::Daemon");
        eval { require Proc::Daemon; };
        if ($@) {
            print "Can't load Proc::Daemon. Is the module installed?";
            exit 1;
        }
        Proc::Daemon::Init();
        $logger->debug("Daemon started");
        if (isAgentAlreadyRunning({
                    logger => $logger,
                })) {
            $logger->debug("An agent is already runnnig, exiting...");
            exit 1;
        }

    }
    $self->{rpc} = new FusionInventory::Agent::RPC ({
          
            logger => $logger,
            config => $config,
            targets => $targets,
  
        });

    $logger->debug("OCS Agent initialised");

    bless $self;

}

sub isAgentAlreadyRunning {
    my $params = shift;
    my $logger = $params->{logger};
    # TODO add a workaround if Proc::PID::File is not installed
    eval { require Proc::PID::File; };
    if(!$@) {
        $logger->debug('Proc::PID::File avalaible, checking for pid file');
        if (Proc::PID::File->running()) {
            $logger->debug('parent process already exists');
            return 1;
        }
    }

    return 0;
}

sub main {
    my ($self) = @_;

# Load setting from the config file
    my $config = $self->{config};
    my $logger = $self->{logger};
    my $targets = $self->{targets};
    my $rpc = $self->{rpc};



#####################################
################ MAIN ###############
#####################################


#######################################################
#######################################################
    while (my $target = $targets->getNext()) {

        my $exitcode = 0;
        my $wait;

        my $prologresp;
        if ($target->{type} eq 'server') {

            my $network = new FusionInventory::Agent::Network ({

                    logger => $logger,
                    config => $config,
                    target => $target,

                });

            my $prolog = new FusionInventory::Agent::XML::Query::Prolog({

                    accountinfo => $target->{accountinfo}, #? XXX
                    logger => $logger,
                    config => $config,
                    rpc => $rpc,
                    target => $target

                });

            # TODO Don't mix settings and temp value
            $prologresp = $network->send({message => $prolog});

            if (!$prologresp) {
                $logger->error("No anwser from the server");
                $target->setNextRunDate();
                next;
            }

            $target->setCurrentDeviceID ($self->{deviceid});
        }


        my $storage = new FusionInventory::Agent::Storage({

                config => $config,
                logger => $logger,
                target => $target,

            });
        $storage->save({

            data => {
                config => $config,
                target => $target,
                #logger => $logger, # XXX Needed?
                prologresp => $prologresp
            }

            });


        my %taskOptions = (
            Inventory => 'noinventory',
            OcsDeploy => 'noocsdeploy',
            WakeOnLan => 'nowakeonlan',
            SNMPQuery => 'nosnmpquery',
            NetDiscovery => 'nonetdiscovery'
            );

        foreach my $module (keys %taskOptions) {
            my $task = new FusionInventory::Agent::Task({
                    config => $config,
                    logger => $logger,
                    module => $module,
                    name => $taskOptions{$module},
                    target => $target,

<<<<<<< HEAD
            my $cmd;
            $cmd .= $EXECUTABLE_NAME; # The Perl binary path
            $cmd .= "  -Ilib" if $config->{devlib};
            $cmd .= " -MFusionInventory::Agent::Task::".$task;
            $cmd .= " -eFusionInventory::Agent::Task::".$task."::main(); --";
            $cmd .= " ".$target->{vardir};

            $logger->debug("cmd is: '$cmd'");
            system($cmd) == 0 or $logger->error("system failed: $?");
=======
                });
>>>>>>> 542903aa

            next unless $task;
            $task->run();
        }

        if (!$config->{debug}) {
            # In debug mode, I do not clean the FusionInventory-Agent.dump
            # so I can replay the sub task directly
            $storage->remove();
        }
        $target->setNextRunDate();

        sleep(5);
    }
}
1;
<|MERGE_RESOLUTION|>--- conflicted
+++ resolved
@@ -264,19 +264,7 @@
                     name => $taskOptions{$module},
                     target => $target,
 
-<<<<<<< HEAD
-            my $cmd;
-            $cmd .= $EXECUTABLE_NAME; # The Perl binary path
-            $cmd .= "  -Ilib" if $config->{devlib};
-            $cmd .= " -MFusionInventory::Agent::Task::".$task;
-            $cmd .= " -eFusionInventory::Agent::Task::".$task."::main(); --";
-            $cmd .= " ".$target->{vardir};
-
-            $logger->debug("cmd is: '$cmd'");
-            system($cmd) == 0 or $logger->error("system failed: $?");
-=======
                 });
->>>>>>> 542903aa
 
             next unless $task;
             $task->run();
