--- conflicted
+++ resolved
@@ -1,7 +1,6 @@
 package Ocsinventory::Agent::Backend::OS::Generic::Screen;
-
 #     Copyright (C) 2005 Mandriva
-#     Copyright (C) 2007 Gonéri Le Bouder <goneri@rulezlan.org>
+#     Copyright (C) 2007 Gonéri Le Bouder <goneri@rulezlan.org> 
 #     This program is free software; you can redistribute it and/or modify
 #     it under the terms of the GNU General Public License as published by
 #     the Free Software Foundation; either version 2 of the License, or
@@ -23,675 +22,475 @@
 
 sub isInventoryEnabled {
 
-    return
-      unless ( can_run("monitor-get-edid-using-vbe")
-        || can_run("monitor-get-edid")
-        || can_run("get-edid") );
-
-    1;
+  return unless (can_run("monitor-get-edid-using-vbe") || can_run("monitor-get-edid") || can_run("get-edid"));
+  
+  1;
 }
 
 sub getEdid {
-    my $raw_edid;
-
-    # Mandriva
-    $raw_edid = `monitor-get-edid-using-vbe 2>/dev/null`;
-
-    # Since monitor-edid 1.15, it's possible to retrieve EDID information
-    # through DVI link but we need to use monitor-get-edid
-    if ( !$raw_edid ) {
-        $raw_edid = `monitor-get-edid 2>/dev/null`;
+  my $raw_edid;
+
+# Mandriva
+  $raw_edid = `monitor-get-edid-using-vbe 2>/dev/null`;
+
+  # Since monitor-edid 1.15, it's possible to retrieve EDID information
+  # through DVI link but we need to use monitor-get-edid
+  if (!$raw_edid) {
+      $raw_edid = `monitor-get-edid 2>/dev/null`;
+  }
+
+  if (!$raw_edid) {
+    foreach (1..5) { # Sometime get-edid return an empty string...
+      $raw_edid = `get-edid 2>/dev/null`;
+      last if (length($raw_edid) == 128 || length($raw_edid) == 256);
     }
-
-    if ( !$raw_edid ) {
-        foreach ( 1 .. 5 ) {    # Sometime get-edid return an empty string...
-            $raw_edid = `get-edid 2>/dev/null`;
-            last if ( length($raw_edid) == 128 || length($raw_edid) == 256 );
-        }
+  }
+  return unless (length($raw_edid) == 128 || length($raw_edid) == 256);
+
+  return $raw_edid;
+}
+
+my @CVT_ratios = qw(5/4 4/3 3/2 16/10 15/9 16/9);
+my @known_ratios = @CVT_ratios;
+
+my @edid_info = group_by2(
+  a8 => '_header',
+  a2  => 'manufacturer_name',
+
+  v => 'product_code',
+  V => 'serial_number',
+  C => 'week',
+  C => 'year',
+  C => 'edid_version',
+  C => 'edid_revision',
+  a => 'video_input_definition',
+
+  C => 'max_size_horizontal', # in cm, 0 on projectors
+  C => 'max_size_vertical', # in cm, 0 on projectors
+  C => 'gamma',
+  a => 'feature_support',
+  a10 => '_color_characteristics',
+  a3  => 'established_timings',
+  a16 => 'standard_timings',
+  a72 => 'monitor_details',
+
+  C => 'extension_flag',
+  C => 'checksum',
+);
+
+my %subfields = (
+  manufacturer_name => [ group_by2(
+    1 => '',
+    5 => '1',
+    5 => '2',
+    5 => '3',
+  ) ],
+
+  video_input_definition => [ group_by2(
+    1 => 'digital',
+    1 => 'separate_sync',
+    1 => 'composite_sync',
+    1 => 'sync_on_green',
+    2 => '',
+    2 => 'voltage_level',
+  ) ],
+
+  feature_support => [ group_by2(
+    1 => 'DPMS_standby',
+    1 => 'DPMS_suspend',
+    1 => 'DPMS_active_off',        
+    1 => 'rgb',
+
+    1 => '',
+    1 => 'sRGB_compliance',
+    1 => 'has_preferred_timing',
+    1 => 'GTF_compliance',
+  ) ],
+
+  established_timings => [ group_by2(
+    1 => '720x400_70',
+    1 => '720x400_88',
+    1 => '640x480_60',
+    1 => '640x480_67',
+    1 => '640x480_72',
+    1 => '640x480_75',
+    1 => '800x600_56',
+    1 => '800x600_60',
+    1 => '800x600_72',
+    1 => '800x600_75',
+    1 => '832x624_75',
+    1 => '1024x768_87i',
+    1 => '1024x768_60',
+    1 => '1024x768_70',
+    1 => '1024x768_75',
+    1 => '1280x1024_75',
+  ) ],
+
+  detailed_timing => [ group_by2(
+    8 => 'horizontal_active',
+    8 => 'horizontal_blanking',
+    4 => 'horizontal_active_hi',
+    4 => 'horizontal_blanking_hi',
+    8 => 'vertical_active',
+    8 => 'vertical_blanking',
+    4 => 'vertical_active_hi',
+    4 => 'vertical_blanking_hi',
+    8 => 'horizontal_sync_offset',
+    8 => 'horizontal_sync_pulse_width',
+    4 => 'vertical_sync_offset',
+    4 => 'vertical_sync_pulse_width',
+    2 => 'horizontal_sync_offset_hi',
+    2 => 'horizontal_sync_pulse_width_hi',
+    2 => 'vertical_sync_offset_hi',
+    2 => 'vertical_sync_pulse_width_hi',
+    8 => 'horizontal_image_size', # in mm
+    8 => 'vertical_image_size', # in mm
+    4 => 'horizontal_image_size_hi',
+    4 => 'vertical_image_size_hi',
+    8 => 'horizontal_border',
+    8 => 'vertical_border',
+
+    1 => 'interlaced',
+    2 => 'stereo',      
+    2 => 'digital_composite',
+    1 => 'horizontal_sync_positive',
+    1 => 'vertical_sync_positive',
+    1 => '',
+  ) ],
+
+  standard_timing => [ group_by2(
+    8 => 'X',
+    2 => 'aspect',
+    6 => 'vfreq',
+  ) ],
+  monitor_range => [ group_by2(
+    8 => 'vertical_min',
+    8 => 'vertical_max',
+    8 => 'horizontal_min',
+    8 => 'horizontal_max',
+    8 => 'pixel_clock_max',
+  ) ],
+
+  manufacturer_specified_range_timing => [ group_by2(
+    # http://www.spwg.org/salisbury_march_19_2002.pdf
+    # for the glossary: http://www.vesa.org/Public/PSWG/PSWG15v1.pdf
+    8 => 'horizontal_sync_pulse_width_min', # HSPW (Horizontal Sync Pulse Width)
+    8 => 'horizontal_sync_pulse_width_max',
+    8 => 'horizontal_back_porch_min', # t_hbp
+    8 => 'horizontal_back_porch_max',
+    8 => 'vertical_sync_pulse_width_min', # VSPW (Vertical Sync Pulse Width)
+    8 => 'vertical_sync_pulse_width_max',
+    8 => 'vertical_back_porch_min', # t_vbp (Vertical Back Porch)
+    8 => 'vertical_back_porch_max',
+    8 => 'horizontal_blanking_min', # t_hp (Horizontal Period)
+    8 => 'horizontal_blanking_max',
+    8 => 'vertical_blanking_min', # t_vp
+    8 => 'vertical_blanking_max',
+    8 => 'module_revision',
+  ) ],
+);
+
+sub get_many_bits {
+  my ($s, $field_name) = @_;
+  my @bits = split('', unpack('B*', $s));
+  my %h;
+  foreach (@{$subfields{$field_name}}) {
+    my ($size, $field) = @$_;
+    my @l = ('0' x (8 - $size), splice(@bits, 0, $size));
+    $h{$field} = unpack("C", pack('B*', join('', @l))) if $field && $field !~ /^_/;
+  }
+  \%h;
+}
+
+sub check_parsed_edid {
+  my ($edid) = @_;
+
+  $edid->{manufacturer_name} ne '@@@' or return 'bad manufacturer_name';
+  $edid->{edid_version} != 0xff && $edid->{edid_revision} != 0xff or return 'bad edid_version';
+
+  if ($edid->{monitor_range}) {
+    $edid->{monitor_range}{horizontal_min} && 
+    $edid->{monitor_range}{horizontal_min} <= $edid->{monitor_range}{horizontal_max} 
+      or return 'bad HorizSync';
+    $edid->{monitor_range}{vertical_min} &&
+    $edid->{monitor_range}{vertical_min} <= $edid->{monitor_range}{vertical_max} 
+      or return 'bad VertRefresh';
+  }
+
+  '';
+}
+
+sub parse_edid {
+  my ($raw_edid) = @_;
+
+  my %edid;
+  my @vals = unpack(join('', map { $_->[0] } @edid_info), $raw_edid);
+  my $i;
+  foreach (@edid_info) {
+    my ($field, $v) = ($_->[1], $vals[$i++]);
+
+    if ($field eq 'year') {
+      $v += 1990;
+    } elsif ($field eq 'manufacturer_name') {
+      my $h = get_many_bits($v, 'manufacturer_name');
+      $v = join('', map { chr(ord('A') + $h->{$_} - 1) } 1 .. 3);
+    } elsif ($field eq 'video_input_definition') {
+      $v = get_many_bits($v, 'video_input_definition');
+    } elsif ($field eq 'feature_support') {
+      $v = get_many_bits($v, 'feature_support');
+    } elsif ($field eq 'established_timings') {
+      my $h = get_many_bits($v, 'established_timings');
+      $v = [
+      sort { $a->{X} <=> $b->{X} || $a->{vfreq} <=> $b->{vfreq} }
+      map { /(\d+)x(\d+)_(\d+)(i?)/ ? { X => $1, Y => $2, vfreq => $3, $4 ? (interlace => 1) : () } : () }
+      grep { $h->{$_} } keys %$h ];
+    } elsif ($field eq 'standard_timings') {
+      my @aspect2ratio = (
+	$edid{edid_version} > 1 || $edid{edid_revision} > 2 ? '16/10' : '1/1',
+	'4/3', '5/4', '16/9',
+      );
+      $v = [ map {
+	my $h = get_many_bits($_, 'standard_timing');
+	$h->{X} = ($h->{X} + 31) * 8;
+	if ($_ ne "\x20\x20" && $h->{X} > 256) { # cf VALID_TIMING in Xorg edid.h
+	  $h->{vfreq} += 60;
+	  if ($h->{ratio} = $aspect2ratio[$h->{aspect}]) {
+	    delete $h->{aspect};
+	    $h->{Y} = $h->{X} / eval($h->{ratio});
+	  }
+	  $h;
+	} else { () }
+      } unpack('a2' x 8, $v) ];
+    } elsif ($field eq 'monitor_details') {
+      while ($v) {
+	(my $pixel_clock, my $vv, $v) = unpack("v a16 a*", $v);
+
+	if ($pixel_clock) {
+	  # detailed timing
+	  my $h = get_many_bits($vv, 'detailed_timing');
+	  $h->{pixel_clock} = $pixel_clock / 100; # to have it in MHz
+
+	  my %detailed_timing_field_size = map { $_->[1], $_->[0] } @{$subfields{detailed_timing}};
+	  foreach my $field (keys %detailed_timing_field_size) {
+	    $field =~ s/_hi$// or next;
+	    my $hi = delete($h->{$field . '_hi'});
+	    $h->{$field} += $hi << $detailed_timing_field_size{$field};
+	  }
+	  push @{$edid{detailed_timings}}, $h
+	  if $h->{horizontal_active} > 0 && $h->{vertical_active} > 0;
+	} else {
+	  (my $flag, $vv) = unpack("n x a*", $vv);
+
+	  if ($flag == 0xfd) {
+	    # range
+	    $edid{monitor_range} = get_many_bits($vv, 'monitor_range');
+	    if ($edid{monitor_range}{pixel_clock_max} == 0xff) {
+	      delete $edid{monitor_range}{pixel_clock_max};
+	    } else {
+	      $edid{monitor_range}{pixel_clock_max} *= 10; #- to have it in MHz
+	    }
+	  } elsif ($flag == 0xf) {
+	    my $range = get_many_bits($vv, 'manufacturer_specified_range_timing');
+
+	    my $e = $edid{detailed_timings}[0];
+	    my $valid = 1;
+	    foreach my $m ('min', 'max') {
+	      my %total;
+	      foreach my $dir ('horizontal', 'vertical') {
+		$range->{$dir . '_sync_pulse_width_' . $m} *= 2;
+		$range->{$dir . '_back_porch_' . $m} *= 2;
+		$range->{$dir . '_blanking_' . $m} *= 2;
+		if ($e && $e->{$dir . '_active'}) {
+		  $total{$dir} = $e->{$dir . '_active'} + $range->{$dir . '_blanking_' . $m};
+		}
+	      }
+	      if ($total{horizontal} && $total{vertical}) {
+		my $hfreq = $e->{pixel_clock} * 1000 / $total{horizontal};
+		my $vfreq = $hfreq * 1000 / $total{vertical};
+		$range->{'horizontal_' . ($m eq 'min' ? 'max' : 'min')} = round($hfreq);
+		$range->{'vertical_' . ($m eq 'min' ? 'max' : 'min')} = round($vfreq);
+	      } else {
+		$valid = 0;
+	      }
+	    }
+	    $edid{$valid ? 'monitor_range' : 'manufacturer_specified_range_timing'} = $range;
+
+	  } elsif ($flag == 0xfc) {
+	    my $prev = $edid{monitor_name};
+	    $edid{monitor_name} = ($prev ? "$prev " : '') . unpack('A13', $vv);
+	  } elsif ($flag == 0xfe) {
+	    push @{$edid{monitor_text}}, unpack('A13', $vv);
+	  } elsif ($flag == 0xff) {
+	    push @{$edid{serial_number2}}, unpack('A13', $vv);
+	  } else {
+	    #warn "parse_edid: unknown flag $flag\n";
+	  }
+	}
+      }
     }
-    return unless ( length($raw_edid) == 128 || length($raw_edid) == 256 );
-
-    return $raw_edid;
-}
-
-my @CVT_ratios   = qw(5/4 4/3 3/2 16/10 15/9 16/9);
-my @known_ratios = @CVT_ratios;
-
-my @edid_info = group_by2(
-    a8 => '_header',
-    a2 => 'manufacturer_name',
-
-    v => 'product_code',
-    V => 'serial_number',
-    C => 'week',
-    C => 'year',
-    C => 'edid_version',
-    C => 'edid_revision',
-    a => 'video_input_definition',
-
-    C   => 'max_size_horizontal',      # in cm, 0 on projectors
-    C   => 'max_size_vertical',        # in cm, 0 on projectors
-    C   => 'gamma',
-    a   => 'feature_support',
-    a10 => '_color_characteristics',
-    a3  => 'established_timings',
-    a16 => 'standard_timings',
-    a72 => 'monitor_details',
-
-    C => 'extension_flag',
-    C => 'checksum',
-);
-
-my %subfields = (
-    manufacturer_name => [
-        group_by2(
-            1 => '',
-            5 => '1',
-            5 => '2',
-            5 => '3',
-        )
-    ],
-
-    video_input_definition => [
-        group_by2(
-            1 => 'digital',
-            1 => 'separate_sync',
-            1 => 'composite_sync',
-            1 => 'sync_on_green',
-            2 => '',
-            2 => 'voltage_level',
-        )
-    ],
-
-    feature_support => [
-        group_by2(
-            1 => 'DPMS_standby',
-            1 => 'DPMS_suspend',
-            1 => 'DPMS_active_off',
-            1 => 'rgb',
-
-            1 => '',
-            1 => 'sRGB_compliance',
-            1 => 'has_preferred_timing',
-            1 => 'GTF_compliance',
-        )
-    ],
-
-    established_timings => [
-        group_by2(
-            1 => '720x400_70',
-            1 => '720x400_88',
-            1 => '640x480_60',
-            1 => '640x480_67',
-            1 => '640x480_72',
-            1 => '640x480_75',
-            1 => '800x600_56',
-            1 => '800x600_60',
-            1 => '800x600_72',
-            1 => '800x600_75',
-            1 => '832x624_75',
-            1 => '1024x768_87i',
-            1 => '1024x768_60',
-            1 => '1024x768_70',
-            1 => '1024x768_75',
-            1 => '1280x1024_75',
-        )
-    ],
-
-    detailed_timing => [
-        group_by2(
-            8 => 'horizontal_active',
-            8 => 'horizontal_blanking',
-            4 => 'horizontal_active_hi',
-            4 => 'horizontal_blanking_hi',
-            8 => 'vertical_active',
-            8 => 'vertical_blanking',
-            4 => 'vertical_active_hi',
-            4 => 'vertical_blanking_hi',
-            8 => 'horizontal_sync_offset',
-            8 => 'horizontal_sync_pulse_width',
-            4 => 'vertical_sync_offset',
-            4 => 'vertical_sync_pulse_width',
-            2 => 'horizontal_sync_offset_hi',
-            2 => 'horizontal_sync_pulse_width_hi',
-            2 => 'vertical_sync_offset_hi',
-            2 => 'vertical_sync_pulse_width_hi',
-            8 => 'horizontal_image_size',            # in mm
-            8 => 'vertical_image_size',              # in mm
-            4 => 'horizontal_image_size_hi',
-            4 => 'vertical_image_size_hi',
-            8 => 'horizontal_border',
-            8 => 'vertical_border',
-
-            1 => 'interlaced',
-            2 => 'stereo',
-            2 => 'digital_composite',
-            1 => 'horizontal_sync_positive',
-            1 => 'vertical_sync_positive',
-            1 => '',
-        )
-    ],
-
-    standard_timing => [
-        group_by2(
-            8 => 'X',
-            2 => 'aspect',
-            6 => 'vfreq',
-        )
-    ],
-    monitor_range => [
-        group_by2(
-            8 => 'vertical_min',
-            8 => 'vertical_max',
-            8 => 'horizontal_min',
-            8 => 'horizontal_max',
-            8 => 'pixel_clock_max',
-        )
-    ],
-
-    manufacturer_specified_range_timing => [
-        group_by2(
-
-            # http://www.spwg.org/salisbury_march_19_2002.pdf
-            # for the glossary: http://www.vesa.org/Public/PSWG/PSWG15v1.pdf
-            8 => 'horizontal_sync_pulse_width_min'
-            ,    # HSPW (Horizontal Sync Pulse Width)
-            8 => 'horizontal_sync_pulse_width_max',
-            8 => 'horizontal_back_porch_min',         # t_hbp
-            8 => 'horizontal_back_porch_max',
-            8 => 'vertical_sync_pulse_width_min'
-            ,    # VSPW (Vertical Sync Pulse Width)
-            8 => 'vertical_sync_pulse_width_max',
-            8 => 'vertical_back_porch_min',        # t_vbp (Vertical Back Porch)
-            8 => 'vertical_back_porch_max',
-            8 => 'horizontal_blanking_min',        # t_hp (Horizontal Period)
-            8 => 'horizontal_blanking_max',
-            8 => 'vertical_blanking_min',          # t_vp
-            8 => 'vertical_blanking_max',
-            8 => 'module_revision',
-        )
-    ],
-);
-
-sub get_many_bits {
-    my ( $s, $field_name ) = @_;
-    my @bits = split( '', unpack( 'B*', $s ) );
-    my %h;
-    foreach ( @{ $subfields{$field_name} } ) {
-        my ( $size, $field ) = @$_;
-        my @l = ( '0' x ( 8 - $size ), splice( @bits, 0, $size ) );
-        $h{$field} = unpack( "C", pack( 'B*', join( '', @l ) ) )
-          if $field && $field !~ /^_/;
+
+    $edid{$field} = $v if $field && $field !~ /^_/;
+  }
+
+  $edid{max_size_precision} = 'cm';
+  $edid{EISA_ID} = $edid{manufacturer_name} . sprintf('%04x', $edid{product_code}) if $edid{product_code};
+
+  if ($edid{monitor_range}) {
+    $edid{HorizSync} = $edid{monitor_range}{horizontal_min} . '-' . $edid{monitor_range}{horizontal_max};
+    $edid{VertRefresh} = $edid{monitor_range}{vertical_min} . '-' . $edid{monitor_range}{vertical_max};
+  }
+
+  if ($edid{max_size_vertical}) {
+    $edid{ratio} = $edid{max_size_horizontal} / $edid{max_size_vertical};
+    $edid{ratio_name} = ratio_name($edid{max_size_horizontal}, $edid{max_size_vertical}, 'cm');
+    $edid{ratio_precision} = 'cm';
+  }
+
+  foreach my $h (@{$edid{detailed_timings}}) {
+    my $horizontal_total = $h->{horizontal_active} + $h->{horizontal_blanking};
+    my $vertical_total = $h->{vertical_active} + $h->{vertical_blanking};
+
+    $h->{ModeLine_comment} = sprintf qq(# Monitor preferred modeline (%.1f Hz vsync, %.1f kHz hsync, ratio %s)),
+  $h->{pixel_clock} / $horizontal_total / $vertical_total * 1000 * 1000,
+  $h->{pixel_clock} / $horizontal_total * 1000,
+  nearest_ratio($h->{horizontal_active} / $h->{vertical_active}, 0.01) || sprintf("%.2f", $h->{horizontal_active} / $h->{vertical_active});
+
+  $h->{ModeLine} = sprintf qq("%dx%d" $h->{pixel_clock} %d %d %d %d %d %d %d %d %shsync %svsync),
+  $h->{horizontal_active}, $h->{vertical_active},
+
+  $h->{horizontal_active},
+  $h->{horizontal_active} + $h->{horizontal_sync_offset}, 
+  $h->{horizontal_active} + $h->{horizontal_sync_offset} + $h->{horizontal_sync_pulse_width},
+  $horizontal_total,
+
+  $h->{vertical_active},
+  $h->{vertical_active} + $h->{vertical_sync_offset}, 
+  $h->{vertical_active} + $h->{vertical_sync_offset} + $h->{vertical_sync_pulse_width},
+  $vertical_total,
+
+  $h->{horizontal_sync_positive} ? '+' : '-',
+  $h->{vertical_sync_positive} ? '+' : '-';
+
+  # if the mm size given in the detailed_timing is not far from the cm size
+  # put it as a more precise cm size
+  my %in_cm = map { $_ => $h->{$_ . '_image_size'} / 10 } ('horizontal', 'vertical');
+  my ($error) = sort { $b <=> $a } map { abs($edid{'max_size_' . $_} - $in_cm{$_}) } keys %in_cm;
+  if ($error <= 0.5) {
+    $edid{'max_size_' . $_} = $in_cm{$_} foreach keys %in_cm;
+    $edid{max_size_precision} = 'mm';
+  }
+  if ($error < 1 && $in_cm{vertical}) {
+    # using it for the ratio
+    $edid{ratio} = $in_cm{horizontal} / $in_cm{vertical};
+    $edid{ratio_name} = ratio_name($in_cm{horizontal}, $in_cm{vertical}, 'mm');
+    $edid{ratio_precision} = 'mm';
+  }
+
+  $h->{bad_ratio} = 1 if abs($edid{ratio} - $h->{horizontal_active} / $h->{vertical_active}) > ($edid{ratio_precision} eq 'mm' ? 0.02 : 0.2);
+}
+
+$edid{diagonal_size} = sqrt(sqr($edid{max_size_horizontal}) + 
+  sqr($edid{max_size_vertical})) / 2.54;
+
+\%edid;
+}
+
+sub nearest_ratio {
+  my ($ratio, $max_error) = @_;
+  my @sorted = 
+  sort { $a->[1] <=> $b->[1] }
+  map { 
+    my $error = abs($ratio - eval($_));
+    $error > $max_error ? () : [ $_, $error ];
+  } @known_ratios;
+  $sorted[0][0];
+}
+
+sub ratio_name {
+  my ($horizontal, $vertical, $precision) = @_;
+
+  if ($precision eq 'mm') {
+    nearest_ratio($horizontal / $vertical, 0.1);
+  } else {
+    my $error = 0.5;
+    my $ratio1 = nearest_ratio(($horizontal + $error) / ($vertical - $error), 0.2);
+    my $ratio2 = nearest_ratio(($horizontal - $error) / ($vertical + $error), 0.2);
+    $ratio1 && $ratio2 or return;
+    if ($ratio1 eq $ratio2) {
+      $ratio1;
+    } else {
+      my $ratio = nearest_ratio($horizontal / $vertical, 0.2);
+      join(' or ', $ratio, $ratio eq $ratio1 ? $ratio2 : $ratio1);
     }
-    \%h;
-}
-
-sub check_parsed_edid {
-    my ($edid) = @_;
-
-    $edid->{manufacturer_name} ne '@@@' or return 'bad manufacturer_name';
-    $edid->{edid_version} != 0xff && $edid->{edid_revision} != 0xff
-      or return 'bad edid_version';
-
-    if ( $edid->{monitor_range} ) {
-        $edid->{monitor_range}{horizontal_min}
-          && $edid->{monitor_range}{horizontal_min} <=
-          $edid->{monitor_range}{horizontal_max}
-          or return 'bad HorizSync';
-        $edid->{monitor_range}{vertical_min}
-          && $edid->{monitor_range}{vertical_min} <=
-          $edid->{monitor_range}{vertical_max}
-          or return 'bad VertRefresh';
+  }
+}
+
+sub to_MonitorsDB {
+  my ($edid) = @_;
+
+  $edid->{monitor_range} && $edid->{EISA_ID} or return;
+
+  my $detailed_timings = $edid->{detailed_timings} || [];
+  my @preferred_resolutions = map { 
+    join('x', $_->{horizontal_active}, $_->{vertical_active});
+  } grep { !$_->{bad_ratio} } @$detailed_timings;
+
+  (my $monitor_name = $edid->{monitor_name}) =~ s/;/,/g;
+  my ($raw_vendor, $raw_model) = $edid->{EISA_ID} =~ /(...)(.*)/;
+  my ($VendorName, $only_Model) =
+  $monitor_name =~ /(\S+)\s(.*)/ ? 
+  ($1, $2) :
+  ($raw_vendor, $monitor_name || $raw_model);
+
+  join('; ', 
+    $VendorName, "$VendorName $only_Model", $edid->{EISA_ID},
+    sprintf("%u-%u", $edid->{monitor_range}{horizontal_min}, $edid->{monitor_range}{horizontal_max}),
+    sprintf("%u-%u", $edid->{monitor_range}{vertical_min}, $edid->{monitor_range}{vertical_max}),
+    @$detailed_timings == 1 ? @preferred_resolutions : (),
+  );
+}
+
+sub print_edid {
+  my ($edid, $verbose) = @_;
+
+  print "Name: $edid->{monitor_name}\n" if $edid->{monitor_name};
+  print "EISA ID: $edid->{EISA_ID}\n" if $edid->{EISA_ID};
+  printf "Screen size: %.1f cm x %.1f cm (%3.2f inches%s)\n",
+  $edid->{max_size_horizontal},
+  $edid->{max_size_vertical},
+  $edid->{diagonal_size},
+  $edid->{ratio_name} ? sprintf(", aspect ratio %s = %.2f", $edid->{ratio_name}, $edid->{ratio}) :
+  $edid->{ratio} ? sprintf(", aspect ratio %.2f", $edid->{ratio}) : '';
+
+  print "Gamma: ", $edid->{gamma} / 100 + 1, "\n";
+  printf "%s signal\n", $edid->{video_input_definition}{digital} ? 'Digital' : 'Analog';
+
+  if ($verbose) {
+    foreach (@{$edid->{established_timings} || []}) {
+      print "Standard resolution: $_->{X}x$_->{Y} @ $_->{vfreq} Hz (established timing)\n" if !$_->{interlace};
     }
-
-    '';
-}
-
-sub parse_edid {
-    my ($raw_edid) = @_;
-
-    my %edid;
-    my @vals = unpack( join( '', map { $_->[0] } @edid_info ), $raw_edid );
-    my $i;
-    foreach (@edid_info) {
-        my ( $field, $v ) = ( $_->[1], $vals[ $i++ ] );
-
-        if ( $field eq 'year' ) {
-            $v += 1990;
-        }
-        elsif ( $field eq 'manufacturer_name' ) {
-            my $h = get_many_bits( $v, 'manufacturer_name' );
-            $v = join( '', map { chr( ord('A') + $h->{$_} - 1 ) } 1 .. 3 );
-        }
-        elsif ( $field eq 'video_input_definition' ) {
-            $v = get_many_bits( $v, 'video_input_definition' );
-        }
-        elsif ( $field eq 'feature_support' ) {
-            $v = get_many_bits( $v, 'feature_support' );
-        }
-        elsif ( $field eq 'established_timings' ) {
-            my $h = get_many_bits( $v, 'established_timings' );
-            $v = [
-                sort { $a->{X} <=> $b->{X} || $a->{vfreq} <=> $b->{vfreq} }
-                  map {
-                    /(\d+)x(\d+)_(\d+)(i?)/
-                      ? {
-                        X     => $1,
-                        Y     => $2,
-                        vfreq => $3,
-                        $4 ? ( interlace => 1 ) : ()
-                      }
-                      : ()
-                  }
-                  grep { $h->{$_} } keys %$h
-            ];
-        }
-        elsif ( $field eq 'standard_timings' ) {
-            my @aspect2ratio = (
-                $edid{edid_version} > 1
-                  || $edid{edid_revision} > 2 ? '16/10' : '1/1',
-                '4/3', '5/4', '16/9',
-            );
-            $v = [
-                map {
-                    my $h = get_many_bits( $_, 'standard_timing' );
-                    $h->{X} = ( $h->{X} + 31 ) * 8;
-                    if ( $_ ne "\x20\x20" && $h->{X} > 256 )
-                    {    # cf VALID_TIMING in Xorg edid.h
-                        $h->{vfreq} += 60;
-                        if ( $h->{ratio} = $aspect2ratio[ $h->{aspect} ] ) {
-                            delete $h->{aspect};
-                            $h->{Y} = $h->{X} / eval( $h->{ratio} );
-                        }
-                        $h;
-                    }
-                    else { () }
-                  } unpack( 'a2' x 8, $v )
-            ];
-        }
-        elsif ( $field eq 'monitor_details' ) {
-            while ($v) {
-                ( my $pixel_clock, my $vv, $v ) = unpack( "v a16 a*", $v );
-
-                if ($pixel_clock) {
-
-                    # detailed timing
-                    my $h = get_many_bits( $vv, 'detailed_timing' );
-                    $h->{pixel_clock} = $pixel_clock / 100;  # to have it in MHz
-
-                    my %detailed_timing_field_size =
-                      map { $_->[1], $_->[0] } @{ $subfields{detailed_timing} };
-                    foreach my $field ( keys %detailed_timing_field_size ) {
-                        $field =~ s/_hi$// or next;
-                        my $hi = delete( $h->{ $field . '_hi' } );
-                        $h->{$field} +=
-                          $hi << $detailed_timing_field_size{$field};
-                    }
-                    push @{ $edid{detailed_timings} }, $h
-                      if $h->{horizontal_active} > 0
-                          && $h->{vertical_active} > 0;
-                }
-                else {
-                    ( my $flag, $vv ) = unpack( "n x a*", $vv );
-
-                    if ( $flag == 0xfd ) {
-
-                        # range
-                        $edid{monitor_range} =
-                          get_many_bits( $vv, 'monitor_range' );
-                        if ( $edid{monitor_range}{pixel_clock_max} == 0xff ) {
-                            delete $edid{monitor_range}{pixel_clock_max};
-                        }
-                        else {
-                            $edid{monitor_range}{pixel_clock_max} *=
-                              10;    #- to have it in MHz
-                        }
-                    }
-                    elsif ( $flag == 0xf ) {
-                        my $range = get_many_bits( $vv,
-                            'manufacturer_specified_range_timing' );
-
-                        my $e     = $edid{detailed_timings}[0];
-                        my $valid = 1;
-                        foreach my $m ( 'min', 'max' ) {
-                            my %total;
-                            foreach my $dir ( 'horizontal', 'vertical' ) {
-                                $range->{ $dir . '_sync_pulse_width_' . $m } *=
-                                  2;
-                                $range->{ $dir . '_back_porch_' . $m } *= 2;
-                                $range->{ $dir . '_blanking_' . $m }   *= 2;
-                                if ( $e && $e->{ $dir . '_active' } ) {
-                                    $total{$dir} =
-                                      $e->{ $dir . '_active' } +
-                                      $range->{ $dir . '_blanking_' . $m };
-                                }
-                            }
-                            if ( $total{horizontal} && $total{vertical} ) {
-                                my $hfreq =
-                                  $e->{pixel_clock} * 1000 / $total{horizontal};
-                                my $vfreq = $hfreq * 1000 / $total{vertical};
-                                $range->{ 'horizontal_'
-                                      . ( $m eq 'min' ? 'max' : 'min' ) } =
-                                  round($hfreq);
-                                $range->{ 'vertical_'
-                                      . ( $m eq 'min' ? 'max' : 'min' ) } =
-                                  round($vfreq);
-                            }
-                            else {
-                                $valid = 0;
-                            }
-                        }
-                        $edid{ $valid
-                            ? 'monitor_range'
-                            : 'manufacturer_specified_range_timing' } = $range;
-
-                    }
-                    elsif ( $flag == 0xfc ) {
-                        my $prev = $edid{monitor_name};
-                        $edid{monitor_name} =
-                          ( $prev ? "$prev " : '' ) . unpack( 'A13', $vv );
-                    }
-                    elsif ( $flag == 0xfe ) {
-                        push @{ $edid{monitor_text} }, unpack( 'A13', $vv );
-                    }
-                    elsif ( $flag == 0xff ) {
-                        push @{ $edid{serial_number2} }, unpack( 'A13', $vv );
-                    }
-                    else {
-
-                        #warn "parse_edid: unknown flag $flag\n";
-                    }
-                }
-            }
-        }
-
-        $edid{$field} = $v if $field && $field !~ /^_/;
+    foreach (@{$edid->{standard_timings} || []}) {
+      print "Standard resolution: $_->{X}x$_->{Y} @ $_->{vfreq} Hz, ratio $_->{ratio}",
+      $edid->{ratio_name} && index($edid->{ratio_name}, $_->{ratio}) == -1 ? ' (!)' : '',
+      "\n";
     }
-
-    $edid{max_size_precision} = 'cm';
-    $edid{EISA_ID} =
-      $edid{manufacturer_name} . sprintf( '%04x', $edid{product_code} )
-      if $edid{product_code};
-
-    if ( $edid{monitor_range} ) {
-        $edid{HorizSync} =
-            $edid{monitor_range}{horizontal_min} . '-'
-          . $edid{monitor_range}{horizontal_max};
-        $edid{VertRefresh} =
-            $edid{monitor_range}{vertical_min} . '-'
-          . $edid{monitor_range}{vertical_max};
-    }
-
-    if ( $edid{max_size_vertical} ) {
-        $edid{ratio} = $edid{max_size_horizontal} / $edid{max_size_vertical};
-        $edid{ratio_name} = ratio_name( $edid{max_size_horizontal},
-            $edid{max_size_vertical}, 'cm' );
-        $edid{ratio_precision} = 'cm';
-    }
-
-    foreach my $h ( @{ $edid{detailed_timings} } ) {
-        my $horizontal_total =
-          $h->{horizontal_active} + $h->{horizontal_blanking};
-        my $vertical_total = $h->{vertical_active} + $h->{vertical_blanking};
-
-        $h->{ModeLine_comment} =
-          sprintf
-qq(# Monitor preferred modeline (%.1f Hz vsync, %.1f kHz hsync, ratio %s)),
-          $h->{pixel_clock} / $horizontal_total / $vertical_total * 1000 * 1000,
-          $h->{pixel_clock} / $horizontal_total * 1000,
-          nearest_ratio( $h->{horizontal_active} / $h->{vertical_active}, 0.01 )
-          || sprintf( "%.2f", $h->{horizontal_active} / $h->{vertical_active} );
-
-        $h->{ModeLine} =
-          sprintf
-          qq("%dx%d" $h->{pixel_clock} %d %d %d %d %d %d %d %d %shsync %svsync),
-          $h->{horizontal_active}, $h->{vertical_active},
-
-          $h->{horizontal_active},
-          $h->{horizontal_active} + $h->{horizontal_sync_offset},
-          $h->{horizontal_active} +
-          $h->{horizontal_sync_offset} +
-          $h->{horizontal_sync_pulse_width},
-          $horizontal_total,
-
-          $h->{vertical_active},
-          $h->{vertical_active} + $h->{vertical_sync_offset},
-          $h->{vertical_active} +
-          $h->{vertical_sync_offset} +
-          $h->{vertical_sync_pulse_width},
-          $vertical_total,
-
-          $h->{horizontal_sync_positive} ? '+' : '-',
-          $h->{vertical_sync_positive}   ? '+' : '-';
-
-       # if the mm size given in the detailed_timing is not far from the cm size
-       # put it as a more precise cm size
-        my %in_cm =
-          map { $_ => $h->{ $_ . '_image_size' } / 10 }
-          ( 'horizontal', 'vertical' );
-        my ($error) =
-          sort { $b <=> $a }
-          map  { abs( $edid{ 'max_size_' . $_ } - $in_cm{$_} ) } keys %in_cm;
-        if ( $error <= 0.5 ) {
-            $edid{ 'max_size_' . $_ } = $in_cm{$_} foreach keys %in_cm;
-            $edid{max_size_precision} = 'mm';
-        }
-        if ( $error < 1 && $in_cm{vertical} ) {
-
-            # using it for the ratio
-            $edid{ratio} = $in_cm{horizontal} / $in_cm{vertical};
-            $edid{ratio_name} =
-              ratio_name( $in_cm{horizontal}, $in_cm{vertical}, 'mm' );
-            $edid{ratio_precision} = 'mm';
-        }
-
-        $h->{bad_ratio} = 1
-          if abs(
-                  $edid{ratio} - $h->{horizontal_active} / $h->{vertical_active}
-          ) > ( $edid{ratio_precision} eq 'mm' ? 0.02 : 0.2 );
-    }
-
-    $edid{diagonal_size} = sqrt(
-        sqr( $edid{max_size_horizontal} ) + sqr( $edid{max_size_vertical} ) ) /
-      2.54;
-
-    \%edid;
-}
-
-sub nearest_ratio {
-    my ( $ratio, $max_error ) = @_;
-    my @sorted =
-      sort { $a->[1] <=> $b->[1] }
-      map {
-        my $error = abs( $ratio - eval($_) );
-        $error > $max_error ? () : [ $_, $error ];
-      } @known_ratios;
-    $sorted[0][0];
-}
-
-sub ratio_name {
-    my ( $horizontal, $vertical, $precision ) = @_;
-
-    if ( $precision eq 'mm' ) {
-        nearest_ratio( $horizontal / $vertical, 0.1 );
-    }
-    else {
-        my $error = 0.5;
-        my $ratio1 =
-          nearest_ratio( ( $horizontal + $error ) / ( $vertical - $error ),
-            0.2 );
-        my $ratio2 =
-          nearest_ratio( ( $horizontal - $error ) / ( $vertical + $error ),
-            0.2 );
-        $ratio1 && $ratio2 or return;
-        if ( $ratio1 eq $ratio2 ) {
-            $ratio1;
-        }
-        else {
-            my $ratio = nearest_ratio( $horizontal / $vertical, 0.2 );
-            join( ' or ', $ratio, $ratio eq $ratio1 ? $ratio2 : $ratio1 );
-        }
-    }
-}
-
-sub to_MonitorsDB {
-    my ($edid) = @_;
-
-    $edid->{monitor_range} && $edid->{EISA_ID} or return;
-
-    my $detailed_timings = $edid->{detailed_timings} || [];
-    my @preferred_resolutions =
-      map { join( 'x', $_->{horizontal_active}, $_->{vertical_active} ); }
-      grep { !$_->{bad_ratio} } @$detailed_timings;
-
-    ( my $monitor_name = $edid->{monitor_name} ) =~ s/;/,/g;
-    my ( $raw_vendor, $raw_model ) = $edid->{EISA_ID} =~ /(...)(.*)/;
-    my ( $VendorName, $only_Model ) =
-      $monitor_name =~ /(\S+)\s(.*)/
-      ? ( $1, $2 )
-      : ( $raw_vendor, $monitor_name || $raw_model );
-
-    join(
-        '; ',
-        $VendorName,
-        "$VendorName $only_Model",
-        $edid->{EISA_ID},
-        sprintf( "%u-%u",
-            $edid->{monitor_range}{horizontal_min},
-            $edid->{monitor_range}{horizontal_max} ),
-        sprintf( "%u-%u",
-            $edid->{monitor_range}{vertical_min},
-            $edid->{monitor_range}{vertical_max} ),
-        @$detailed_timings == 1 ? @preferred_resolutions : (),
-    );
-}
-
-sub print_edid {
-    my ( $edid, $verbose ) = @_;
-
-    print "Name: $edid->{monitor_name}\n" if $edid->{monitor_name};
-    print "EISA ID: $edid->{EISA_ID}\n"   if $edid->{EISA_ID};
-    printf "Screen size: %.1f cm x %.1f cm (%3.2f inches%s)\n",
-      $edid->{max_size_horizontal},
-      $edid->{max_size_vertical},
-      $edid->{diagonal_size},
-      $edid->{ratio_name}
-      ? sprintf( ", aspect ratio %s = %.2f", $edid->{ratio_name},
-        $edid->{ratio} )
-      : $edid->{ratio} ? sprintf( ", aspect ratio %.2f", $edid->{ratio} )
-      :                  '';
-
-    print "Gamma: ", $edid->{gamma} / 100 + 1, "\n";
-    printf "%s signal\n",
-      $edid->{video_input_definition}{digital} ? 'Digital' : 'Analog';
-
-    if ($verbose) {
-        foreach ( @{ $edid->{established_timings} || [] } ) {
-            print
-"Standard resolution: $_->{X}x$_->{Y} @ $_->{vfreq} Hz (established timing)\n"
-              if !$_->{interlace};
-        }
-        foreach ( @{ $edid->{standard_timings} || [] } ) {
-            print
-"Standard resolution: $_->{X}x$_->{Y} @ $_->{vfreq} Hz, ratio $_->{ratio}",
-              $edid->{ratio_name}
-              && index( $edid->{ratio_name}, $_->{ratio} ) == -1 ? ' (!)' : '',
-              "\n";
-        }
-    }
-
-    if ( $edid->{monitor_range} ) {
-        printf "Max video bandwidth: %u MHz\n",
-          $edid->{monitor_range}{pixel_clock_max}
-          if $edid->{monitor_range}{pixel_clock_max};
-        print "\n";
-        printf "\tHorizSync %u-%u\n", $edid->{monitor_range}{horizontal_min},
-          $edid->{monitor_range}{horizontal_max};
-        printf "\tVertRefresh %u-%u\n", $edid->{monitor_range}{vertical_min},
-          $edid->{monitor_range}{vertical_max};
-    }
-
-    foreach my $h ( @{ $edid->{detailed_timings} } ) {
-        print "\n";
-        print "\t", $h->{ModeLine_comment},
-          $h->{bad_ratio} ? ' (bad ratio)' : '', "\n";
-        print "\tModeLine ", $h->{ModeLine}, "\n";
-    }
+  }
+
+  if ($edid->{monitor_range}) {
+    printf "Max video bandwidth: %u MHz\n", $edid->{monitor_range}{pixel_clock_max} if $edid->{monitor_range}{pixel_clock_max};
+    print "\n";
+    printf "\tHorizSync %u-%u\n", $edid->{monitor_range}{horizontal_min}, $edid->{monitor_range}{horizontal_max};
+    printf "\tVertRefresh %u-%u\n", $edid->{monitor_range}{vertical_min}, $edid->{monitor_range}{vertical_max};
+  }
+
+  foreach my $h (@{$edid->{detailed_timings}}) {
+    print "\n";
+    print "\t", $h->{ModeLine_comment}, $h->{bad_ratio} ? ' (bad ratio)' : '', "\n";
+    print "\tModeLine ", $h->{ModeLine}, "\n";	
+  }
 }
 
 sub _getManifacturerFromCode {
-<<<<<<< HEAD
-    my $code = shift;
-    my $h    = {
-        "ACT" => "Targa",
-        "ADI" => "ADI Corporation http://www.adi.com.tw",
-        "AOC" => "AOC International (USA) Ltd.",
-        "API" => "Acer America Corp.",
-        "APP" => "Apple Computer, Inc.",
-        "ART" => "ArtMedia",
-        "AST" => "AST Research",
-        "CPL" => "Compal Electronics, Inc. / ALFA",
-        "CPQ" => "COMPAQ Computer Corp.",
-        "CTX" => "CTX - Chuntex Electronic Co.",
-        "DEC" => "Digital Equipment Corporation",
-        "DEL" => "Dell Computer Corp.",
-        "DPC" => "Delta Electronics, Inc.",
-        "DWE" => "Daewoo Telecom Ltd",
-        "ECS" => "ELITEGROUP Computer Systems",
-        "EIZ" => "EIZO",
-        "FCM" => "Funai Electric Company of Taiwan",
-        "FUS" => "Fujitsu Siemens",
-        "GSM" => "LG Electronics Inc. (GoldStar Technology, Inc.)",
-        "GWY" => "Gateway 2000",
-        "HEI" => "Hyundai Electronics Industries Co., Ltd.",
-        "HIT" => "Hitachi",
-        "HSL" => "Hansol Electronics",
-        "HTC" => "Hitachi Ltd. / Nissei Sangyo America Ltd.",
-        "HWP" => "Hewlett Packard",
-        "IBM" => "IBM PC Company",
-        "ICL" => "Fujitsu ICL",
-        "IVM" => "Idek Iiyama North America, Inc.",
-        "KFC" => "KFC Computek",
-        "LGD" => "LG Display",
-        "LKM" => "ADLAS / AZALEA",
-        "LNK" => "LINK Technologies, Inc.",
-        "LTN" => "Lite-On",
-        "MAG" => "MAG InnoVision",
-        "MAX" => "Maxdata Computer GmbH",
-        "MEI" => "Panasonic Comm. & Systems Co.",
-        "MEL" => "Mitsubishi Electronics",
-        "MIR" => "miro Computer Products AG",
-        "MTC" => "MITAC",
-        "NAN" => "NANAO",
-        "NEC" => "NEC Technologies, Inc.",
-        "NOK" => "Nokia",
-        "OQI" => "OPTIQUEST",
-        "PBN" => "Packard Bell",
-        "PGS" => "Princeton Graphic Systems",
-        "PHL" => "Philips Consumer Electronics Co.",
-        "REL" => "Relisys",
-        "SAM" => "Samsung",
-        "SMI" => "Smile",
-        "SMC" => "Samtron",
-        "SNI" => "Siemens Nixdorf",
-        "SNY" => "Sony Corporation",
-        "SPT" => "Sceptre",
-        "SRC" => "Shamrock Technology",
-        "STN" => "Samtron",
-        "STP" => "Sceptre",
-        "TAT" => "Tatung Co. of America, Inc.",
-        "TRL" => "Royal Information Company",
-        "TSB" => "Toshiba, Inc.",
-        "UNM" => "Unisys Corporation",
-        "VSC" => "ViewSonic Corporation",
-        "WTC" => "Wen Technology",
-        "ZCM" => "Zenith Data Systems",
-        "___" => "Targa"
-    };
-
-    return $h->{$code} if ( exists( $h->{$code} ) && $h->{$code} );
-    return "Unknown manufacturer code " . $code;
-=======
   my $code = shift;
   my $h = {
     "ACT" => "Targa",
@@ -716,7 +515,6 @@
     "GWY" => "Gateway 2000",
     "HEI" => "Hyundai Electronics Industries Co., Ltd.",
     "HIT" => "Hitachi",
-    "HSD" => "Hanns.G",
     "HSL" => "Hansol Electronics",
     "HTC" => "Hitachi Ltd. / Nissei Sangyo America Ltd.",
     "HWP" => "Hewlett Packard",
@@ -762,37 +560,20 @@
 
   return $h->{$code} if (exists ($h->{$code}) && $h->{$code});
   return "Unknown manufacturer code ".$code;
->>>>>>> dcf7ac2a
-}
-
-sub sqr   { $_[0] * $_[0] }
-sub round { int( $_[0] + 0.5 ) }
-
+}
+
+sub sqr { $_[0] * $_[0] }
+sub round { int($_[0] + 0.5) }
 sub group_by2 {
-    my @l;
-    for ( my $i = 0 ; $i < @_ ; $i += 2 ) {
-        push @l, [ $_[$i], $_[ $i + 1 ] ];
-    }
-    @l;
-}
+  my @l;
+  for (my $i = 0; $i < @_; $i += 2) {
+    push @l, [ $_[$i], $_[$i+1] ];
+  }
+  @l;
+}
+
 
 sub doInventory {
-    my $params    = shift;
-    my $inventory = $params->{inventory};
-    my $logger    = $params->{logger};
-
-<<<<<<< HEAD
-    my $raw_perl = 1;
-    my $verbose;
-    my $MonitorsDB;
-    my $base64;
-    my $uuencode;
-
-    my $raw_edid = getEdid();
-
-    return unless $raw_edid;
-=======
-sub run {
   my $params = shift;
   my $inventory = $params->{inventory};
   my $logger = $params->{logger};
@@ -823,46 +604,20 @@
   eval "use MIME::Base64;";
   $base64 = encode_base64($raw_edid) if !$@;
   if (can_run("uuencode")) {
-    chomp($uuencode = `echo $raw_edid|uuencode -`);
+    $uuencode = `echo $raw_edid|uuencode -`;
     if (!$base64) {
-      chomp($base64 = `echo $raw_edid|uuencode -m -`);
+      $base64 = `echo $raw_edid|uuencode -m -`;
     }
   }
   $inventory->addMonitors ({
->>>>>>> dcf7ac2a
-
-    length($raw_edid) == 128 || length($raw_edid) == 256
-      or $logger->debug("incorrect lenght: bad edid");
-
-    my $edid = parse_edid($raw_edid);
-    if ( my $err = check_parsed_edid($edid) ) {
-        $logger->debug("check failed: bad edid: $err");
-    }
-
-    my $caption      = $edid->{monitor_name};
-    my $description  = $edid->{week} . "/" . $edid->{year};
-    my $manufacturer = _getManifacturerFromCode( $edid->{manufacturer_name} );
-    my $serial       = $edid->{serial_number2}[0];
-
-    eval "use MIME::Base64;";
-    $base64 = encode_base64($raw_edid) if !$@;
-    if ( can_run("uuencode") ) {
-        $uuencode = `echo $raw_edid|uuencode -`;
-        if ( !$base64 ) {
-            $base64 = `echo $raw_edid|uuencode -m -`;
-        }
-    }
-    $inventory->addMonitors(
-        {
-
-            BASE64       => $base64,
-            CAPTION      => $caption,
-            DESCRIPTION  => $description,
-            MANUFACTURER => $manufacturer,
-            SERIAL       => $serial,
-            UUENCODE     => $uuencode,
-
-        }
-    );
+
+      BASE64 => $base64,
+      CAPTION => $caption,
+      DESCRIPTION => $description,
+      MANUFACTURER => $manufacturer,
+      SERIAL => $serial,
+      UUENCODE => $uuencode,
+
+    });
 }
 1;
