package Ocsinventory::Agent::Config;

use strict;
use Getopt::Long;

<<<<<<< HEAD
use Storable;

our $VERSION = '1.1';
=======
our $VERSION = '1.1.1';
>>>>>>> 0292fb44
my $basedir = '';

if ($^O =~ /^MSWin/) {
    $basedir = $ENV{APPDATA}.'/ocsinventory-agent';
}

my $default = {
  'daemon'    =>  0,
  'daemonNoFork'    =>  0,
  'debug'     =>  0,
  'devlib'    =>  0,
  'force'     =>  0,
  'help'      =>  0,
  'info'      =>  1,
  'lazy'      =>  0,
  'local'     =>  '',
  #'logger'    =>  'Syslog,File,Stderr',
  'logger'    =>  'Stderr',
  'logfile'   =>  '',
  'password'  =>  '',
  'proxy'     =>  '',
  'realm'     =>  '',
  'remotedir' =>  '/ocsinventory', # deprecated, give a complet URL to
                                   # --server instead
  'server'    =>  'http://ocsinventory-ng/ocsinventory',
  'stdout'    =>  0,
  'tag'       =>  '',
  'user'      =>  '',
  'version'   =>  0,
  'wait'      =>  '',
#  'xml'       =>  0,
  'nodeploy'  =>  0,
  'noinventory'
              =>  0,
  'nosoft'    =>  0, # DEPRECATED!
  'nosoftware'=>  0,
  'delaytime' =>  '3600', # max delay time (seconds)
  'backendCollectTimeout'   => '180',   # timeOut of process : see Backend.pm
  'unsecureSoftwareDeployment' => 0,
  'scanhomedirs' => 0,

  # Other values that can't be changed with the
  # CLI parameters
  'VERSION'   => $VERSION,
  'deviceid'  => '',
  'basevardir'=>  $basedir.'/var/lib/ocsinventory-agent',
  'logdir'    =>  $basedir.'/var/log/ocsinventory-agent',
#  'pidfile'   =>  $basedir.'/var/run/ocsinventory-agent.pid',
};

sub load {
	my (undef, $params) = @_;


	my $config = $default;
	
    loadFromCfgFile($config);
    loadUserParams($config);

	return $config;
}

sub loadFromCfgFile {
  my $config = shift;

  $config->{etcdir} = [];

  push (@{$config->{etcdir}}, '/etc/ocsinventory');
  push (@{$config->{etcdir}}, '/usr/local/etc/ocsinventory');
  push (@{$config->{etcdir}}, '/etc/ocsinventory-agent');
  push (@{$config->{etcdir}}, $ENV{HOME}.'/.ocsinventory'); # Should I?

  my $file;
if (!$file || !-f $file) {
    foreach (@{$config->{etcdir}}) {
      $file = $_.'/ocsinventory-agent.cfg';
      last if -f $file;
    }
    return $config unless -f $file;
  }

  $config->{configFile} = $file;

  if (!open (CONFIG, "<".$file)) {
    print(STDERR "Config: Failed to open $file\n");
	  return $config;
  }

  foreach (<CONFIG>) {
    s/#.+//;
    if (/(\w+)\s*=\s*(.+)/) {
      my $key = $1;
      my $val = $2;
      # Remove the quotes
      $val =~ s/\s+$//;
      $val =~ s/^'(.*)'$/$1/;
      $val =~ s/^"(.*)"$/$1/;
      $config->{$key} = $val;
    }
  }
  close CONFIG;
}

sub loadUserParams {
	my $config = shift;


	my %options = (
		"backend-collect-timeout=s"  =>   \$config->{backendCollectTimeout},
		"basevardir=s"    =>   \$config->{basevardir},
		"d|daemon"        =>   \$config->{daemon},
		"D|daemon-no-fork"=>   \$config->{daemonNoFork},
		"debug"           =>   \$config->{debug},
		"devlib"          =>   \$config->{devlib},
		"f|force"         =>   \$config->{force},
		"h|help"          =>   \$config->{help},
		"i|info"          =>   \$config->{info},
		"lazy"            =>   \$config->{lazy},
		"l|local=s"       =>   \$config->{local},
		"logfile=s"       =>   \$config->{logfile},
		"nodeploy"        =>   \$config->{nodeploy},
		"noinventory"     =>   \$config->{noinventory},
		"nosoft"          =>   \$config->{nosoft},
		"nosoftware"      =>   \$config->{nosoftware},
		"p|password=s"    =>   \$config->{password},
		"P|proxy=s"       =>   \$config->{proxy},
		"r|realm=s"       =>   \$config->{realm},
		"R|remotedir=s"   =>   \$config->{remotedir},
		"s|server=s"      =>   \$config->{server},
		"stdout"          =>   \$config->{stdout},
		"t|tag=s"         =>   \$config->{tag},
        "unsecure-software-deployment" => \$config->{unsecureSoftwareDeployment},
		"u|user=s"        =>   \$config->{user},
		"version"         =>   \$config->{version},
		"w|wait=s"        =>   \$config->{wait},
#  "x|xml"          =>   \$config->{xml},
		"delaytime"       =>   \$config->{delaytime},
		"scan-homedirs"   =>   \$config->{scanhomedirs},
		"no-socket"       =>   \$config->{noSocket},
	);

	help($config) if (!GetOptions(%options) || $config->{help});
	version() if $config->{version};

}


sub help {
  my ($config, $error) = @_;
  if ($error) {
    chomp $error;
    print "ERROR: $error\n\n";
  }

  if ($config->{configFile}) {
      print STDERR "Setting initialised with values retrieved from ".
      "the config found at ".$config->{configFile}."\n";
  }

  print STDERR "\n";
  print STDERR "Usage:\n";
  print STDERR "\t--backend-collect-timeout set a max delay time of one ".
  "action (search package id, ...) is set (".$config->{backendCollectTimeout}.")\n";
  print STDERR "\t--basevardir=/path  indicate the directory where should".
  " the agent store its files (".$config->{basevardir}.")\n";
  print STDERR "\t-d  --daemon        detach the agent in background ".
  "(".$config->{daemon}.")\n";
  print STDERR "\t-D  --daemon-no-fork detach the agent in background (".$config->{daemon}.")\n";
  print STDERR "\t    --debug         debug mode (".$config->{debug}.")\n";
  print STDERR "\t    --devlib        search for Backend mod in ./lib only (".$config->{devlib}.")\n";
  print STDERR "\t-f --force          always send data to server (Don't ask before) (".$config->{force}.")\n";
  print STDERR "\t-i --info           verbose mode (".$config->{info}.")\n";
  print STDERR "\t   --no-socket      allow remote connexion (".$config->{noSocket}.")\n";
  print STDERR "\t--lazy              do not contact the server more than ".
  "one time during the PROLOG_FREQ (".$config->{lazy}.")\n";
  print STDERR "\t-l --local=DIR      do not contact server but write ".
  "inventory in DIR directory in XML (".$config->{local}.")\n";
  print STDERR "\t   --logfile=FILE   log message in FILE (".$config->{logfile}.")\n";
  print STDERR "\t-p --password=PWD   password for server auth\n";
  print STDERR "\t-P --proxy=PROXY    proxy address. e.g: http://user:pass\@proxy:port (".$config->{proxy}.")\n";
  print STDERR "\t-r --realm=REALM    realm for server auth. e.g: 'Restricted Area' (".$config->{realm}.")\n";
  print STDERR "\t-s --server=uri     server uri (".$config->{server}.")\n";
  print STDERR "\t   --stdout         do not write or post the inventory".
  " but print it on STDOUT\n";
  print STDERR "\t-t --tag=TAG        use TAG as tag (".$config->{tag}."). ".
  "Will be ignored by server if a value already exists.\n";
  print STDERR "\t--unsecure-software-deployment   do not check the ".
  "SSL connexion with the server (".$config->{unsecureSoftwareDeployment}.")\n";
  print STDERR "\t-u --user=USER      user for server auth (".$config->{user}.")\n";
  print STDERR "\t   --version        print the version\n";
  print STDERR "\t-w --wait=seconds   wait during a random periode before".
  "  contacting server like --daemon do (".$config->{wait}.")\n";
#  print STDERR "\t-x --xml            write output in a xml file ($config->{xml})\n";
  print STDERR "\t--nodeploy          Do not deploy packages or run command".
  "(".$config->{nodeploy}.")\n";
  print STDERR "\t--noinventory       Do not generate inventory (".$config->{noinventory}.")\n";
  print STDERR "\t--nosoft            DEPRECATED, use --nosoftware instead\n";
<<<<<<< HEAD
  print STDERR "\t--nosoftware        do not return installed software list (".$config->{nosoftware}.")\n";
  print STDERR "\t--delaytime	      set a max delay time (in second) if".
  " no PROLOG_FREQ is set (".$config->{delaytime}.")\n";
  print STDERR "\t--scan-homedirs     permit to scan home user directories (".$config->{scanhomedirs}.")\n" ;
=======
  print STDERR "\t--nosoftware        do not return installed software list (".$self->{config}{nosoftware}.")\n";
  print STDERR "\t--delaytime	      set a max delay time (in second) if no PROLOG_FREQ is set (".$self->{config}{delaytime}.")\n";
  print STDERR "\t--scan-homedirs     permit to scan home user directories (".$self->{config}{scanhomedirs}.")\n" ;
>>>>>>> 0292fb44

  print STDERR "\n";
  print STDERR "Manpage:\n";
  print STDERR "\tSee man ocsinventory-agent\n";

  print STDERR "\n";
  print STDERR "Ocsinventory-Agent is released under GNU GPL 2 license\n";
  exit 1;
}


sub version {
  print "Ocsinventory unified agent for UNIX, Linux, MacOSX and Windows (".$VERSION.")\n";
  exit 0;
}


1;<|MERGE_RESOLUTION|>--- conflicted
+++ resolved
@@ -3,13 +3,8 @@
 use strict;
 use Getopt::Long;
 
-<<<<<<< HEAD
-use Storable;
-
-our $VERSION = '1.1';
-=======
 our $VERSION = '1.1.1';
->>>>>>> 0292fb44
+
 my $basedir = '';
 
 if ($^O =~ /^MSWin/) {
@@ -207,16 +202,10 @@
   "(".$config->{nodeploy}.")\n";
   print STDERR "\t--noinventory       Do not generate inventory (".$config->{noinventory}.")\n";
   print STDERR "\t--nosoft            DEPRECATED, use --nosoftware instead\n";
-<<<<<<< HEAD
   print STDERR "\t--nosoftware        do not return installed software list (".$config->{nosoftware}.")\n";
   print STDERR "\t--delaytime	      set a max delay time (in second) if".
   " no PROLOG_FREQ is set (".$config->{delaytime}.")\n";
   print STDERR "\t--scan-homedirs     permit to scan home user directories (".$config->{scanhomedirs}.")\n" ;
-=======
-  print STDERR "\t--nosoftware        do not return installed software list (".$self->{config}{nosoftware}.")\n";
-  print STDERR "\t--delaytime	      set a max delay time (in second) if no PROLOG_FREQ is set (".$self->{config}{delaytime}.")\n";
-  print STDERR "\t--scan-homedirs     permit to scan home user directories (".$self->{config}{scanhomedirs}.")\n" ;
->>>>>>> 0292fb44
 
   print STDERR "\n";
   print STDERR "Manpage:\n";
