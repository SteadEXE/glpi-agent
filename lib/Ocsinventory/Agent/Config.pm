--- conflicted
+++ resolved
@@ -33,11 +33,8 @@
   'nosoftware'=>  0,
   'delaytime' =>  '3600', # max delay time (seconds)
   'backendCollectTimeout'   => '180',   # timeOut of process : see Backend.pm
-<<<<<<< HEAD
   'unsecureSoftwareDeployment' => 0,
-=======
   'scanhomedirs' => 0,
->>>>>>> d1473620
 
   # Other values that can't be changed with the
   # CLI parameters
