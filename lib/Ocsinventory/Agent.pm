#!/usr/bin/perl

package Ocsinventory::Agent;

use strict;
use warnings;

# THIS IS AN UGLY WORKAROUND FOR
# http://rt.cpan.org/Ticket/Display.html?id=38067
use XML::Simple;
use File::Path;

$ENV{LC_ALL} = 'C'; # Turn off localised output for commands
$ENV{LANG} = 'C'; # Turn off localised output for commands

eval {XMLout("<a>b</a>");};
if ($@){
    no strict 'refs';
    ${*{"XML::SAX::"}{HASH}{'parsers'}} = sub {
        return [ {
            'Features' => {
                'http://xml.org/sax/features/namespaces' => '1'
            },
            'Name' => 'XML::SAX::PurePerl'
        }
        ]
    };
}

use Sys::Hostname;

# END OF THE UGLY FIX!
use Ocsinventory::Logger;
use Ocsinventory::Agent::XML::Inventory;
use Ocsinventory::Agent::XML::Prolog;

use Ocsinventory::Agent::Network;
use Ocsinventory::Agent::Backend;
use Ocsinventory::Agent::AccountConfig;
use Ocsinventory::Agent::AccountInfo;
#use Ocsinventory::Agent::Pid;
use Ocsinventory::Agent::Config;

sub new {
    my (undef, $this) = @_;

############################
#### CLI parameters ########
############################
    my $config = $this->{config} = Ocsinventory::Agent::Config::load();

    # TODO: should be in Config.pm
    if ($config->{logfile}) {
        $config->{logger} = 'File';
    }

    my $logger = $this->{logger} = new Ocsinventory::Logger ({
            config => $config
        });

# $< == $REAL_USER_ID
    if ( $< ne '0' ) {
        $logger->info("You should run this program as super-user.");
    }

    if (not $config->{scanhomedirs}) {
        $logger->debug("--scan-homedirs missing. Don't scan user directories");
    }

    if ($config->{nosoft}) {
        $logger->info("the parameter --nosoft is deprecated and may be removed in a futur release, please use --nosoftware instead.");
        $config->{nosoftware} = 1
    }

# TODO put that in Ocsinventory::Agent::Config
    if (!$config->{'stdout'} && !$config->{'local'} && $config->{server} !~ /^http(|s):\/\//) {
        $logger->debug("the --server passed doesn't have a protocle, assume http as default");
        $config->{server} = "http://".$config->{server}.'/ocsinventory';
    }

############################
#### Objects initilisation
############################

# The agent can contact different servers. Each server accountconfig is
# stored in a specific file:
    if (!-d $config->{basevardir} && !mkpath ($config->{basevardir})) {

        if (! -d $ENV{HOME}."/.ocsinventory/var") {
            $logger->info("Failed to create ".$config->{basevardir}." directory: $!. ".
                "I'm going to use the home directory instead (~/.ocsinventory/var).");
        }

        $config->{basevardir} = $ENV{HOME}."/.ocsinventory/var";
        if (!-d $config->{basevardir} && !mkpath ($config->{basevardir})) {
            $logger->error("Failed to create ".$config->{basedir}." directory: $!".
                "The HOSTID will not be written on the harddrive. You may have duplicated ".
                "entry of this computer in your OCS database");
        }
        $logger->debug("var files are stored in ".$config->{basevardir});
    }

    if (defined($config->{server}) && $config->{server}) {
        my $dir = $config->{server};
        $dir =~ s/\//_/g;
        $config->{vardir} = $config->{basevardir}."/".$dir;
        if (defined ($config->{local}) && $config->{local}) {
            $logger->debug ("--server ignored since you also use --local");
            $config->{server} = undef;
        }
    } elsif (defined($config->{local}) && $config->{local}) {
        $config->{vardir} = $config->{basevardir}."/__LOCAL__";
    }

    if (!-d $config->{vardir} && mkpath ($config->{vardir})) {
        $logger->error("Failed to create ".$config->{vardir}." directory: $!");
    }

    if (-d $config->{vardir}) {
        $config->{accountconfig} = $config->{vardir}."/ocsinv.conf";
        $config->{accountinfofile} = $config->{vardir}."/ocsinv.adm";
        $config->{last_statefile} = $config->{vardir}."/last_state";
        $config->{next_timefile} = $config->{vardir}."/next_timefile";
    }
######


# load CFG files
    my $accountconfig = new Ocsinventory::Agent::AccountConfig({
            logger => $logger,
            config => $config,
        });

    my $srv = $accountconfig->get('OCSFSERVER');
    $config->{server} = $srv if $srv;
    $config->{deviceid}   = $accountconfig->get('DEVICEID');

# Should I create a new deviceID?
<<<<<<< HEAD
    my $hostname = hostname; # Sys::Hostname
    if ((!$config->{config}{deviceid}) || $config->{config}{deviceid} !~ /\Q$hostname\E-(?:\d{4})(?:-\d{2}){5}/) {
=======
    chomp(my $hostname = `uname -n| cut -d . -f 1`);
    if ((!$config->{deviceid}) || $config->{deviceid} !~ /\Q$hostname\E-(?:\d{4})(?:-\d{2}){5}/) {
>>>>>>> 72aa3bb6
        my ($YEAR, $MONTH , $DAY, $HOUR, $MIN, $SEC) = (localtime
            (time))[5,4,3,2,1,0];
        $config->{old_deviceid} = $config->{deviceid};
        $config->{deviceid} =sprintf "%s-%02d-%02d-%02d-%02d-%02d-%02d",
        $hostname, ($YEAR+1900), ($MONTH+1), $DAY, $HOUR, $MIN, $SEC;
        $accountconfig->set('DEVICEID',$config->{deviceid});
        $accountconfig->write();
    }

    my $accountinfo = $this->{accountinfo} = new Ocsinventory::Agent::AccountInfo({
            logger => $logger,
            # TODOparams => $params,
            config => $config,
        });

# --lazy
    if ($config->{lazy}) {
        my $nexttime = (stat($config->{next_timefile}))[9];

        if ($nexttime && $nexttime > time) {
            $logger->info("[Lazy] Must wait until ".localtime($nexttime)." exiting...");
            exit 0;
        }
    }


    if ($config->{tag}) {
        if ($accountinfo->get("TAG")) {
            $logger->debug("A TAG seems to already exist in the server for this".
                "machine. The -t paramter may be ignored by the server useless it".
                "has OCS_OPT_ACCEPT_TAG_UPDATE_FROM_CLIENT=1.");
        }
        $accountinfo->set("TAG",$config->{tag});
    }

    if ($config->{daemon}) {

        $logger->debug("Time to call Proc::Daemon");
        eval { require Proc::Daemon; };
        if ($@) {
            print "Can't load Proc::Daemon. Is the module installed?";
            exit 1;
        }
        Proc::Daemon::Init();
        $logger->debug("Daemon started");
        if (isAgentAlreadyRunning({
                    logger => $logger,
                })) {
            $logger->debug("An agent is already runnnig, exiting...");
            exit 1;
        }

    }

    $logger->debug("OCS Agent initialised");


    bless $this;
}

sub isAgentAlreadyRunning {
    my $params = shift;
    my $logger = $params->{logger};
    # TODO add a workaround if Proc::PID::File is not installed
    eval { require Proc::PID::File; };
    if(!$@) {
        $logger->debug('Proc::PID::File avalaible, checking for pid file');
        if (Proc::PID::File->running()) {
            $logger->debug('parent process already exists');
            return 1;
        }
    }

    return 0;
}

sub run {
    my ($this) = @_;

# Load setting from the config file
    my $config = $this->{config};
    my $accountinfo = $this->{accountinfo};
    my $accountconfig = $this->{accountconfig};
    my $logger = $this->{logger};


##########################################
##########################################
##########################################
##########################################

    # Local mode, no need to contact the server
    if ($config->{stdout} || $config->{local}) { # Local mode

        # TODO, avoid to create Backend a two different place
        my $backend = new Ocsinventory::Agent::Backend ({

                accountinfo => $accountinfo,
                accountconfig => $accountconfig,
                logger => $logger,
                config => $config,

            });

        my $inventory = new Ocsinventory::Agent::XML::Inventory ({

                # TODO, check if the accoun{info,config} are needed in localmode
                accountinfo => $accountinfo,
                accountconfig => $accountinfo,
                backend => $backend,
                config => $config,
                logger => $logger,

            });

        if ($config->{stdout}) {
            $inventory->printXML();
        } elsif ($config->{local}) {
            $inventory->writeXML();
        }
        exit (0);
    }
    # Local mode, no need to continue



#####################################
################ MAIN ###############
#####################################


#######################################################
#######################################################
    while (1) {

        my $exitcode = 0;
        my $wait;
        if ($config->{daemon} || $config->{wait}) {
            my $serverdelay;
            if(($config->{wait} eq 'server') || ($config->{wait}!~/^\d+$/)){
                $serverdelay = $accountconfig->get('PROLOG_FREQ')*3600;
            }
            else{
                $serverdelay = $config->{wait};
            }
            $wait = int rand($serverdelay?$serverdelay:$config->{delaytime});
            $logger->info("Going to sleep for $wait second(s)");
            sleep ($wait);

        }



        my $network = new Ocsinventory::Agent::Network ({

                accountconfig => $accountconfig,
                accountinfo => $accountinfo,
                logger => $logger,
                config => $config,

            });

        my $sendInventory = 1;
        my $prologresp;
        if (!$config->{force}) {
            my $prolog = new Ocsinventory::Agent::XML::Prolog({

                    accountinfo => $accountinfo,
                    logger => $logger,
                    config => $config,

                });

            $prologresp = $network->send({message => $prolog});

            if (!$prologresp) { # Failed to reach the server
                if ($config->{lazy}) {
                    # To avoid flooding a heavy loaded server
                    my $previousPrologFreq;
                    if( ! ($previousPrologFreq = $accountconfig->get('PROLOG_FREQ') ) ){
                        $previousPrologFreq = $config->{delaytime};
                        $logger->info("No previous PROLOG_FREQ found - using fallback delay(".$config->{delaytime}." seconds)");
                    }
                    else{
                        $logger->info("Previous PROLOG_FREQ found ($previousPrologFreq)");
                        $previousPrologFreq = $previousPrologFreq*3600;
                    }
                    my $time = time + $previousPrologFreq;
                    utime $time,$time,$config->{next_timefile};
                }
                exit 1 unless $config->{daemon};
                $sendInventory = 0;
            } elsif (!$prologresp->isInventoryAsked()) {
                $sendInventory = 0;
            }
        }

        if (!$sendInventory) {

            $logger->info("Don't send the inventory");

        } else { # Send the inventory!

            my $backend = new Ocsinventory::Agent::Backend ({

                    accountinfo => $accountinfo,
                    accountconfig => $accountconfig,
                    logger => $logger,
                    config => $config,
                    network => $network,
                    prologresp => $prologresp,

                });

            my $inventory = new Ocsinventory::Agent::XML::Inventory ({

                    # TODO, check if the accoun{info,config} are needed in localmode
                    accountinfo => $accountinfo,
                    accountconfig => $accountinfo,
                    backend => $backend,
                    config => $config,
                    logger => $logger,

                });

            $backend->feedInventory ({inventory => $inventory});

            if (my $response = $network->send({message => $inventory})) {
                #if ($response->isAccountUpdated()) {
                $inventory->saveLastState();
                #}
            } else {
                exit (1) unless $config->{daemon};
            }

            # call the longRun() function in the Backend
            $backend->longRuns({
                    config => $config,
                    logger => $logger
                });

            # Break the loop if needed 
            exit (0) unless $config->{daemon};
        }
    }
}
1;
<|MERGE_RESOLUTION|>--- conflicted
+++ resolved
@@ -136,13 +136,8 @@
     $config->{deviceid}   = $accountconfig->get('DEVICEID');
 
 # Should I create a new deviceID?
-<<<<<<< HEAD
     my $hostname = hostname; # Sys::Hostname
-    if ((!$config->{config}{deviceid}) || $config->{config}{deviceid} !~ /\Q$hostname\E-(?:\d{4})(?:-\d{2}){5}/) {
-=======
-    chomp(my $hostname = `uname -n| cut -d . -f 1`);
     if ((!$config->{deviceid}) || $config->{deviceid} !~ /\Q$hostname\E-(?:\d{4})(?:-\d{2}){5}/) {
->>>>>>> 72aa3bb6
         my ($YEAR, $MONTH , $DAY, $HOUR, $MIN, $SEC) = (localtime
             (time))[5,4,3,2,1,0];
         $config->{old_deviceid} = $config->{deviceid};
