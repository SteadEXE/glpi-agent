#!/usr/bin/perl

package Ocsinventory::Agent;

use strict;
use warnings;

# THIS IS AN UGLY WORKAROUND FOR
# http://rt.cpan.org/Ticket/Display.html?id=38067
use XML::Simple;
use File::Path;

$ENV{LC_ALL} = 'C'; # Turn off localised output for commands
$ENV{LANG} = 'C'; # Turn off localised output for commands

eval {XMLout("<a>b</a>");};
if ($@){
    no strict 'refs';
    ${*{"XML::SAX::"}{HASH}{'parsers'}} = sub {
        return [ {
            'Features' => {
                'http://xml.org/sax/features/namespaces' => '1'
            },
            'Name' => 'XML::SAX::PurePerl'
        }
        ]
    };
}

use Sys::Hostname;

# END OF THE UGLY FIX!
use Ocsinventory::Logger;
use Ocsinventory::Agent::XML::Inventory;
use Ocsinventory::Agent::XML::Prolog;

use Ocsinventory::Agent::Network;
use Ocsinventory::Agent::Backend;
use Ocsinventory::Agent::AccountConfig;
use Ocsinventory::Agent::AccountInfo;
#use Ocsinventory::Agent::Pid;
use Ocsinventory::Agent::Config;
<<<<<<< HEAD
=======
#use Ocsinventory::Agent::Rpc;
>>>>>>> 67ccc939

sub new {
    my (undef, $this) = @_;

############################
#### CLI parameters ########
############################
    my $config = $this->{config} = Ocsinventory::Agent::Config::load();

    # TODO: should be in Config.pm
    if ($config->{logfile}) {
        $config->{logger} = 'File';
    }

    my $logger = $this->{logger} = new Ocsinventory::Logger ({
            config => $config
        });

# $< == $REAL_USER_ID
    if ( $< ne '0' ) {
        $logger->info("You should run this program as super-user.");
    }

    if (not $config->{scanhomedirs}) {
        $logger->debug("--scan-homedirs missing. Don't scan user directories");
    }

    if ($config->{nosoft}) {
        $logger->info("the parameter --nosoft is deprecated and may be removed in a futur release, please use --nosoftware instead.");
        $config->{nosoftware} = 1
    }

# TODO put that in Ocsinventory::Agent::Config
    if (!$config->{'stdout'} && !$config->{'local'} && $config->{server} !~ /^http(|s):\/\//) {
        $logger->debug("the --server passed doesn't have a protocle, assume http as default");
        $config->{server} = "http://".$config->{server}.'/ocsinventory';
    }


############################
#### Objects initilisation
############################

# The agent can contact different servers. Each server accountconfig is
# stored in a specific file:
    if (!-d $config->{basevardir} && !mkpath ($config->{basevardir} && $^O =~ /^MSWin/)) {

        if (! -d $ENV{HOME}."/.ocsinventory/var") {
            $logger->info("Failed to create ".$config->{basevardir}." directory: $!. ".
                "I'm going to use the home directory instead (~/.ocsinventory/var).");
        }

        $config->{basevardir} = $ENV{HOME}."/.ocsinventory/var";
        if (!-d $config->{basevardir} && !mkpath ($config->{basevardir})) {
            $logger->error("Failed to create ".$config->{basedir}." directory: $!".
                "The HOSTID will not be written on the harddrive. You may have duplicated ".
                "entry of this computer in your OCS database");
        }
        $logger->debug("var files are stored in ".$config->{basevardir});
    }

    if (defined($config->{server}) && $config->{server}) {
        my $dir = $config->{server};
        $dir =~ s/\//_/g;
	# On Windows, we can't have ':' in directory path
        $dir =~ s/:/../g if $^O =~ /^MSWin/;
        $config->{vardir} = $config->{basevardir}."/".$dir;
        if (defined ($config->{local}) && $config->{local}) {
            $logger->debug ("--server ignored since you also use --local");
            $config->{server} = undef;
        }
# Useless, nothing is written in local mode
#    } elsif (defined($config->{local}) && $config->{local}) {
#        $config->{vardir} = $config->{basevardir}."/__LOCAL__";
    }

    if (!-d $config->{vardir} && mkpath ($config->{vardir})) {
        $logger->error("Failed to create ".$config->{vardir}." directory: $!");
    }

    if (-d $config->{vardir}) {
        $config->{accountconfig} = $config->{vardir}."/ocsinv.conf";
        $config->{accountinfofile} = $config->{vardir}."/ocsinv.adm";
        $config->{last_statefile} = $config->{vardir}."/last_state";
        $config->{next_timefile} = $config->{vardir}."/next_timefile";
    }
######


# load CFG files
    my $accountconfig = $this->{accountconfig} = new Ocsinventory::Agent::AccountConfig({
            logger => $logger,
            config => $config,
        });

    my $srv = $accountconfig->get('OCSFSERVER');
    $config->{server} = $srv if $srv;
    $config->{deviceid}   = $accountconfig->get('DEVICEID');

# Should I create a new deviceID?
    my $hostname = hostname; # Sys::Hostname
    if ((!$config->{deviceid}) || $config->{deviceid} !~ /\Q$hostname\E-(?:\d{4})(?:-\d{2}){5}/) {
        my ($YEAR, $MONTH , $DAY, $HOUR, $MIN, $SEC) = (localtime
            (time))[5,4,3,2,1,0];
        $config->{old_deviceid} = $config->{deviceid};
        $config->{deviceid} =sprintf "%s-%02d-%02d-%02d-%02d-%02d-%02d",
        $hostname, ($YEAR+1900), ($MONTH+1), $DAY, $HOUR, $MIN, $SEC;
        $accountconfig->set('DEVICEID',$config->{deviceid});
        $accountconfig->write();
    }

    my $accountinfo = $this->{accountinfo} = new Ocsinventory::Agent::AccountInfo({
            logger => $logger,
            # TODOparams => $params,
            config => $config,
        });

# --lazy
    if ($config->{lazy}) {
        my $nexttime = (stat($config->{next_timefile}))[9];

        if ($nexttime && $nexttime > time) {
            $logger->info("[Lazy] Must wait until ".localtime($nexttime)." exiting...");
            exit 0;
        }
    }


    if ($config->{tag}) {
        if ($accountinfo->get("TAG")) {
            $logger->debug("A TAG seems to already exist in the server for this ".
                "machine. The -t paramter may be ignored by the server useless it ".
                "has OCS_OPT_ACCEPT_TAG_UPDATE_FROM_CLIENT=1.");
        }
        $accountinfo->set("TAG",$config->{tag});
    }

    if ($config->{daemon}) {

        $logger->debug("Time to call Proc::Daemon");
        eval { require Proc::Daemon; };
        if ($@) {
            print "Can't load Proc::Daemon. Is the module installed?";
            exit 1;
        }
        Proc::Daemon::Init();
        $logger->debug("Daemon started");
        if (isAgentAlreadyRunning({
                    logger => $logger,
                })) {
            $logger->debug("An agent is already runnnig, exiting...");
            exit 1;
        }

    }

    $logger->debug("OCS Agent initialised");


    bless $this;
}

sub isAgentAlreadyRunning {
    my $params = shift;
    my $logger = $params->{logger};
    # TODO add a workaround if Proc::PID::File is not installed
    eval { require Proc::PID::File; };
    if(!$@) {
        $logger->debug('Proc::PID::File avalaible, checking for pid file');
        if (Proc::PID::File->running()) {
            $logger->debug('parent process already exists');
            return 1;
        }
    }

    return 0;
}

sub main {
    my ($this) = @_;

# Load setting from the config file
    my $config = $this->{config};
    my $accountinfo = $this->{accountinfo};
    my $accountconfig = $this->{accountconfig};
    my $logger = $this->{logger};


##########################################
##########################################
##########################################
##########################################

    # Local mode, no need to contact the server
    if ($config->{stdout} || $config->{local}) { # Local mode

        # TODO, avoid to create Backend a two different place
        my $backend = new Ocsinventory::Agent::Backend ({

                accountinfo => $accountinfo,
                accountconfig => $accountconfig,
                logger => $logger,
                config => $config,

            });

        my $inventory = new Ocsinventory::Agent::XML::Inventory ({

                # TODO, check if the accoun{info,config} are needed in localmode
                accountinfo => $accountinfo,
                accountconfig => $accountinfo,
                backend => $backend,
                config => $config,
                logger => $logger,

            });

        if ($config->{stdout}) {
            $inventory->printXML();
        } elsif ($config->{local}) {
            $inventory->writeXML();
        }
        exit (0);
    }
    # Local mode, no need to continue



#####################################
################ MAIN ###############
#####################################


#######################################################
#######################################################
    while (1) {

        my $exitcode = 0;
        my $wait;
        if ($config->{daemon} || $config->{wait}) {
            my $serverdelay;
            if(($config->{wait} eq 'server') || ($config->{wait}!~/^\d+$/)){
                $serverdelay = $accountconfig->get('PROLOG_FREQ')*3600;
            }
            else{
                $serverdelay = $config->{wait};
            }
            $wait = int rand($serverdelay?$serverdelay:$config->{delaytime});
            $logger->info("Going to sleep for $wait second(s)");
            sleep ($wait);

        }



        my $network = new Ocsinventory::Agent::Network ({

                accountconfig => $accountconfig,
                accountinfo => $accountinfo,
                logger => $logger,
                config => $config,

            });

        my $sendInventory = 1;
        my $prologresp;
        if (!$config->{force}) {
            my $prolog = new Ocsinventory::Agent::XML::Prolog({

                    accountinfo => $accountinfo,
                    logger => $logger,
                    config => $config,

                });

            $prologresp = $network->send({message => $prolog});

            if (!$prologresp) { # Failed to reach the server
                if ($config->{lazy}) {
                    # To avoid flooding a heavy loaded server
                    my $previousPrologFreq;
                    if( ! ($previousPrologFreq = $accountconfig->get('PROLOG_FREQ') ) ){
                        $previousPrologFreq = $config->{delaytime};
                        $logger->info("No previous PROLOG_FREQ found - using fallback delay(".$config->{delaytime}." seconds)");
                    }
                    else{
                        $logger->info("Previous PROLOG_FREQ found ($previousPrologFreq)");
                        $previousPrologFreq = $previousPrologFreq*3600;
                    }
                    my $time = time + $previousPrologFreq;
                    utime $time,$time,$config->{next_timefile};
                }
                exit 1 unless $config->{daemon};
                $sendInventory = 0;
            } elsif (!$prologresp->isInventoryAsked()) {
                $sendInventory = 0;
            }
        }

        if (!$sendInventory) {

            $logger->info("Don't send the inventory");

        } else { # Send the inventory!

            my $backend = new Ocsinventory::Agent::Backend ({

                    accountinfo => $accountinfo,
                    accountconfig => $accountconfig,
                    logger => $logger,
                    config => $config,
                    network => $network,
                    prologresp => $prologresp,

                });

            my $inventory = new Ocsinventory::Agent::XML::Inventory ({

                    # TODO, check if the accoun{info,config} are needed in localmode
                    accountinfo => $accountinfo,
                    accountconfig => $accountinfo,
                    backend => $backend,
                    config => $config,
                    logger => $logger,

                });

            $backend->feedInventory ({inventory => $inventory});

            if (my $response = $network->send({message => $inventory})) {
                #if ($response->isAccountUpdated()) {
                $inventory->saveLastState();
                #}
            } else {
                exit (1) unless $config->{daemon};
            }

            # Start the built in HTTP daemon if --allow-rpc is enabled
            #    $backend->runRpc() if $config->{allowRpc};
            $backend->runRpc();

            # call the postExec() function in the Backend
            $backend->doPostInventorys({
                    config => $config,
                    logger => $logger
                });


            $logger->debug("Sleeping...ZzZZZ");
            sleep(15);
            # Break the loop if needed 
            exit (0) unless $config->{daemon};
        }
    }
}
1;
<|MERGE_RESOLUTION|>--- conflicted
+++ resolved
@@ -40,10 +40,7 @@
 use Ocsinventory::Agent::AccountInfo;
 #use Ocsinventory::Agent::Pid;
 use Ocsinventory::Agent::Config;
-<<<<<<< HEAD
-=======
 #use Ocsinventory::Agent::Rpc;
->>>>>>> 67ccc939
 
 sub new {
     my (undef, $this) = @_;
